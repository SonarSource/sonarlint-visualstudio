﻿<?xml version="1.0" encoding="utf-8"?>
<root>
  <!-- 
    Microsoft ResX Schema 
    
    Version 2.0
    
    The primary goals of this format is to allow a simple XML format 
    that is mostly human readable. The generation and parsing of the 
    various data types are done through the TypeConverter classes 
    associated with the data types.
    
    Example:
    
    ... ado.net/XML headers & schema ...
    <resheader name="resmimetype">text/microsoft-resx</resheader>
    <resheader name="version">2.0</resheader>
    <resheader name="reader">System.Resources.ResXResourceReader, System.Windows.Forms, ...</resheader>
    <resheader name="writer">System.Resources.ResXResourceWriter, System.Windows.Forms, ...</resheader>
    <data name="Name1"><value>this is my long string</value><comment>this is a comment</comment></data>
    <data name="Color1" type="System.Drawing.Color, System.Drawing">Blue</data>
    <data name="Bitmap1" mimetype="application/x-microsoft.net.object.binary.base64">
        <value>[base64 mime encoded serialized .NET Framework object]</value>
    </data>
    <data name="Icon1" type="System.Drawing.Icon, System.Drawing" mimetype="application/x-microsoft.net.object.bytearray.base64">
        <value>[base64 mime encoded string representing a byte array form of the .NET Framework object]</value>
        <comment>This is a comment</comment>
    </data>
                
    There are any number of "resheader" rows that contain simple 
    name/value pairs.
    
    Each data row contains a name, and value. The row also contains a 
    type or mimetype. Type corresponds to a .NET class that support 
    text/value conversion through the TypeConverter architecture. 
    Classes that don't support this are serialized and stored with the 
    mimetype set.
    
    The mimetype is used for serialized objects, and tells the 
    ResXResourceReader how to depersist the object. This is currently not 
    extensible. For a given mimetype the value must be set accordingly:
    
    Note - application/x-microsoft.net.object.binary.base64 is the format 
    that the ResXResourceWriter will generate, however the reader can 
    read any of the formats listed below.
    
    mimetype: application/x-microsoft.net.object.binary.base64
    value   : The object must be serialized with 
            : System.Runtime.Serialization.Formatters.Binary.BinaryFormatter
            : and then encoded with base64 encoding.
    
    mimetype: application/x-microsoft.net.object.soap.base64
    value   : The object must be serialized with 
            : System.Runtime.Serialization.Formatters.Soap.SoapFormatter
            : and then encoded with base64 encoding.

    mimetype: application/x-microsoft.net.object.bytearray.base64
    value   : The object must be serialized into a byte array 
            : using a System.ComponentModel.TypeConverter
            : and then encoded with base64 encoding.
    -->
  <xsd:schema id="root" xmlns="" xmlns:xsd="http://www.w3.org/2001/XMLSchema" xmlns:msdata="urn:schemas-microsoft-com:xml-msdata">
    <xsd:import namespace="http://www.w3.org/XML/1998/namespace" />
    <xsd:element name="root" msdata:IsDataSet="true">
      <xsd:complexType>
        <xsd:choice maxOccurs="unbounded">
          <xsd:element name="metadata">
            <xsd:complexType>
              <xsd:sequence>
                <xsd:element name="value" type="xsd:string" minOccurs="0" />
              </xsd:sequence>
              <xsd:attribute name="name" use="required" type="xsd:string" />
              <xsd:attribute name="type" type="xsd:string" />
              <xsd:attribute name="mimetype" type="xsd:string" />
              <xsd:attribute ref="xml:space" />
            </xsd:complexType>
          </xsd:element>
          <xsd:element name="assembly">
            <xsd:complexType>
              <xsd:attribute name="alias" type="xsd:string" />
              <xsd:attribute name="name" type="xsd:string" />
            </xsd:complexType>
          </xsd:element>
          <xsd:element name="data">
            <xsd:complexType>
              <xsd:sequence>
                <xsd:element name="value" type="xsd:string" minOccurs="0" msdata:Ordinal="1" />
                <xsd:element name="comment" type="xsd:string" minOccurs="0" msdata:Ordinal="2" />
              </xsd:sequence>
              <xsd:attribute name="name" type="xsd:string" use="required" msdata:Ordinal="1" />
              <xsd:attribute name="type" type="xsd:string" msdata:Ordinal="3" />
              <xsd:attribute name="mimetype" type="xsd:string" msdata:Ordinal="4" />
              <xsd:attribute ref="xml:space" />
            </xsd:complexType>
          </xsd:element>
          <xsd:element name="resheader">
            <xsd:complexType>
              <xsd:sequence>
                <xsd:element name="value" type="xsd:string" minOccurs="0" msdata:Ordinal="1" />
              </xsd:sequence>
              <xsd:attribute name="name" type="xsd:string" use="required" />
            </xsd:complexType>
          </xsd:element>
        </xsd:choice>
      </xsd:complexType>
    </xsd:element>
  </xsd:schema>
  <resheader name="resmimetype">
    <value>text/microsoft-resx</value>
  </resheader>
  <resheader name="version">
    <value>2.0</value>
  </resheader>
  <resheader name="reader">
    <value>System.Resources.ResXResourceReader, System.Windows.Forms, Version=4.0.0.0, Culture=neutral, PublicKeyToken=b77a5c561934e089</value>
  </resheader>
  <resheader name="writer">
    <value>System.Resources.ResXResourceWriter, System.Windows.Forms, Version=4.0.0.0, Culture=neutral, PublicKeyToken=b77a5c561934e089</value>
  </resheader>
  <data name="SLCoreServiceProvider_CreateServiceError" xml:space="preserve">
    <value>[SLCoreServiceProvider]Cannot Create Service. Error: {0}</value>
  </data>
  <data name="ServiceProviderNotInitialized" xml:space="preserve">
    <value>Service Provider is unavailable</value>
  </data>
  <data name="SLCoreHandler_InstanceAlreadyRunning" xml:space="preserve">
    <value>Current instance is alive</value>
  </data>
  <data name="SLCoreHandler_CreatingInstance" xml:space="preserve">
    <value>[SLCoreHandler] Creating SLCore instance</value>
  </data>
  <data name="SLCoreHandler_CreatingInstanceError" xml:space="preserve">
    <value>[SLCoreHandler] Error creating SLCore instance</value>
  </data>
  <data name="SLCoreHandler_StartingInstance" xml:space="preserve">
    <value>[SLCoreHandler] Starting SLCore instance</value>
  </data>
  <data name="SLCoreHandler_StartingInstanceError" xml:space="preserve">
    <value>[SLCoreHandler] Error starting SLCore instance</value>
  </data>
  <data name="SLCoreHandler_InstanceDied" xml:space="preserve">
    <value>[SLCoreHandler] SLCore instance exited</value>
  </data>
  <data name="SloopRestartFailedNotificationService_GoldBarMessage" xml:space="preserve">
    <value>SonarQube for Visual Studio background service failed to start</value>
  </data>
  <data name="SloopRestartFailedNotificationService_Restart" xml:space="preserve">
    <value>Restart SonarQube for Visual Studio</value>
  </data>
  <data name="ConfigScopeConflict" xml:space="preserve">
    <value>Configuration scope conflict</value>
  </data>
  <data name="ModelExtensions_UnexpectedValue" xml:space="preserve">
    <value>Unexpected enum value</value>
  </data>
  <data name="AnalysisFailedReason" xml:space="preserve">
    <value>Internal analysis failure. See logs above.</value>
  </data>
  <data name="ConfigScopeNotInitialized" xml:space="preserve">
    <value>Configuration scope not initialized</value>
  </data>
  <data name="AnalysisReadinessUpdate" xml:space="preserve">
    <value>Updated analysis readiness: {0}</value>
  </data>
  <data name="HttpConfiguration_ServerTrustVerificationRequest" xml:space="preserve">
    <value>Received server trust verification request...</value>
  </data>
  <data name="HttpConfiguration_ServerTrustVerificationResult" xml:space="preserve">
    <value>Server verification result: {0}</value>
  </data>
  <data name="UnexpectedServerConnectionType" xml:space="preserve">
    <value>Unexpected server connection type</value>
  </data>
  <data name="CertificateValidator_Failed" xml:space="preserve">
    <value>[CertificateChainValidator] Certificate validation failed for the following reason(s):</value>
  </data>
  <data name="CertificateValidator_FailureReasonTemplate" xml:space="preserve">
    <value>[CertificateChainValidator] {0}: {1}</value>
  </data>
  <data name="UnknowProxyType" xml:space="preserve">
    <value>Proxy type can not be determined from scheme '{0}'. Returning HTTP proxy type.</value>
  </data>
  <data name="CompilationDatabaseNotFound" xml:space="preserve">
    <value>[SLCoreAnalyzer] No compilation database found for file: {0}. Check that the file is part of a supported project type in the current solution.</value>
  </data>
  <data name="SLCoreName" xml:space="preserve">
    <value>SLCore</value>
  </data>
  <data name="ServerCertificateInfobar_CertificateInvalidMessage" xml:space="preserve">
    <value>The server certificate can not be verified. Please see the logs for more info.</value>
  </data>
  <data name="ServerCertificateInfobar_LearnMore" xml:space="preserve">
    <value>Learn more</value>
  </data>
  <data name="ServerCertificateInfobar_ShowLogs" xml:space="preserve">
    <value>Show logs</value>
  </data>
  <data name="RelativePathHelper_NonAbsolutePath" xml:space="preserve">
    <value>Path must be fully-qualified. ({0})</value>
  </data>
  <data name="RelativePathHelper_RootDoesNotEndWithSeparator" xml:space="preserve">
    <value>Root path must end with a {0} separator</value>
  </data>
  <data name="ClientFile_NotRelative_Skipped" xml:space="preserve">
    <value>File '{0}' can't be relativized against root '{1}' and is skipped</value>
  </data>
<<<<<<< HEAD
=======
  <data name="FileTracker_LogContext" xml:space="preserve">
    <value>File Tracking</value>
  </data>
>>>>>>> 0aeaf71f
</root><|MERGE_RESOLUTION|>--- conflicted
+++ resolved
@@ -204,10 +204,7 @@
   <data name="ClientFile_NotRelative_Skipped" xml:space="preserve">
     <value>File '{0}' can't be relativized against root '{1}' and is skipped</value>
   </data>
-<<<<<<< HEAD
-=======
   <data name="FileTracker_LogContext" xml:space="preserve">
     <value>File Tracking</value>
   </data>
->>>>>>> 0aeaf71f
 </root>