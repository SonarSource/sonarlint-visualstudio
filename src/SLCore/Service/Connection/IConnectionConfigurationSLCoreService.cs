--- conflicted
+++ resolved
@@ -38,9 +38,6 @@
     /// <param name="parameters"></param>
     void DidChangeCredentials(DidChangeCredentialsParams parameters);
 
-<<<<<<< HEAD
-    Task<ListUserOrganizationsResponse> ListUserOrganizationsAsync(ListUserOrganizationsParams parameters);
-=======
     /// <summary>
     ///  Validate that connection is valid:
     ///  - check that the server is reachable
@@ -51,5 +48,6 @@
     /// <param name="parameters"></param>
     /// <returns></returns>
     Task<ValidateConnectionResponse> ValidateConnectionAsync(ValidateConnectionParams parameters);
->>>>>>> b2e82743
+
+    Task<ListUserOrganizationsResponse> ListUserOrganizationsAsync(ListUserOrganizationsParams parameters);
 }