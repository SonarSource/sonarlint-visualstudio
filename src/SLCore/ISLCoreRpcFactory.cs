--- conflicted
+++ resolved
@@ -77,10 +77,6 @@
 internal sealed class SlCoreRpc : ISLCoreRpc
 {
     private readonly ISLCoreProcess slCoreProcess;
-<<<<<<< HEAD
-
-=======
->>>>>>> 43868c6b
     public ISLCoreServiceProvider ServiceProvider { get; set; }
     public Task ShutdownTask { get; set; }
 
