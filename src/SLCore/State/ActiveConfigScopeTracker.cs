﻿/*
 * SonarLint for Visual Studio
 * Copyright (C) 2016-2024 SonarSource SA
 * mailto:info AT sonarsource DOT com
 *
 * This program is free software; you can redistribute it and/or
 * modify it under the terms of the GNU Lesser General Public
 * License as published by the Free Software Foundation; either
 * version 3 of the License, or (at your option) any later version.
 *
 * This program is distributed in the hope that it will be useful,
 * but WITHOUT ANY WARRANTY; without even the implied warranty of
 * MERCHANTABILITY or FITNESS FOR A PARTICULAR PURPOSE.  See the GNU
 * Lesser General Public License for more details.
 *
 * You should have received a copy of the GNU Lesser General Public License
 * along with this program; if not, write to the Free Software Foundation,
 * Inc., 51 Franklin Street, Fifth Floor, Boston, MA  02110-1301, USA.
 */

using System.ComponentModel.Composition;
using SonarLint.VisualStudio.Core;
using SonarLint.VisualStudio.Core.ConfigurationScope;
using SonarLint.VisualStudio.Core.Synchronization;
using SonarLint.VisualStudio.SLCore.Core;
using SonarLint.VisualStudio.SLCore.Service.Project;
using SonarLint.VisualStudio.SLCore.Service.Project.Models;
using SonarLint.VisualStudio.SLCore.Service.Project.Params;

namespace SonarLint.VisualStudio.SLCore.State;

<<<<<<< HEAD
=======
public interface IActiveConfigScopeTracker : IDisposable
{
    ConfigurationScope Current { get; }

    void SetCurrentConfigScope(string id, string connectionId = null, string sonarProjectKey = null);

    void Reset();

    void RemoveCurrentConfigScope();

    bool TryUpdateRootOnCurrentConfigScope(string id, string root);

    bool TryUpdateAnalysisReadinessOnCurrentConfigScope(string id, bool isReady);

    event EventHandler CurrentConfigurationScopeChanged;
}

public record ConfigurationScope(
    string Id,
    string ConnectionId = null,
    string SonarProjectId = null,
    string RootPath = null,
    bool isReadyForAnalysis = false)
{
    public string Id { get; } = Id ?? throw new ArgumentNullException(nameof(Id));
}

>>>>>>> 9c8de056
[Export(typeof(IActiveConfigScopeTracker))]
[PartCreationPolicy(CreationPolicy.Shared)]
internal sealed class ActiveConfigScopeTracker : IActiveConfigScopeTracker
{
    private readonly ISLCoreServiceProvider serviceProvider;
    private readonly IThreadHandling threadHandling;
    private readonly IAsyncLock asyncLock;

    internal /* for testing */ ConfigurationScope currentConfigScope;

    [ImportingConstructor]
    public ActiveConfigScopeTracker(ISLCoreServiceProvider serviceProvider,
        IAsyncLockFactory asyncLockFactory,
        IThreadHandling threadHandling)
    {
        this.serviceProvider = serviceProvider;
        this.threadHandling = threadHandling;
        asyncLock = asyncLockFactory.Create();
    }

    public ConfigurationScope Current
    {
        get
        {
            threadHandling.ThrowIfOnUIThread();

            using (asyncLock.Acquire())
                return currentConfigScope;
        }
    }

    public void SetCurrentConfigScope(string id, string connectionId = null, string sonarProjectKey = null)
    {
        threadHandling.ThrowIfOnUIThread();

        if (!serviceProvider.TryGetTransientService(out IConfigurationScopeSLCoreService configurationScopeService))
        {
            throw new InvalidOperationException(SLCoreStrings.ServiceProviderNotInitialized);
        }

        using (asyncLock.Acquire())
        {
            if (currentConfigScope != null && currentConfigScope.Id != id)
            {
                Debug.Assert(true, "Config scope conflict");
                throw new InvalidOperationException(SLCoreStrings.ConfigScopeConflict);
            }

            if (currentConfigScope != null)
            {
                configurationScopeService.DidUpdateBinding(new DidUpdateBindingParams(id, GetBinding(connectionId, sonarProjectKey)));
                currentConfigScope = currentConfigScope with { ConnectionId = connectionId, SonarProjectId = sonarProjectKey };
<<<<<<< HEAD
                OnCurrentConfigurationScopeChanged();
                return;
            }

            configurationScopeService.DidAddConfigurationScopes(new DidAddConfigurationScopesParams([
                new ConfigurationScopeDto(id, id, true, GetBinding(connectionId, sonarProjectKey))]));
            currentConfigScope = new ConfigurationScope(id, connectionId, sonarProjectKey);
            OnCurrentConfigurationScopeChanged();
=======
            }
            else
            {
                configurationScopeService.DidAddConfigurationScopes(new DidAddConfigurationScopesParams([
                    new ConfigurationScopeDto(id, id, true, GetBinding(connectionId, sonarProjectKey))]));
                currentConfigScope = new ConfigurationScope(id, connectionId, sonarProjectKey);
            }
>>>>>>> 9c8de056
        }

        OnCurrentConfigurationScopeChanged();
    }

    public void Reset()
    {
        threadHandling.ThrowIfOnUIThread();
        using (asyncLock.Acquire())
        {
            currentConfigScope = null;
            OnCurrentConfigurationScopeChanged();
        }
        OnCurrentConfigurationScopeChanged();
    }

    public void RemoveCurrentConfigScope()
    {
        threadHandling.ThrowIfOnUIThread();

        if (!serviceProvider.TryGetTransientService(out IConfigurationScopeSLCoreService configurationScopeService))
        {
            throw new InvalidOperationException(SLCoreStrings.ServiceProviderNotInitialized);
        }

        using (asyncLock.Acquire())
        {
            if (currentConfigScope is null)
            {
                return;
            }

            configurationScopeService.DidRemoveConfigurationScope(
                new DidRemoveConfigurationScopeParams(currentConfigScope.Id));
            currentConfigScope = null;
            OnCurrentConfigurationScopeChanged();
        }

        OnCurrentConfigurationScopeChanged();
    }

    public bool TryUpdateRootOnCurrentConfigScope(string id, string root)
    {
        using (asyncLock.Acquire())
        {
            if (id is null || currentConfigScope?.Id != id)
            {
                return false;
            }

            currentConfigScope = currentConfigScope with { RootPath = root };
<<<<<<< HEAD
            OnCurrentConfigurationScopeChanged();
            return true;
=======
>>>>>>> 9c8de056
        }
        OnCurrentConfigurationScopeChanged();
        return true;
    }

    public bool TryUpdateAnalysisReadinessOnCurrentConfigScope(string id, bool isReady)
    {
        using (asyncLock.Acquire())
        {
            if (id is null || currentConfigScope?.Id != id)
            {
                return false;
            }
            
<<<<<<< HEAD
            currentConfigScope = currentConfigScope with { IsReadyForAnalysis = isReady};
            OnCurrentConfigurationScopeChanged();
            return true;
=======
            currentConfigScope = currentConfigScope with { isReadyForAnalysis = isReady};
>>>>>>> 9c8de056
        }
        OnCurrentConfigurationScopeChanged();
        return true;
    }

<<<<<<< HEAD
    public event EventHandler<ConfigurationScope> CurrentConfigurationScopeChanged;
=======
    public event EventHandler CurrentConfigurationScopeChanged;
>>>>>>> 9c8de056

    public void Dispose()
    {
        asyncLock?.Dispose();
    }

    private BindingConfigurationDto GetBinding(string connectionId, string sonarProjectKey) => connectionId is not null
        ? new BindingConfigurationDto(connectionId, sonarProjectKey)
        : null;

    private void OnCurrentConfigurationScopeChanged()
    {
<<<<<<< HEAD
        CurrentConfigurationScopeChanged?.Invoke(this, currentConfigScope);
=======
        CurrentConfigurationScopeChanged?.Invoke(this, EventArgs.Empty);
>>>>>>> 9c8de056
    }
}<|MERGE_RESOLUTION|>--- conflicted
+++ resolved
@@ -29,36 +29,6 @@
 
 namespace SonarLint.VisualStudio.SLCore.State;
 
-<<<<<<< HEAD
-=======
-public interface IActiveConfigScopeTracker : IDisposable
-{
-    ConfigurationScope Current { get; }
-
-    void SetCurrentConfigScope(string id, string connectionId = null, string sonarProjectKey = null);
-
-    void Reset();
-
-    void RemoveCurrentConfigScope();
-
-    bool TryUpdateRootOnCurrentConfigScope(string id, string root);
-
-    bool TryUpdateAnalysisReadinessOnCurrentConfigScope(string id, bool isReady);
-
-    event EventHandler CurrentConfigurationScopeChanged;
-}
-
-public record ConfigurationScope(
-    string Id,
-    string ConnectionId = null,
-    string SonarProjectId = null,
-    string RootPath = null,
-    bool isReadyForAnalysis = false)
-{
-    public string Id { get; } = Id ?? throw new ArgumentNullException(nameof(Id));
-}
-
->>>>>>> 9c8de056
 [Export(typeof(IActiveConfigScopeTracker))]
 [PartCreationPolicy(CreationPolicy.Shared)]
 internal sealed class ActiveConfigScopeTracker : IActiveConfigScopeTracker
@@ -111,16 +81,6 @@
             {
                 configurationScopeService.DidUpdateBinding(new DidUpdateBindingParams(id, GetBinding(connectionId, sonarProjectKey)));
                 currentConfigScope = currentConfigScope with { ConnectionId = connectionId, SonarProjectId = sonarProjectKey };
-<<<<<<< HEAD
-                OnCurrentConfigurationScopeChanged();
-                return;
-            }
-
-            configurationScopeService.DidAddConfigurationScopes(new DidAddConfigurationScopesParams([
-                new ConfigurationScopeDto(id, id, true, GetBinding(connectionId, sonarProjectKey))]));
-            currentConfigScope = new ConfigurationScope(id, connectionId, sonarProjectKey);
-            OnCurrentConfigurationScopeChanged();
-=======
             }
             else
             {
@@ -128,7 +88,6 @@
                     new ConfigurationScopeDto(id, id, true, GetBinding(connectionId, sonarProjectKey))]));
                 currentConfigScope = new ConfigurationScope(id, connectionId, sonarProjectKey);
             }
->>>>>>> 9c8de056
         }
 
         OnCurrentConfigurationScopeChanged();
@@ -140,7 +99,6 @@
         using (asyncLock.Acquire())
         {
             currentConfigScope = null;
-            OnCurrentConfigurationScopeChanged();
         }
         OnCurrentConfigurationScopeChanged();
     }
@@ -164,7 +122,6 @@
             configurationScopeService.DidRemoveConfigurationScope(
                 new DidRemoveConfigurationScopeParams(currentConfigScope.Id));
             currentConfigScope = null;
-            OnCurrentConfigurationScopeChanged();
         }
 
         OnCurrentConfigurationScopeChanged();
@@ -180,11 +137,6 @@
             }
 
             currentConfigScope = currentConfigScope with { RootPath = root };
-<<<<<<< HEAD
-            OnCurrentConfigurationScopeChanged();
-            return true;
-=======
->>>>>>> 9c8de056
         }
         OnCurrentConfigurationScopeChanged();
         return true;
@@ -199,23 +151,13 @@
                 return false;
             }
             
-<<<<<<< HEAD
             currentConfigScope = currentConfigScope with { IsReadyForAnalysis = isReady};
-            OnCurrentConfigurationScopeChanged();
-            return true;
-=======
-            currentConfigScope = currentConfigScope with { isReadyForAnalysis = isReady};
->>>>>>> 9c8de056
         }
         OnCurrentConfigurationScopeChanged();
         return true;
     }
 
-<<<<<<< HEAD
-    public event EventHandler<ConfigurationScope> CurrentConfigurationScopeChanged;
-=======
     public event EventHandler CurrentConfigurationScopeChanged;
->>>>>>> 9c8de056
 
     public void Dispose()
     {
@@ -228,10 +170,6 @@
 
     private void OnCurrentConfigurationScopeChanged()
     {
-<<<<<<< HEAD
-        CurrentConfigurationScopeChanged?.Invoke(this, currentConfigScope);
-=======
         CurrentConfigurationScopeChanged?.Invoke(this, EventArgs.Empty);
->>>>>>> 9c8de056
     }
 }