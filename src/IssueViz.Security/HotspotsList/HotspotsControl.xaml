﻿<UserControl x:Class="SonarLint.VisualStudio.IssueVisualization.Security.HotspotsList.HotspotsControl"
             x:ClassModifier="internal"
             xmlns="http://schemas.microsoft.com/winfx/2006/xaml/presentation"
             xmlns:x="http://schemas.microsoft.com/winfx/2006/xaml"
             xmlns:wpf="clr-namespace:SonarLint.VisualStudio.Core.WPF;assembly=SonarLint.VisualStudio.Core"
             xmlns:issueVisualizationControl="clr-namespace:SonarLint.VisualStudio.IssueVisualization.IssueVisualizationControl;assembly=SonarLint.VisualStudio.IssueVisualization"
             xmlns:vsShell="clr-namespace:Microsoft.VisualStudio.Shell;assembly=Microsoft.VisualStudio.Shell.14.0"
             xmlns:vsCatalog="clr-namespace:Microsoft.VisualStudio.Imaging;assembly=Microsoft.VisualStudio.ImageCatalog"
             xmlns:vsImaging="clr-namespace:Microsoft.VisualStudio.Imaging;assembly=Microsoft.VisualStudio.Imaging"
             xmlns:vsTheming="clr-namespace:Microsoft.VisualStudio.PlatformUI;assembly=Microsoft.VisualStudio.Shell.14.0"
<<<<<<< HEAD
             xmlns:hotspotsList="clr-namespace:SonarLint.VisualStudio.IssueVisualization.Security.HotspotsList"
=======
>>>>>>> 731422d3
             DataContext="{Binding ViewModel, RelativeSource={RelativeSource Mode=Self}}">
    <UserControl.Resources>
        <vsTheming:BrushToColorConverter x:Key="BrushToColorConverter"/>
        <issueVisualizationControl:SpanToNavigabilityConverter x:Key="SpanToNavigabilityConverter"/>
        <wpf:AggregatorValueConverter x:Key="SpanToInvertedVisibilityConverter">
            <issueVisualizationControl:SpanToNavigabilityConverter />
            <wpf:BoolToVisibilityConverter TrueValue="Collapsed" FalseValue="Visible" />
        </wpf:AggregatorValueConverter>
<<<<<<< HEAD
        <hotspotsList:PriorityToBackgroundConverter x:Key="PriorityToBackgroundConverter" />
=======
>>>>>>> 731422d3

        <Style x:Key="ColumnHeaderGripperStyle" TargetType="{x:Type Thumb}">
            <Setter Property="Width" Value="8"/>
            <Setter Property="Background" Value="Transparent"/>
            <Setter Property="Cursor" Value="SizeWE"/>
            <Setter Property="Template">
                <Setter.Value>
                    <ControlTemplate TargetType="{x:Type Thumb}">
                        <Border Background="{TemplateBinding Background}" Padding="{TemplateBinding Padding}"/>
                    </ControlTemplate>
                </Setter.Value>
            </Setter>
        </Style>
        <Style TargetType="DataGrid">
            <Setter Property="GridLinesVisibility" Value="None"/>
            <Setter Property="HeadersVisibility" Value="Column"/>
            <Setter Property="BorderThickness" Value="0"/>
            <Setter Property="HorizontalScrollBarVisibility" Value="Hidden"/>
            <Setter Property="Background" Value="{DynamicResource {x:Static vsTheming:TreeViewColors.BackgroundBrushKey}}"/>
        </Style>
        <Style TargetType="DataGridColumnHeader">
            <Setter Property="Foreground" Value="{DynamicResource {x:Static vsShell:VsBrushes.CommandBarTextActiveKey}}"/>
            <Setter Property="Template">
                <Setter.Value>
                    <ControlTemplate TargetType="{x:Type DataGridColumnHeader}">
                        <Border x:Name="ExternalBorder" 
                                BorderThickness="0,0,0,1" 
                                Background="{DynamicResource {x:Static vsTheming:HeaderColors.DefaultBrushKey}}">
                            <Border x:Name="BackgroundBorder" 
                                    BorderThickness="1,0,0,1"
                                    Background="{DynamicResource {x:Static vsTheming:HeaderColors.DefaultBrushKey}}"
                                    BorderBrush="{DynamicResource {x:Static vsTheming:HeaderColors.SeparatorLineBrushKey}}">
                                <Grid>
                                    <StackPanel Orientation="Horizontal">
                                        <ContentPresenter Margin="6,3,6,3" VerticalAlignment="Center"/>
                                        <Path x:Name="SortArrow" 
                                          Visibility="Collapsed" 
                                          Data="M 0,0 L 1,0 0.5,1 z" 
                                          Stretch="Fill"
                                          Width="8"
                                          Height="6" 
                                          Fill="{DynamicResource {x:Static vsShell:VsBrushes.DockTargetGlyphArrowKey}}" 
                                          Margin="5,0,0,0"
                                          VerticalAlignment="Center" 
                                          RenderTransformOrigin="0.5, 0.4"/>
                                    </StackPanel>
                                    <Thumb x:Name="PART_LeftHeaderGripper" HorizontalAlignment="Left" Style="{StaticResource ColumnHeaderGripperStyle}"/>
                                    <Thumb x:Name="PART_RightHeaderGripper" HorizontalAlignment="Right" Style="{StaticResource ColumnHeaderGripperStyle}"/>
                                </Grid>
                            </Border>
                        </Border>
                        <ControlTemplate.Triggers>
                            <Trigger Property="IsMouseOver" Value="True">
                                <Setter Property="Foreground" Value="{DynamicResource {x:Static vsShell:VsBrushes.CommandBarTextHoverKey}}"/>
                                <Setter TargetName="BackgroundBorder" Property="Background" Value="{DynamicResource {x:Static vsTheming:HeaderColors.MouseOverBrushKey}}"/>
                            </Trigger>
                            <Trigger Property="IsPressed" Value="True">
                                <Setter Property="Foreground" Value="{DynamicResource {x:Static vsShell:VsBrushes.CommandBarTextSelectedKey}}"/>
                                <Setter TargetName="BackgroundBorder" Property="Background" Value="{DynamicResource {x:Static vsTheming:HeaderColors.MouseDownBrushKey}}"/>
                            </Trigger>
                            <Trigger Property="SortDirection" Value="Ascending">
                                <Setter TargetName="SortArrow" Property="Visibility" Value="Visible"/>
                                <Setter TargetName="SortArrow" Property="RenderTransform">
                                    <Setter.Value>
                                        <RotateTransform Angle="180"/>
                                    </Setter.Value>
                                </Setter>
                            </Trigger>
                            <Trigger Property="SortDirection" Value="Descending">
                                <Setter TargetName="SortArrow" Property="Visibility" Value="Visible"/>
                            </Trigger>
                        </ControlTemplate.Triggers>
                    </ControlTemplate>
                </Setter.Value>
            </Setter>
        </Style>
        <Style TargetType="DataGridRow">
            <Setter Property="BorderThickness" Value="0" />
            <Setter Property="Margin" Value="2,0,2,0" />
            <Setter Property="Background" Value="{DynamicResource {x:Static vsTheming:TreeViewColors.BackgroundBrushKey}}"/>
            <Style.Triggers>
                <Trigger Property="IsSelected" Value="True">
                    <Setter Property="Background" Value="{DynamicResource {x:Static vsTheming:TreeViewColors.SelectedItemActiveBrushKey}}"/>
                </Trigger>
                <MultiTrigger>
                    <MultiTrigger.Conditions>
                        <Condition Property="IsSelected" Value="True"/>
                        <Condition Property="Selector.IsSelectionActive" Value="False"/>
                    </MultiTrigger.Conditions>
                    <MultiTrigger.Setters>
                        <Setter Property="Background" Value="{DynamicResource {x:Static vsTheming:TreeViewColors.SelectedItemInactiveBrushKey}}"/>
                    </MultiTrigger.Setters>
                </MultiTrigger>
                <DataTrigger Binding="{Binding Hotspot.Span, Converter={StaticResource SpanToNavigabilityConverter}}" Value="False">
                    <Setter Property="FontStyle" Value="Italic"/>
                    <Setter Property="ToolTip" Value="Cannot navigate to location. The source code is different from the analyzed version."/>
                    <Setter Property="ToolTipService.IsEnabled" Value="true"/>
                </DataTrigger>
            </Style.Triggers>
        </Style>
        <Style TargetType="DataGridCell">
            <Setter Property="MinHeight" Value="20"/>
            <Setter Property="Padding" Value="6,2,2,2"/>
            <Setter Property="Margin" Value="6,0,6,0"/>
            <Setter Property="BorderThickness" Value="0"/>
            <Setter Property="Foreground" Value="{DynamicResource {x:Static vsShell:VsBrushes.CommandBarTextActiveKey}}"/>
            <Setter Property="Background" Value="{DynamicResource {x:Static vsTheming:TreeViewColors.BackgroundBrushKey}}"/>
            <Style.Triggers>
                <Trigger Property="IsSelected" Value="True">
                    <Setter Property="Foreground" Value="{DynamicResource {x:Static vsTheming:TreeViewColors.SelectedItemActiveTextBrushKey}}"/>
                    <Setter Property="Background" Value="{DynamicResource {x:Static vsTheming:TreeViewColors.SelectedItemActiveBrushKey}}"/>
                </Trigger>
                <MultiTrigger>
                    <MultiTrigger.Conditions>
                        <Condition Property="IsSelected" Value="True"/>
                        <Condition Property="Selector.IsSelectionActive" Value="False"/>
                    </MultiTrigger.Conditions>
                    <MultiTrigger.Setters>
                        <Setter Property="Foreground" Value="{DynamicResource {x:Static vsTheming:TreeViewColors.SelectedItemInactiveTextBrushKey}}"/>
                        <Setter Property="Background" Value="{DynamicResource {x:Static vsTheming:TreeViewColors.SelectedItemInactiveBrushKey}}"/>
                    </MultiTrigger.Setters>
                </MultiTrigger>
            </Style.Triggers>
        </Style>
        <Style x:Key="CellTextBlockStyle" TargetType="TextBlock">
            <Setter Property="TextWrapping" Value="Wrap"/>
            <Setter Property="TextAlignment" Value="Left"/>
        </Style>
<<<<<<< HEAD
        <Style x:Key="PriorityColumnCellTextBlockStyle" TargetType="TextBlock">
            <Setter Property="TextWrapping" Value="Wrap"/>
            <Setter Property="TextAlignment" Value="Center"/>
            <Setter Property="Margin" Value="1"/>
            <Setter Property="Background" Value="{Binding Path=DataContext.Hotspot.Issue.Priority, RelativeSource={RelativeSource Self}, Converter={StaticResource PriorityToBackgroundConverter}}"/>
        </Style>
=======
>>>>>>> 731422d3
    </UserControl.Resources>
    <Grid UseLayoutRounding="True">
        <Grid.ColumnDefinitions>
            <ColumnDefinition Name="Table" Width="*"/>
        </Grid.ColumnDefinitions>
        <DataGrid Grid.Column="0" 
                  IsReadOnly="False" 
                  CanUserAddRows="False"
                  CanUserDeleteRows="False"
                  CanUserReorderColumns="True"
                  CanUserResizeColumns="True"
                  CanUserResizeRows="False"
                  CanUserSortColumns="True"
                  AutoGenerateColumns="False"
                  SelectionMode="Single"
                  SelectionUnit="FullRow"
                  IsSynchronizedWithCurrentItem="True"
                  SelectedItem="{Binding SelectedHotspot, Mode=TwoWay}"
                  ItemsSource="{Binding Hotspots}"
                  vsTheming:ImageThemingUtilities.ImageBackgroundColor="{Binding Background, RelativeSource={RelativeSource Self}, Converter={StaticResource BrushToColorConverter}}">
            <DataGrid.InputBindings>
                <MouseBinding
                    MouseAction="LeftDoubleClick"
                    Command="{Binding NavigateCommand}"
                    CommandParameter="{Binding Hotspots/}"/>
                <KeyBinding
                    Key="Enter"
                    Command="{Binding NavigateCommand}"
                    CommandParameter="{Binding Hotspots/}"/>
            </DataGrid.InputBindings>
            <DataGrid.Columns>
                <DataGridTemplateColumn CanUserSort="False" Width="25">
                    <DataGridTemplateColumn.CellTemplate>
                        <DataTemplate>
                            <vsImaging:CrispImage Height="16" Width="16"
                                                  Moniker="{x:Static vsCatalog:KnownMonikers.DocumentWarning}" 
                                                  Visibility="{Binding Hotspot.Span, Converter={StaticResource SpanToInvertedVisibilityConverter}, Mode=OneWay}"/>
                        </DataTemplate>
                    </DataGridTemplateColumn.CellTemplate>
                </DataGridTemplateColumn>
                <DataGridTemplateColumn CanUserSort="True" SortMemberPath="Hotspot.Issue.RuleKey" Header="Code" Width="130">
                    <DataGridTemplateColumn.CellTemplate>
                        <DataTemplate>
                            <TextBlock Text="{Binding Hotspot.Issue.RuleKey}" 
                                       Style="{StaticResource CellTextBlockStyle}" />
                        </DataTemplate>
                    </DataGridTemplateColumn.CellTemplate>
                </DataGridTemplateColumn>
                <DataGridTemplateColumn CanUserSort="True" SortMemberPath="Hotspot.Issue.Priority" Header="Priority" Width="100">
                    <DataGridTemplateColumn.CellTemplate>
                        <DataTemplate>
                            <TextBlock Text="{Binding Hotspot.Issue.Priority}" 
<<<<<<< HEAD
                                       Style="{StaticResource PriorityColumnCellTextBlockStyle}"/>
=======
                                       Style="{StaticResource CellTextBlockStyle}"/>
>>>>>>> 731422d3
                        </DataTemplate>
                    </DataGridTemplateColumn.CellTemplate>
                </DataGridTemplateColumn>
                <DataGridTemplateColumn CanUserSort="True" SortMemberPath="Hotspot.Issue.Message" Header="Description" Width="*">
                    <DataGridTemplateColumn.CellTemplate>
                        <DataTemplate>
                            <TextBlock Text="{Binding Hotspot.Issue.Message}" 
                                       Style="{StaticResource CellTextBlockStyle}"/>
                        </DataTemplate>
                    </DataGridTemplateColumn.CellTemplate>
                </DataGridTemplateColumn>
<<<<<<< HEAD
                <DataGridTemplateColumn CanUserSort="True" SortMemberPath="FileName" Header="File" Width="200">
                    <DataGridTemplateColumn.CellTemplate>
                        <DataTemplate>
                            <TextBlock Text="{Binding FileName}" 
=======
                <DataGridTemplateColumn CanUserSort="True" SortMemberPath="DisplayPath" Header="File" Width="200">
                    <DataGridTemplateColumn.CellTemplate>
                        <DataTemplate>
                            <TextBlock Text="{Binding DisplayPath}" 
>>>>>>> 731422d3
                                       Style="{StaticResource CellTextBlockStyle}"/>
                        </DataTemplate>
                    </DataGridTemplateColumn.CellTemplate>
                </DataGridTemplateColumn>
                <DataGridTemplateColumn CanUserSort="True" SortMemberPath="Line" Header="Line" Width="50">
                    <DataGridTemplateColumn.CellTemplate>
                        <DataTemplate>
                            <TextBlock Text="{Binding Line}" 
                                       Style="{StaticResource CellTextBlockStyle}" />
                        </DataTemplate>
                    </DataGridTemplateColumn.CellTemplate>
                </DataGridTemplateColumn>
                <DataGridTemplateColumn CanUserSort="True" SortMemberPath="Column" Header="Col" Width="50">
                    <DataGridTemplateColumn.CellTemplate>
                        <DataTemplate>
                            <TextBlock Text="{Binding Column}" 
                                       Style="{StaticResource CellTextBlockStyle}" />
                        </DataTemplate>
                    </DataGridTemplateColumn.CellTemplate>
                </DataGridTemplateColumn>
            </DataGrid.Columns>
        </DataGrid>
    </Grid>
</UserControl><|MERGE_RESOLUTION|>--- conflicted
+++ resolved
@@ -8,10 +8,7 @@
              xmlns:vsCatalog="clr-namespace:Microsoft.VisualStudio.Imaging;assembly=Microsoft.VisualStudio.ImageCatalog"
              xmlns:vsImaging="clr-namespace:Microsoft.VisualStudio.Imaging;assembly=Microsoft.VisualStudio.Imaging"
              xmlns:vsTheming="clr-namespace:Microsoft.VisualStudio.PlatformUI;assembly=Microsoft.VisualStudio.Shell.14.0"
-<<<<<<< HEAD
              xmlns:hotspotsList="clr-namespace:SonarLint.VisualStudio.IssueVisualization.Security.HotspotsList"
-=======
->>>>>>> 731422d3
              DataContext="{Binding ViewModel, RelativeSource={RelativeSource Mode=Self}}">
     <UserControl.Resources>
         <vsTheming:BrushToColorConverter x:Key="BrushToColorConverter"/>
@@ -20,10 +17,7 @@
             <issueVisualizationControl:SpanToNavigabilityConverter />
             <wpf:BoolToVisibilityConverter TrueValue="Collapsed" FalseValue="Visible" />
         </wpf:AggregatorValueConverter>
-<<<<<<< HEAD
         <hotspotsList:PriorityToBackgroundConverter x:Key="PriorityToBackgroundConverter" />
-=======
->>>>>>> 731422d3
 
         <Style x:Key="ColumnHeaderGripperStyle" TargetType="{x:Type Thumb}">
             <Setter Property="Width" Value="8"/>
@@ -152,15 +146,12 @@
             <Setter Property="TextWrapping" Value="Wrap"/>
             <Setter Property="TextAlignment" Value="Left"/>
         </Style>
-<<<<<<< HEAD
         <Style x:Key="PriorityColumnCellTextBlockStyle" TargetType="TextBlock">
             <Setter Property="TextWrapping" Value="Wrap"/>
             <Setter Property="TextAlignment" Value="Center"/>
             <Setter Property="Margin" Value="1"/>
             <Setter Property="Background" Value="{Binding Path=DataContext.Hotspot.Issue.Priority, RelativeSource={RelativeSource Self}, Converter={StaticResource PriorityToBackgroundConverter}}"/>
         </Style>
-=======
->>>>>>> 731422d3
     </UserControl.Resources>
     <Grid UseLayoutRounding="True">
         <Grid.ColumnDefinitions>
@@ -213,11 +204,7 @@
                     <DataGridTemplateColumn.CellTemplate>
                         <DataTemplate>
                             <TextBlock Text="{Binding Hotspot.Issue.Priority}" 
-<<<<<<< HEAD
                                        Style="{StaticResource PriorityColumnCellTextBlockStyle}"/>
-=======
-                                       Style="{StaticResource CellTextBlockStyle}"/>
->>>>>>> 731422d3
                         </DataTemplate>
                     </DataGridTemplateColumn.CellTemplate>
                 </DataGridTemplateColumn>
@@ -229,17 +216,10 @@
                         </DataTemplate>
                     </DataGridTemplateColumn.CellTemplate>
                 </DataGridTemplateColumn>
-<<<<<<< HEAD
-                <DataGridTemplateColumn CanUserSort="True" SortMemberPath="FileName" Header="File" Width="200">
-                    <DataGridTemplateColumn.CellTemplate>
-                        <DataTemplate>
-                            <TextBlock Text="{Binding FileName}" 
-=======
                 <DataGridTemplateColumn CanUserSort="True" SortMemberPath="DisplayPath" Header="File" Width="200">
                     <DataGridTemplateColumn.CellTemplate>
                         <DataTemplate>
                             <TextBlock Text="{Binding DisplayPath}" 
->>>>>>> 731422d3
                                        Style="{StaticResource CellTextBlockStyle}"/>
                         </DataTemplate>
                     </DataGridTemplateColumn.CellTemplate>
