﻿/*
 * SonarLint for Visual Studio
 * Copyright (C) 2016-2020 SonarSource SA
 * mailto:info AT sonarsource DOT com
 *
 * This program is free software; you can redistribute it and/or
 * modify it under the terms of the GNU Lesser General Public
 * License as published by the Free Software Foundation; either
 * version 3 of the License, or (at your option) any later version.
 *
 * This program is distributed in the hope that it will be useful,
 * but WITHOUT ANY WARRANTY; without even the implied warranty of
 * MERCHANTABILITY or FITNESS FOR A PARTICULAR PURPOSE.  See the GNU
 * Lesser General Public License for more details.
 *
 * You should have received a copy of the GNU Lesser General Public License
 * along with this program; if not, write to the Free Software Foundation,
 * Inc., 51 Franklin Street, Fifth Floor, Boston, MA  02110-1301, USA.
 */

using System;
using System.Windows;
using Microsoft.VisualStudio.Shell.TableControl;
using SonarLint.VisualStudio.IssueVisualization.Models;
using ImageMoniker = Microsoft.VisualStudio.Imaging.Interop.ImageMoniker;

namespace SonarLint.VisualStudio.IssueVisualization.Security.HotspotsList.TableDataSource
{
    internal class HotspotTableEntry : IWpfTableEntry
    {
        private readonly IAnalysisIssueVisualization hotspotViz;

        public HotspotTableEntry(IAnalysisIssueVisualization hotspotViz)
        {
            this.hotspotViz = hotspotViz;
        }

        public object Identity => hotspotViz;

        public bool TryGetValue(string keyName, out object content)
        {
            if (!(hotspotViz.Issue is IHotspot hotspot))
            {
                throw new InvalidCastException($"{nameof(hotspotViz.Issue)} is not {nameof(IHotspot)}");
            }

            switch (keyName)
            {
                case StandardTableColumnDefinitions.ErrorCode:
                    content = hotspot.RuleKey;
                    break;

                case StandardTableColumnDefinitions.DocumentName:
                    content = hotspot.FilePath;
                    break;

                case StandardTableColumnDefinitions.Text:
                    content = hotspot.Message;
                    break;

                case StandardTableColumnDefinitions.Line:
<<<<<<< HEAD
                    content = hotspot.StartLine;
                    break;

                case StandardTableColumnDefinitions.Column:
                    content = hotspot.StartLineOffset;
=======
                    content = hotspot.Span?.Start.GetContainingLine().LineNumber ?? originalIssue.StartLine;
                    break;

                case StandardTableColumnDefinitions.Column:
                    if (!hotspot.Span.HasValue)
                    {
                        content = originalIssue.StartLineOffset;
                        break;
                    }
                    var position = hotspot.Span.Value.Start;
                    var line = position.GetContainingLine();
                    content = position.Position - line.Start.Position;
>>>>>>> acf5b6a2
                    break;

                default:
                    content = null;
                    return false;
            }

            return true;
        }

        #region ITableEntry unimplemented methods

        public virtual bool TryCreateToolTip(string columnName, out object toolTip)
        {
            toolTip = null;
            return false;
        }

        public virtual bool TrySetValue(string keyName, object content)
        {
            return false;
        }

        public virtual bool CanSetValue(string keyName)
        {
            return false;
        }

        public virtual bool TryCreateStringContent(string columnName, bool truncatedText, bool singleColumnView, out string content)
        {
            content = null;
            return false;
        }

        public virtual bool TryCreateImageContent(string columnName, bool singleColumnView, out ImageMoniker content)
        {
            content = default;
            return false;
        }

        public virtual bool TryCreateColumnContent(string columnName, bool singleColumnView, out FrameworkElement content)
        {
            content = null;
            return false;
        }

        public virtual bool CanCreateDetailsContent()
        {
            return false;
        }

        public virtual bool TryCreateDetailsContent(out FrameworkElement expandedContent)
        {
            expandedContent = null;
            return false;
        }

        public virtual bool TryCreateDetailsStringContent(out string content)
        {
            content = null;
            return false;
        }

        #endregion
    }
}<|MERGE_RESOLUTION|>--- conflicted
+++ resolved
@@ -59,26 +59,18 @@
                     break;
 
                 case StandardTableColumnDefinitions.Line:
-<<<<<<< HEAD
-                    content = hotspot.StartLine;
+                    content = hotspotViz.Span?.Start.GetContainingLine().LineNumber ?? hotspot.StartLine;
                     break;
 
                 case StandardTableColumnDefinitions.Column:
-                    content = hotspot.StartLineOffset;
-=======
-                    content = hotspot.Span?.Start.GetContainingLine().LineNumber ?? originalIssue.StartLine;
-                    break;
-
-                case StandardTableColumnDefinitions.Column:
-                    if (!hotspot.Span.HasValue)
+                    if (!hotspotViz.Span.HasValue)
                     {
-                        content = originalIssue.StartLineOffset;
+                        content = hotspot.StartLineOffset;
                         break;
                     }
-                    var position = hotspot.Span.Value.Start;
+                    var position = hotspotViz.Span.Value.Start;
                     var line = position.GetContainingLine();
                     content = position.Position - line.Start.Position;
->>>>>>> acf5b6a2
                     break;
 
                 default:
