﻿/*
 * SonarLint for Visual Studio
 * Copyright (C) 2016-2023 SonarSource SA
 * mailto:info AT sonarsource DOT com
 *
 * This program is free software; you can redistribute it and/or
 * modify it under the terms of the GNU Lesser General Public
 * License as published by the Free Software Foundation; either
 * version 3 of the License, or (at your option) any later version.
 *
 * This program is distributed in the hope that it will be useful,
 * but WITHOUT ANY WARRANTY; without even the implied warranty of
 * MERCHANTABILITY or FITNESS FOR A PARTICULAR PURPOSE.  See the GNU
 * Lesser General Public License for more details.
 *
 * You should have received a copy of the GNU Lesser General Public License
 * along with this program; if not, write to the Free Software Foundation,
 * Inc., 51 Franklin Street, Fifth Floor, Boston, MA  02110-1301, USA.
 */

using System;
using System.Collections.Generic;
using System.ComponentModel.Composition;
using System.Linq;
using SonarLint.VisualStudio.ConnectedMode.Hotspots;
using SonarLint.VisualStudio.Core;
using SonarLint.VisualStudio.IssueVisualization.Models;
using SonarLint.VisualStudio.IssueVisualization.Security.Hotspots.Models;
using SonarLint.VisualStudio.IssueVisualization.Security.IssuesStore;
using SonarQube.Client.Models;

namespace SonarLint.VisualStudio.IssueVisualization.Security.Hotspots
{
    /// <summary>
    /// Methods for modification of <see cref="ILocalHotspotsStore"/>
    /// </summary>
    public interface ILocalHotspotsStoreUpdater
    {
        void UpdateForFile(string filePath, IEnumerable<IAnalysisIssueVisualization> hotspots);

        void RemoveForFile(string filePath);
    }

    /// <summary>
    /// Represents the storage for locally analyzed hotspots and matching them against hotspots from the server
    /// </summary>
    internal interface ILocalHotspotsStore : ILocalHotspotsStoreUpdater, IIssuesStore
    {
        IReadOnlyCollection<LocalHotspot> GetAllLocalHotspots();
    }

    [Export(typeof(ILocalHotspotsStoreUpdater))]
    [Export(typeof(ILocalHotspotsStore))]
    [Export(typeof(IIssuesStore))]
    [PartCreationPolicy(CreationPolicy.Shared)]
    internal sealed class LocalHotspotsStore : ILocalHotspotsStore
    {
        private static readonly List<IAnalysisIssueVisualization> EmptyList = new List<IAnalysisIssueVisualization>();
        // on the off chance we can't map the RuleId to Priority, which shouldn't happen, it's better to raise it as High
        private static readonly HotspotPriority DefaultPriority = HotspotPriority.High;

        private readonly object lockObject = new object();
        private readonly IHotspotMatcher hotspotMatcher;
        private readonly IThreadHandling threadHandling;
        private readonly IServerHotspotStore serverHotspotStore;
<<<<<<< HEAD
=======
        private readonly IHotspotReviewPriorityProvider hotspotReviewPriorityProvider;
>>>>>>> 0ffae0a1

        private Dictionary<string, List<LocalHotspot>> fileToHotspotsMapping =
            new Dictionary<string, List<LocalHotspot>>();

        private List<SonarQubeHotspot> serverHotspots = new List<SonarQubeHotspot>();
        private HashSet<SonarQubeHotspot> unmatchedHotspots = new HashSet<SonarQubeHotspot>();

        [ImportingConstructor]
        public LocalHotspotsStore(IServerHotspotStore serverHotspotStore, IHotspotReviewPriorityProvider hotspotReviewPriorityProvider, IHotspotMatcher hotspotMatcher, IThreadHandling threadHandling)
        {
            this.serverHotspotStore = serverHotspotStore;
            this.hotspotReviewPriorityProvider = hotspotReviewPriorityProvider;
            this.hotspotMatcher = hotspotMatcher;
            this.threadHandling = threadHandling;
            InitializeServerHotspots(this.serverHotspotStore.GetAll());
            serverHotspotStore.Refreshed += (sender, args) => RematchAll();
        }

        public event EventHandler<IssuesChangedEventArgs> IssuesChanged;

        public IReadOnlyCollection<IAnalysisIssueVisualization> GetAll()
        {
            // todo: fix threading
            // threadHandling.ThrowIfOnUIThread();

            lock (lockObject)
            {
                return FlattenMapping().Select(x => x.Visualization).ToList();
            }
        }

        public IReadOnlyCollection<LocalHotspot> GetAllLocalHotspots()
        {
            // todo: fix threading
            // threadHandling.ThrowIfOnUIThread();

            lock (lockObject)
            {
                return FlattenMapping().ToList();
            }
        }

        public void UpdateForFile(string filePath, IEnumerable<IAnalysisIssueVisualization> hotspots)
        {
            threadHandling.ThrowIfOnUIThread();

            lock (lockObject)
            {
                List<IAnalysisIssueVisualization> oldIssueVisualizations;
                if (fileToHotspotsMapping.TryGetValue(filePath, out var oldHotspots))
                {
                    // possible optimization point. it's unlikely we need to re-match every single hotspot
                    UnmatchServerHotspots(oldHotspots);
                    oldIssueVisualizations = oldHotspots
                        .Select(x => x.Visualization)
                        .ToList();
                }
                else
                {
                    oldIssueVisualizations = EmptyList;
                }

                if (!hotspots.Any() && !oldIssueVisualizations.Any())
                {
                    return;
                }

                var hotspotsList = hotspots.ToList();

                fileToHotspotsMapping[filePath] = CreateLocalHotspots(hotspotsList);

                NotifyIssuesChanged(new IssuesChangedEventArgs(oldIssueVisualizations, hotspotsList));
            }
        }

        public void RemoveForFile(string filePath)
        {
            threadHandling.ThrowIfOnUIThread();

            lock (lockObject)
            {
                if (!fileToHotspotsMapping.TryGetValue(filePath, out var localHotspots))
                {
                    return;
                }

                fileToHotspotsMapping.Remove(filePath);
                UnmatchServerHotspots(localHotspots);

                NotifyIssuesChanged(new IssuesChangedEventArgs(localHotspots.Select(x => x.Visualization).ToList(),
                    EmptyList));
            }
        }

        private List<LocalHotspot> CreateLocalHotspots(IEnumerable<IAnalysisIssueVisualization> hotspots)
        {
            return hotspots.Select(visualization => MatchAndConvert(visualization)).ToList();
        }

        private void RematchAll()
        {
            lock (lockObject)
            {
                InitializeServerHotspots(serverHotspotStore.GetAll());

                fileToHotspotsMapping = fileToHotspotsMapping.ToDictionary(kvp => kvp.Key,
                    kvp => CreateLocalHotspots(kvp.Value.Select(localHotspot => localHotspot.Visualization)));

                var visualizations = GetAll();

                if (!visualizations.Any())
                {
                    return;
                }

                NotifyIssuesChanged(new IssuesChangedEventArgs(visualizations, visualizations));
            }
        }

        private void InitializeServerHotspots(IList<SonarQubeHotspot> sonarQubeHotspots)
        {
            serverHotspots = sonarQubeHotspots?.ToList() ?? new List<SonarQubeHotspot>();
            unmatchedHotspots = serverHotspots.ToHashSet();
        }

        private void UnmatchServerHotspots(List<LocalHotspot> oldHotspots)
        {
            foreach (var localHotspot in oldHotspots.Where(x => x.ServerHotspot != null))
            {
                unmatchedHotspots.Add(localHotspot.ServerHotspot);
            }
        }

        private LocalHotspot MatchAndConvert(IAnalysisIssueVisualization visualization)
        {
            foreach (var serverHotspot in unmatchedHotspots)
            {
                if (!hotspotMatcher.IsMatch(visualization, serverHotspot))
                {
                    continue;
                }

                unmatchedHotspots.Remove(serverHotspot);
                return new LocalHotspot(visualization,
                    hotspotReviewPriorityProvider.GetPriority(visualization.RuleId) ?? DefaultPriority, // todo: override with server priority
                    serverHotspot);
            }

            return new LocalHotspot(visualization, hotspotReviewPriorityProvider.GetPriority(visualization.RuleId) ?? DefaultPriority);
        }

        private IEnumerable<LocalHotspot> FlattenMapping() =>
            fileToHotspotsMapping.SelectMany(kvp => kvp.Value).Where(hs => hs.ServerHotspot == null || hs.ServerHotspot.Status == "TO_REVIEW" || hs.ServerHotspot.Resolution == "ACKNOWLEDGED");

        private void NotifyIssuesChanged(IssuesChangedEventArgs args)
        {
            IssuesChanged?.Invoke(this, args);
        }
    }
}<|MERGE_RESOLUTION|>--- conflicted
+++ resolved
@@ -63,10 +63,7 @@
         private readonly IHotspotMatcher hotspotMatcher;
         private readonly IThreadHandling threadHandling;
         private readonly IServerHotspotStore serverHotspotStore;
-<<<<<<< HEAD
-=======
         private readonly IHotspotReviewPriorityProvider hotspotReviewPriorityProvider;
->>>>>>> 0ffae0a1
 
         private Dictionary<string, List<LocalHotspot>> fileToHotspotsMapping =
             new Dictionary<string, List<LocalHotspot>>();
