﻿/*
 * SonarLint for Visual Studio
 * Copyright (C) 2016-2023 SonarSource SA
 * mailto:info AT sonarsource DOT com
 *
 * This program is free software; you can redistribute it and/or
 * modify it under the terms of the GNU Lesser General Public
 * License as published by the Free Software Foundation; either
 * version 3 of the License, or (at your option) any later version.
 *
 * This program is distributed in the hope that it will be useful,
 * but WITHOUT ANY WARRANTY; without even the implied warranty of
 * MERCHANTABILITY or FITNESS FOR A PARTICULAR PURPOSE.  See the GNU
 * Lesser General Public License for more details.
 *
 * You should have received a copy of the GNU Lesser General Public License
 * along with this program; if not, write to the Free Software Foundation,
 * Inc., 51 Franklin Street, Fifth Floor, Boston, MA  02110-1301, USA.
 */

using System;
using System.ComponentModel.Composition;
using System.Linq;
using System.Threading;
using System.Threading.Tasks;
using SonarLint.VisualStudio.Core;
using SonarLint.VisualStudio.Core.Binding;
using SonarLint.VisualStudio.Integration;
using SonarLint.VisualStudio.IssueVisualization.Models;
using SonarLint.VisualStudio.IssueVisualization.Security.Taint.TaintList;
using SonarQube.Client;
using VSShell = Microsoft.VisualStudio.Shell;
using VSShellInterop = Microsoft.VisualStudio.Shell.Interop;

namespace SonarLint.VisualStudio.IssueVisualization.Security.Taint
{
    internal interface ITaintIssuesSynchronizer
    {
        /// <summary>
        /// Fetches taint vulnerabilities from the server, converts them into visualizations and populates <see cref="ITaintStore"/>.
        /// </summary>
        Task SynchronizeWithServer();
    }

    [Export(typeof(ITaintIssuesSynchronizer))]
    [PartCreationPolicy(CreationPolicy.Shared)]
    internal sealed class TaintIssuesSynchronizer : ITaintIssuesSynchronizer
    {
        private static readonly Version MinimumRequiredSonarQubeVersion = new Version(8, 6);

        private readonly ITaintStore taintStore;
        private readonly ISonarQubeService sonarQubeService;
        private readonly ITaintIssueToIssueVisualizationConverter converter;
        private readonly IConfigurationProvider configurationProvider;
        private readonly IToolWindowService toolWindowService;
        private readonly IStatefulServerBranchProvider serverBranchProvider;
        private readonly ILogger logger;

        private readonly VSShellInterop.IVsMonitorSelection vsMonitorSelection;
        private readonly uint contextCookie;

        [ImportingConstructor]
        public TaintIssuesSynchronizer(ITaintStore taintStore,
            ISonarQubeService sonarQubeService,
            ITaintIssueToIssueVisualizationConverter converter,
            IConfigurationProvider configurationProvider,
            IToolWindowService toolWindowService,
            IStatefulServerBranchProvider serverBranchProvider,
            [Import(typeof(VSShell.SVsServiceProvider))] IServiceProvider serviceProvider,
            ILogger logger)
        {
            this.taintStore = taintStore;
            this.sonarQubeService = sonarQubeService;
            this.converter = converter;
            this.configurationProvider = configurationProvider;
            this.toolWindowService = toolWindowService;
            this.serverBranchProvider = serverBranchProvider;
            this.logger = logger;

            vsMonitorSelection = (VSShellInterop.IVsMonitorSelection)serviceProvider.GetService(typeof(VSShellInterop.SVsShellMonitorSelection));
            Guid localGuid = TaintIssuesExistUIContext.Guid;
            vsMonitorSelection.GetCmdUIContextCookie(ref localGuid, out contextCookie);
        }

        public async Task SynchronizeWithServer() 
        {
            try
            {
                var bindingConfiguration = configurationProvider.GetConfiguration();

                if (IsStandalone(bindingConfiguration) || !IsConnected(out var serverInfo) || !IsFeatureSupported(serverInfo))
                {
                    HandleNoTaintIssues();
                    return;
                }

                var projectKey = bindingConfiguration.Project.ProjectKey;
                var serverBranch = await serverBranchProvider.GetServerBranchNameAsync(CancellationToken.None);

                var taintVulnerabilities = await sonarQubeService.GetTaintVulnerabilitiesAsync(projectKey,
                    serverBranch,
                    CancellationToken.None);

                logger.WriteLine(TaintResources.Synchronizer_NumberOfServerIssues, taintVulnerabilities.Count);

                var analysisInformation = await GetAnalysisInformation(projectKey);
                var taintIssueVizs = taintVulnerabilities.Select(converter.Convert).ToArray();
                taintStore.Set(taintIssueVizs, analysisInformation);

                var hasTaintIssues = taintVulnerabilities.Count > 0;

                if (!hasTaintIssues)
                {
                    UpdateTaintIssuesUIContext(false);
                }
                else
                {
<<<<<<< HEAD
                    var analysisInformation = await GetAnalysisInformation(projectKey, serverBranch);
                    var taintIssueVizs = taintVulnerabilities.Select(converter.Convert).ToArray();
                    taintStore.Set(taintIssueVizs, analysisInformation);

=======
>>>>>>> 3ed083ab
                    UpdateTaintIssuesUIContext(true);

                    // We need the tool window content to exist so the issues are filtered and the
                    // tool window caption is updated. See the "EnsureToolWindowExists" method comment
                    // for more information.
                    toolWindowService.EnsureToolWindowExists(TaintToolWindow.ToolWindowId);
                }
            }
            catch (Exception ex) when (!ErrorHandler.IsCriticalException(ex))
            {
                logger.WriteLine(TaintResources.Synchronizer_Failure, ex);
                HandleNoTaintIssues();
            }
        }

        private bool IsStandalone(BindingConfiguration bindingConfiguration)
        {
            if (bindingConfiguration.Mode == SonarLintMode.Standalone)
            {
                logger.WriteLine(TaintResources.Synchronizer_NotInConnectedMode);
                return true;
            }

            return false;
        }

        private bool IsConnected(out ServerInfo serverInfo)
        {
            serverInfo = sonarQubeService.GetServerInfo();

            if (serverInfo != null)
            {
                return true;
            }

            logger.WriteLine(TaintResources.Synchronizer_ServerNotConnected);
            return false;
        }

        private bool IsFeatureSupported(ServerInfo serverInfo)
        {
            if (serverInfo.ServerType == ServerType.SonarCloud ||
                serverInfo.Version >= MinimumRequiredSonarQubeVersion)
            {
                return true;
            }

            logger.WriteLine(TaintResources.Synchronizer_UnsupportedSQVersion, serverInfo.Version);
            return false;
        }

        private async Task<AnalysisInformation> GetAnalysisInformation(string projectKey, string branchName)
        {
            var branches = await sonarQubeService.GetProjectBranchesAsync(projectKey, CancellationToken.None);

            var issuesBranch = string.IsNullOrEmpty(branchName)
                ? branches.First(x => x.IsMain)
                : branches.FirstOrDefault(x => x.Name.Equals(branchName))
                  ?? branches.First(x => x.IsMain);

            return new AnalysisInformation(issuesBranch.Name, issuesBranch.LastAnalysisTimestamp);
        }

        private void HandleNoTaintIssues()
        {
            ClearStore();
            UpdateTaintIssuesUIContext(false);
        }

        private void ClearStore()
        {
            taintStore.Set(Enumerable.Empty<IAnalysisIssueVisualization>(), null);
        }

        private void UpdateTaintIssuesUIContext(bool hasTaintIssues) =>
            vsMonitorSelection.SetCmdUIContext(contextCookie, hasTaintIssues ? 1 : 0);
    }
}<|MERGE_RESOLUTION|>--- conflicted
+++ resolved
@@ -103,7 +103,7 @@
 
                 logger.WriteLine(TaintResources.Synchronizer_NumberOfServerIssues, taintVulnerabilities.Count);
 
-                var analysisInformation = await GetAnalysisInformation(projectKey);
+                var analysisInformation = await GetAnalysisInformation(projectKey, serverBranch);
                 var taintIssueVizs = taintVulnerabilities.Select(converter.Convert).ToArray();
                 taintStore.Set(taintIssueVizs, analysisInformation);
 
@@ -115,13 +115,6 @@
                 }
                 else
                 {
-<<<<<<< HEAD
-                    var analysisInformation = await GetAnalysisInformation(projectKey, serverBranch);
-                    var taintIssueVizs = taintVulnerabilities.Select(converter.Convert).ToArray();
-                    taintStore.Set(taintIssueVizs, analysisInformation);
-
-=======
->>>>>>> 3ed083ab
                     UpdateTaintIssuesUIContext(true);
 
                     // We need the tool window content to exist so the issues are filtered and the
