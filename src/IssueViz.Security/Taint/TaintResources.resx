﻿<?xml version="1.0" encoding="utf-8"?>
<root>
  <!-- 
    Microsoft ResX Schema 
    
    Version 2.0
    
    The primary goals of this format is to allow a simple XML format 
    that is mostly human readable. The generation and parsing of the 
    various data types are done through the TypeConverter classes 
    associated with the data types.
    
    Example:
    
    ... ado.net/XML headers & schema ...
    <resheader name="resmimetype">text/microsoft-resx</resheader>
    <resheader name="version">2.0</resheader>
    <resheader name="reader">System.Resources.ResXResourceReader, System.Windows.Forms, ...</resheader>
    <resheader name="writer">System.Resources.ResXResourceWriter, System.Windows.Forms, ...</resheader>
    <data name="Name1"><value>this is my long string</value><comment>this is a comment</comment></data>
    <data name="Color1" type="System.Drawing.Color, System.Drawing">Blue</data>
    <data name="Bitmap1" mimetype="application/x-microsoft.net.object.binary.base64">
        <value>[base64 mime encoded serialized .NET Framework object]</value>
    </data>
    <data name="Icon1" type="System.Drawing.Icon, System.Drawing" mimetype="application/x-microsoft.net.object.bytearray.base64">
        <value>[base64 mime encoded string representing a byte array form of the .NET Framework object]</value>
        <comment>This is a comment</comment>
    </data>
                
    There are any number of "resheader" rows that contain simple 
    name/value pairs.
    
    Each data row contains a name, and value. The row also contains a 
    type or mimetype. Type corresponds to a .NET class that support 
    text/value conversion through the TypeConverter architecture. 
    Classes that don't support this are serialized and stored with the 
    mimetype set.
    
    The mimetype is used for serialized objects, and tells the 
    ResXResourceReader how to depersist the object. This is currently not 
    extensible. For a given mimetype the value must be set accordingly:
    
    Note - application/x-microsoft.net.object.binary.base64 is the format 
    that the ResXResourceWriter will generate, however the reader can 
    read any of the formats listed below.
    
    mimetype: application/x-microsoft.net.object.binary.base64
    value   : The object must be serialized with 
            : System.Runtime.Serialization.Formatters.Binary.BinaryFormatter
            : and then encoded with base64 encoding.
    
    mimetype: application/x-microsoft.net.object.soap.base64
    value   : The object must be serialized with 
            : System.Runtime.Serialization.Formatters.Soap.SoapFormatter
            : and then encoded with base64 encoding.

    mimetype: application/x-microsoft.net.object.bytearray.base64
    value   : The object must be serialized into a byte array 
            : using a System.ComponentModel.TypeConverter
            : and then encoded with base64 encoding.
    -->
  <xsd:schema id="root" xmlns="" xmlns:xsd="http://www.w3.org/2001/XMLSchema" xmlns:msdata="urn:schemas-microsoft-com:xml-msdata">
    <xsd:import namespace="http://www.w3.org/XML/1998/namespace" />
    <xsd:element name="root" msdata:IsDataSet="true">
      <xsd:complexType>
        <xsd:choice maxOccurs="unbounded">
          <xsd:element name="metadata">
            <xsd:complexType>
              <xsd:sequence>
                <xsd:element name="value" type="xsd:string" minOccurs="0" />
              </xsd:sequence>
              <xsd:attribute name="name" use="required" type="xsd:string" />
              <xsd:attribute name="type" type="xsd:string" />
              <xsd:attribute name="mimetype" type="xsd:string" />
              <xsd:attribute ref="xml:space" />
            </xsd:complexType>
          </xsd:element>
          <xsd:element name="assembly">
            <xsd:complexType>
              <xsd:attribute name="alias" type="xsd:string" />
              <xsd:attribute name="name" type="xsd:string" />
            </xsd:complexType>
          </xsd:element>
          <xsd:element name="data">
            <xsd:complexType>
              <xsd:sequence>
                <xsd:element name="value" type="xsd:string" minOccurs="0" msdata:Ordinal="1" />
                <xsd:element name="comment" type="xsd:string" minOccurs="0" msdata:Ordinal="2" />
              </xsd:sequence>
              <xsd:attribute name="name" type="xsd:string" use="required" msdata:Ordinal="1" />
              <xsd:attribute name="type" type="xsd:string" msdata:Ordinal="3" />
              <xsd:attribute name="mimetype" type="xsd:string" msdata:Ordinal="4" />
              <xsd:attribute ref="xml:space" />
            </xsd:complexType>
          </xsd:element>
          <xsd:element name="resheader">
            <xsd:complexType>
              <xsd:sequence>
                <xsd:element name="value" type="xsd:string" minOccurs="0" msdata:Ordinal="1" />
              </xsd:sequence>
              <xsd:attribute name="name" type="xsd:string" use="required" />
            </xsd:complexType>
          </xsd:element>
        </xsd:choice>
      </xsd:complexType>
    </xsd:element>
  </xsd:schema>
  <resheader name="resmimetype">
    <value>text/microsoft-resx</value>
  </resheader>
  <resheader name="version">
    <value>2.0</value>
  </resheader>
  <resheader name="reader">
    <value>System.Resources.ResXResourceReader, System.Windows.Forms, Version=4.0.0.0, Culture=neutral, PublicKeyToken=b77a5c561934e089</value>
  </resheader>
  <resheader name="writer">
    <value>System.Resources.ResXResourceWriter, System.Windows.Forms, Version=4.0.0.0, Culture=neutral, PublicKeyToken=b77a5c561934e089</value>
  </resheader>
  <data name="Synchronizer_Failure" xml:space="preserve">
    <value>[Taint] Failed to synchronize taint vulnerabilities with the connected server: {0}.</value>
  </data>
  <data name="Synchronizer_NotInConnectedMode" xml:space="preserve">
    <value>[Taint] Unable to fetch taint vulnerabilities: not in connected mode.</value>
  </data>
  <data name="Synchronizer_ServerNotConnected" xml:space="preserve">
    <value>[Taint] Unable to fetch taint vulnerabilities: a connection to the server is not yet established.</value>
  </data>
  <data name="Synchronizer_NumberOfServerIssues" xml:space="preserve">
    <value>[Taint] Fetched {0} taint vulnerabilities.</value>
  </data>
  <data name="SyncPackage_Initialized" xml:space="preserve">
    <value>[Taint] Finished initializing taint issues synchronization package.</value>
  </data>
  <data name="SyncPackage_Initializing" xml:space="preserve">
    <value>[Taint] Initializing taint issues synchronization package...</value>
  </data>
  <data name="Synchronizer_UnsupportedSQVersion" xml:space="preserve">
<<<<<<< HEAD
    <value>[Taint] Displaying taint vulnerabilities in the IDE requires SonarQube Server v8.6 or later, or SonarQube Cloud. Connected SonarQube Server version: v{0}
    Visit {1} to find out more about this and other SonarLint features.</value>
=======
    <value>[Taint] Displaying taint vulnerabilities in the IDE requires SonarQube v8.6 or later, or SonarCloud. Connected SonarQube version: v{0}
    Visit {1} to find out more about this and other SonarQube for Visual Studio features.</value>
>>>>>>> 62fb5352
  </data>
</root><|MERGE_RESOLUTION|>--- conflicted
+++ resolved
@@ -136,12 +136,7 @@
     <value>[Taint] Initializing taint issues synchronization package...</value>
   </data>
   <data name="Synchronizer_UnsupportedSQVersion" xml:space="preserve">
-<<<<<<< HEAD
     <value>[Taint] Displaying taint vulnerabilities in the IDE requires SonarQube Server v8.6 or later, or SonarQube Cloud. Connected SonarQube Server version: v{0}
-    Visit {1} to find out more about this and other SonarLint features.</value>
-=======
-    <value>[Taint] Displaying taint vulnerabilities in the IDE requires SonarQube v8.6 or later, or SonarCloud. Connected SonarQube version: v{0}
     Visit {1} to find out more about this and other SonarQube for Visual Studio features.</value>
->>>>>>> 62fb5352
   </data>
 </root>