--- conflicted
+++ resolved
@@ -206,7 +206,6 @@
                 return false;
             }
 
-<<<<<<< HEAD
             var issueViz = ((ITaintIssueViewModel) viewModel).TaintIssueViz;
 
             if (issueViz.IsSuppressed)
@@ -215,9 +214,6 @@
             }
 
             var allFilePaths = issueViz.GetAllLocations()
-=======
-            var allFilePaths = ((ITaintIssueViewModel)viewModel).TaintIssueViz.GetAllLocations()
->>>>>>> 75b53543
                 .Select(x => x.CurrentFilePath)
                 .Where(x => !string.IsNullOrEmpty(x));
 
