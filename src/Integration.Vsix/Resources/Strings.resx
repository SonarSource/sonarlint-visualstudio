--- conflicted
+++ resolved
@@ -305,11 +305,7 @@
 E.g. C:\Program Files\Java\jdk-17</value>
   </data>
   <data name="JreLocationLabel" xml:space="preserve">
-<<<<<<< HEAD
-    <value>JRE Location</value>
-=======
     <value>Java Home</value>
->>>>>>> e948311b
   </data>
   <data name="RestartIdeToApplyOptionLabel" xml:space="preserve">
     <value>Note: The IDE must be restarted for this setting to be applied.</value>
