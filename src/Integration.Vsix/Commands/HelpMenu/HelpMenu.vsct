--- conflicted
+++ resolved
@@ -15,7 +15,6 @@
           <ButtonText>Show Logs</ButtonText>
         </Strings>
       </Button>
-<<<<<<< HEAD
       <Buttons>
         <Button guid="HelpMenuCmdSet" id="ViewDocumentationCommand">
           <Parent guid="HelpMenuCmdSet" id="HelpGroup" />
@@ -24,8 +23,6 @@
           </Strings>
         </Button>
       </Buttons>
-
-=======
         <Button guid="HelpMenuCmdSet" id="AboutCommand">
           <Parent guid="HelpMenuCmdSet" id="HelpGroup" />
           <Icon guid="guidImages" id="sonarlint" />
@@ -33,7 +30,6 @@
             <ButtonText>About SonarLint</ButtonText>
           </Strings>
         </Button>
->>>>>>> f7822238
     </Buttons>
 
     <Bitmaps>
@@ -45,11 +41,8 @@
     <GuidSymbol name="HelpMenuCmdSet" value="{6CF262F0-082D-4AD5-9121-7D76EFE523C8}">
       <IDSymbol name="HelpGroup" value="0x101"/>
       <IDSymbol name="ShowLogsCommand" value="0x102"/>
-<<<<<<< HEAD
       <IDSymbol name="ViewDocumentationCommand" value="0x103"/>
-=======
       <IDSymbol name="AboutCommand" value="0x104"/>
->>>>>>> f7822238
     </GuidSymbol>
     <GuidSymbol name="SonarLintMenuSet" value="{DB0701CC-1E44-41F7-97D6-29B160A70BCB}">
       <IDSymbol name="HelpMenu" value="0x1023"/>
