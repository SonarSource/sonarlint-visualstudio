﻿/*
 * SonarLint for Visual Studio
 * Copyright (C) 2016-2022 SonarSource SA
 * mailto:info AT sonarsource DOT com
 *
 * This program is free software; you can redistribute it and/or
 * modify it under the terms of the GNU Lesser General Public
 * License as published by the Free Software Foundation; either
 * version 3 of the License, or (at your option) any later version.
 *
 * This program is distributed in the hope that it will be useful,
 * but WITHOUT ANY WARRANTY; without even the implied warranty of
 * MERCHANTABILITY or FITNESS FOR A PARTICULAR PURPOSE.  See the GNU
 * Lesser General Public License for more details.
 *
 * You should have received a copy of the GNU Lesser General Public License
 * along with this program; if not, write to the Free Software Foundation,
 * Inc., 51 Franklin Street, Fifth Floor, Boston, MA  02110-1301, USA.
 */

using System;
using System.ComponentModel.Design;
using Microsoft.VisualStudio.Shell;
using SonarLint.VisualStudio.Core;
using SonarLint.VisualStudio.Integration.TeamExplorer;
using SonarLint.VisualStudio.Integration.Vsix.Commands;
<<<<<<< HEAD
using SonarLint.VisualStudio.Integration.Vsix.Commands.HelpMenu;
=======
using SonarLint.VisualStudio.Integration.Vsix.Commands.ConnectedModeMenu;
using SonarLint.VisualStudio.Integration.Vsix.Commands.HelpCommands;
>>>>>>> e5a1153d
using SonarLint.VisualStudio.IssueVisualization.Helpers;

namespace SonarLint.VisualStudio.Integration.Vsix
{
    internal class PackageCommandManager
    {
        private readonly IMenuCommandService menuService;

        public PackageCommandManager(IMenuCommandService menuService)
        {
            if (menuService == null)
            {
                throw new ArgumentNullException(nameof(menuService));
            }

            this.menuService = menuService;
        }

        public void Initialize(ITeamExplorerController teamExplorerController,
            IProjectPropertyManager projectPropertyManager,
            IProjectToLanguageMapper projectToLanguageMapper,
            IOutputWindowService outputWindowService,
            IShowInBrowserService showInBrowserService,
            IBrowserService browserService)
        {
            this.RegisterCommand((int)PackageCommandId.ProjectExcludePropertyToggle, new ProjectExcludePropertyToggleCommand(projectPropertyManager, projectToLanguageMapper));
            this.RegisterCommand((int)PackageCommandId.ProjectTestPropertyAuto, new ProjectTestPropertySetCommand(projectPropertyManager, projectToLanguageMapper, null));
            this.RegisterCommand((int)PackageCommandId.ProjectTestPropertyTrue, new ProjectTestPropertySetCommand(projectPropertyManager, projectToLanguageMapper, true));
            this.RegisterCommand((int)PackageCommandId.ProjectTestPropertyFalse, new ProjectTestPropertySetCommand(projectPropertyManager, projectToLanguageMapper, false));

            // Menus
            this.RegisterCommand((int)PackageCommandId.ProjectSonarLintMenu, new ProjectSonarLintMenuCommand(projectPropertyManager, projectToLanguageMapper));

            // Help menu buttons
            this.RegisterCommand(CommonGuids.HelpMenuCommandSet, (int)PackageCommandId.SonarLintHelpShowLogs, new ShowLogsCommand(outputWindowService));
            this.RegisterCommand(CommonGuids.HelpMenuCommandSet, ViewDocumentationCommand.ViewDocumentationCommandId, new ViewDocumentationCommand(showInBrowserService));
            this.RegisterCommand(CommonGuids.HelpMenuCommandSet, AboutCommand.AboutCommandId, new AboutCommand(browserService));
<<<<<<< HEAD
            this.RegisterCommand(CommonGuids.HelpMenuCommandSet, ShowCommunityPageCommand.Id, new ShowCommunityPageCommand(showInBrowserService));
=======

            // Connected mode buttons
            this.RegisterCommand(CommonGuids.ConnectedModeMenuCommandSet, ManageConnectionsCommand.Id, new ManageConnectionsCommand(teamExplorerController));

>>>>>>> e5a1153d
        }

        internal /* testing purposes */ OleMenuCommand RegisterCommand(int commandId, VsCommandBase command)
        {
            return RegisterCommand(CommonGuids.SonarLintMenuCommandSet, commandId, command);
        }

        internal /* testing purposes */ OleMenuCommand RegisterCommand(string commandSetGuid, int commandId, VsCommandBase command)
        {
            return this.AddCommand(new Guid(commandSetGuid), commandId, command.Invoke, command.QueryStatus);
        }

        private OleMenuCommand AddCommand(Guid commandGroupGuid, int commandId, EventHandler invokeHandler, EventHandler beforeQueryStatus)
        {
            CommandID idObject = new CommandID(commandGroupGuid, commandId);
            OleMenuCommand command = new OleMenuCommand(invokeHandler, delegate
            { }, beforeQueryStatus, idObject);
            this.menuService.AddCommand(command);
            return command;
        }
    }
}<|MERGE_RESOLUTION|>--- conflicted
+++ resolved
@@ -24,12 +24,8 @@
 using SonarLint.VisualStudio.Core;
 using SonarLint.VisualStudio.Integration.TeamExplorer;
 using SonarLint.VisualStudio.Integration.Vsix.Commands;
-<<<<<<< HEAD
 using SonarLint.VisualStudio.Integration.Vsix.Commands.HelpMenu;
-=======
 using SonarLint.VisualStudio.Integration.Vsix.Commands.ConnectedModeMenu;
-using SonarLint.VisualStudio.Integration.Vsix.Commands.HelpCommands;
->>>>>>> e5a1153d
 using SonarLint.VisualStudio.IssueVisualization.Helpers;
 
 namespace SonarLint.VisualStudio.Integration.Vsix
@@ -67,14 +63,10 @@
             this.RegisterCommand(CommonGuids.HelpMenuCommandSet, (int)PackageCommandId.SonarLintHelpShowLogs, new ShowLogsCommand(outputWindowService));
             this.RegisterCommand(CommonGuids.HelpMenuCommandSet, ViewDocumentationCommand.ViewDocumentationCommandId, new ViewDocumentationCommand(showInBrowserService));
             this.RegisterCommand(CommonGuids.HelpMenuCommandSet, AboutCommand.AboutCommandId, new AboutCommand(browserService));
-<<<<<<< HEAD
             this.RegisterCommand(CommonGuids.HelpMenuCommandSet, ShowCommunityPageCommand.Id, new ShowCommunityPageCommand(showInBrowserService));
-=======
-
+            
             // Connected mode buttons
             this.RegisterCommand(CommonGuids.ConnectedModeMenuCommandSet, ManageConnectionsCommand.Id, new ManageConnectionsCommand(teamExplorerController));
-
->>>>>>> e5a1153d
         }
 
         internal /* testing purposes */ OleMenuCommand RegisterCommand(int commandId, VsCommandBase command)
