﻿/*
 * SonarLint for Visual Studio
 * Copyright (C) 2016-2022 SonarSource SA
 * mailto:info AT sonarsource DOT com
 *
 * This program is free software; you can redistribute it and/or
 * modify it under the terms of the GNU Lesser General Public
 * License as published by the Free Software Foundation; either
 * version 3 of the License, or (at your option) any later version.
 *
 * This program is distributed in the hope that it will be useful,
 * but WITHOUT ANY WARRANTY; without even the implied warranty of
 * MERCHANTABILITY or FITNESS FOR A PARTICULAR PURPOSE.  See the GNU
 * Lesser General Public License for more details.
 *
 * You should have received a copy of the GNU Lesser General Public License
 * along with this program; if not, write to the Free Software Foundation,
 * Inc., 51 Franklin Street, Fifth Floor, Boston, MA  02110-1301, USA.
 */

using System;
using System.ComponentModel.Design;
using Microsoft.VisualStudio.Shell;
using SonarLint.VisualStudio.Core;
using SonarLint.VisualStudio.Integration.TeamExplorer;
using SonarLint.VisualStudio.Integration.Vsix.Commands;
using SonarLint.VisualStudio.Integration.Vsix.Commands.HelpMenu;
using SonarLint.VisualStudio.IssueVisualization.Helpers;

namespace SonarLint.VisualStudio.Integration.Vsix
{
    internal class PackageCommandManager
    {
        private readonly IMenuCommandService menuService;

        public PackageCommandManager(IMenuCommandService menuService)
        {
            if (menuService == null)
            {
                throw new ArgumentNullException(nameof(menuService));
            }

            this.menuService = menuService;
        }

        public void Initialize(ITeamExplorerController teamExplorerController,
            IProjectPropertyManager projectPropertyManager,
            IProjectToLanguageMapper projectToLanguageMapper,
            IOutputWindowService outputWindowService,
<<<<<<< HEAD
            IBrowserService browserService,
            IShowInBrowserService showInBrowserService)
=======
            IShowInBrowserService showInBrowserService,
            IBrowserService browserService)
>>>>>>> a3d99d91
        {
            // Buttons
            this.RegisterCommand((int)PackageCommandId.ManageConnections, new ManageConnectionsCommand(teamExplorerController));
            this.RegisterCommand((int)PackageCommandId.ProjectExcludePropertyToggle, new ProjectExcludePropertyToggleCommand(projectPropertyManager, projectToLanguageMapper));
            this.RegisterCommand((int)PackageCommandId.ProjectTestPropertyAuto, new ProjectTestPropertySetCommand(projectPropertyManager, projectToLanguageMapper, null));
            this.RegisterCommand((int)PackageCommandId.ProjectTestPropertyTrue, new ProjectTestPropertySetCommand(projectPropertyManager, projectToLanguageMapper, true));
            this.RegisterCommand((int)PackageCommandId.ProjectTestPropertyFalse, new ProjectTestPropertySetCommand(projectPropertyManager, projectToLanguageMapper, false));

            // Menus
            this.RegisterCommand((int)PackageCommandId.ProjectSonarLintMenu, new ProjectSonarLintMenuCommand(projectPropertyManager, projectToLanguageMapper));

            // Help menu buttons
            this.RegisterCommand(CommonGuids.HelpMenuCommandSet, (int)PackageCommandId.SonarLintHelpShowLogs, new ShowLogsCommand(outputWindowService));
            this.RegisterCommand(CommonGuids.HelpMenuCommandSet, ViewDocumentationCommand.ViewDocumentationCommandId, new ViewDocumentationCommand(showInBrowserService));
            this.RegisterCommand(CommonGuids.HelpMenuCommandSet, AboutCommand.AboutCommandId, new AboutCommand(browserService));
            this.RegisterCommand(CommonGuids.HelpMenuCommandSet, ReportProblemCommand.Id, new ReportProblemCommand(showInBrowserService));
        }

        internal /* testing purposes */ OleMenuCommand RegisterCommand(int commandId, VsCommandBase command)
        {
            return RegisterCommand(CommonGuids.SonarLintMenuCommandSet, commandId, command);
        }

        internal /* testing purposes */ OleMenuCommand RegisterCommand(string commandSetGuid, int commandId, VsCommandBase command)
        {
            return this.AddCommand(new Guid(commandSetGuid), commandId, command.Invoke, command.QueryStatus);
        }

        private OleMenuCommand AddCommand(Guid commandGroupGuid, int commandId, EventHandler invokeHandler, EventHandler beforeQueryStatus)
        {
            CommandID idObject = new CommandID(commandGroupGuid, commandId);
            OleMenuCommand command = new OleMenuCommand(invokeHandler, delegate
            { }, beforeQueryStatus, idObject);
            this.menuService.AddCommand(command);
            return command;
        }
    }
}<|MERGE_RESOLUTION|>--- conflicted
+++ resolved
@@ -47,13 +47,8 @@
             IProjectPropertyManager projectPropertyManager,
             IProjectToLanguageMapper projectToLanguageMapper,
             IOutputWindowService outputWindowService,
-<<<<<<< HEAD
-            IBrowserService browserService,
-            IShowInBrowserService showInBrowserService)
-=======
             IShowInBrowserService showInBrowserService,
             IBrowserService browserService)
->>>>>>> a3d99d91
         {
             // Buttons
             this.RegisterCommand((int)PackageCommandId.ManageConnections, new ManageConnectionsCommand(teamExplorerController));
