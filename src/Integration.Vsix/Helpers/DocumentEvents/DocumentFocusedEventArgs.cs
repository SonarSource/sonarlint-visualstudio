--- conflicted
+++ resolved
@@ -18,11 +18,8 @@
  * Inc., 51 Franklin Street, Fifth Floor, Boston, MA  02110-1301, USA.
  */
 
-<<<<<<< HEAD
+using Microsoft.VisualStudio.Utilities;
 using System;
-=======
-using Microsoft.VisualStudio.Utilities;
->>>>>>> 4749d102
 
 namespace SonarLint.VisualStudio.Integration.Vsix.Helpers.DocumentEvents
 {
