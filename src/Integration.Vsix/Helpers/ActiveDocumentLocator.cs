﻿/*
 * SonarLint for Visual Studio
 * Copyright (C) 2016-2020 SonarSource SA
 * mailto:info AT sonarsource DOT com
 *
 * This program is free software; you can redistribute it and/or
 * modify it under the terms of the GNU Lesser General Public
 * License as published by the Free Software Foundation; either
 * version 3 of the License, or (at your option) any later version.
 *
 * This program is distributed in the hope that it will be useful,
 * but WITHOUT ANY WARRANTY; without even the implied warranty of
 * MERCHANTABILITY or FITNESS FOR A PARTICULAR PURPOSE.  See the GNU
 * Lesser General Public License for more details.
 *
 * You should have received a copy of the GNU Lesser General Public License
 * along with this program; if not, write to the Free Software Foundation,
 * Inc., 51 Franklin Street, Fifth Floor, Boston, MA  02110-1301, USA.
 */

using System;
using System.ComponentModel.Composition;
using Microsoft.VisualStudio;
using Microsoft.VisualStudio.Shell;
using Microsoft.VisualStudio.Shell.Interop;
using Microsoft.VisualStudio.Text;
<<<<<<< HEAD
=======
using SonarLint.VisualStudio.Integration.Vsix.Helpers;
>>>>>>> 2b35a796

namespace SonarLint.VisualStudio.Integration.Vsix
{
    internal interface IActiveDocumentLocator
    {
        /// <summary>
        /// Returns the current active document, or null if there is no active document
        /// </summary>
        ITextDocument FindActiveDocument();
    }

    [Export(typeof(IActiveDocumentLocator))]
    [PartCreationPolicy(CreationPolicy.Shared)]
    internal class ActiveDocumentLocator : IActiveDocumentLocator
    {
<<<<<<< HEAD
        private readonly IVsMonitorSelection monitorSelection;
        private readonly ITextDocumentProvider textDocumentProvider;

        public ActiveDocumentLocator(IVsMonitorSelection monitorSelection, ITextDocumentProvider textDocumentProvider)
        {
            this.monitorSelection = monitorSelection;
            this.textDocumentProvider = textDocumentProvider;
=======
        private readonly ITextDocumentProvider textDocumentProvider;
        private IVsMonitorSelection monitorSelection;

        [ImportingConstructor]
        public ActiveDocumentLocator([Import(typeof(SVsServiceProvider))] IServiceProvider serviceProvider, ITextDocumentProvider textDocumentProvider)
        {
            this.textDocumentProvider = textDocumentProvider;
            
            RunOnUIThread.Run(() =>
            {
                monitorSelection = serviceProvider.GetService<SVsShellMonitorSelection, IVsMonitorSelection>();
            });
>>>>>>> 2b35a796
        }

        public ITextDocument FindActiveDocument()
        {
            ThreadHelper.ThrowIfNotOnUIThread();

            // Get the current doc frame, if there is one
            monitorSelection.GetCurrentElementValue((uint)VSConstants.VSSELELEMID.SEID_DocumentFrame, out var pvarValue);
            if (!(pvarValue is IVsWindowFrame frame))
            {
                return null;
            }

            return textDocumentProvider.GetFromFrame(frame);
        }
    }
}<|MERGE_RESOLUTION|>--- conflicted
+++ resolved
@@ -24,10 +24,7 @@
 using Microsoft.VisualStudio.Shell;
 using Microsoft.VisualStudio.Shell.Interop;
 using Microsoft.VisualStudio.Text;
-<<<<<<< HEAD
-=======
 using SonarLint.VisualStudio.Integration.Vsix.Helpers;
->>>>>>> 2b35a796
 
 namespace SonarLint.VisualStudio.Integration.Vsix
 {
@@ -43,15 +40,6 @@
     [PartCreationPolicy(CreationPolicy.Shared)]
     internal class ActiveDocumentLocator : IActiveDocumentLocator
     {
-<<<<<<< HEAD
-        private readonly IVsMonitorSelection monitorSelection;
-        private readonly ITextDocumentProvider textDocumentProvider;
-
-        public ActiveDocumentLocator(IVsMonitorSelection monitorSelection, ITextDocumentProvider textDocumentProvider)
-        {
-            this.monitorSelection = monitorSelection;
-            this.textDocumentProvider = textDocumentProvider;
-=======
         private readonly ITextDocumentProvider textDocumentProvider;
         private IVsMonitorSelection monitorSelection;
 
@@ -64,7 +52,6 @@
             {
                 monitorSelection = serviceProvider.GetService<SVsShellMonitorSelection, IVsMonitorSelection>();
             });
->>>>>>> 2b35a796
         }
 
         public ITextDocument FindActiveDocument()
