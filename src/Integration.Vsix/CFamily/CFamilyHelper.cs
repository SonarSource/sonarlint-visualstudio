﻿/*
 * SonarLint for Visual Studio
 * Copyright (C) 2016-2020 SonarSource SA
 * mailto:info AT sonarsource DOT com
 *
 * This program is free software; you can redistribute it and/or
 * modify it under the terms of the GNU Lesser General Public
 * License as published by the Free Software Foundation; either
 * version 3 of the License, or (at your option) any later version.
 *
 * This program is distributed in the hope that it will be useful,
 * but WITHOUT ANY WARRANTY; without even the implied warranty of
 * MERCHANTABILITY or FITNESS FOR A PARTICULAR PURPOSE.  See the GNU
 * Lesser General Public License for more details.
 *
 * You should have received a copy of the GNU Lesser General Public License
 * along with this program; if not, write to the Free Software Foundation,
 * Inc., 51 Franklin Street, Fifth Floor, Boston, MA  02110-1301, USA.
 */

using System;
using System.Collections.Generic;
using System.Diagnostics;
using System.IO;
using System.Linq;
using System.Threading;
using EnvDTE;
using SonarLint.VisualStudio.Core;
using SonarLint.VisualStudio.Core.Analysis;
using SonarLint.VisualStudio.Core.CFamily;

namespace SonarLint.VisualStudio.Integration.Vsix.CFamily
{
    internal static partial class CFamilyHelper
    {
        public const string CPP_LANGUAGE_KEY = "cpp";
        public const string C_LANGUAGE_KEY = "c";

        public static readonly string CFamilyFilesDirectory = Path.Combine(
            Path.GetDirectoryName(typeof(CFamilyHelper).Assembly.Location),
            "lib");

        private static readonly string analyzerExeFilePath = Path.Combine(
            CFamilyFilesDirectory, "subprocess.exe");

        public static Request CreateRequest(ILogger logger, ProjectItem projectItem, string absoluteFilePath, ICFamilyRulesConfigProvider cFamilyRulesConfigProvider, IAnalyzerOptions analyzerOptions)
        {
            if (IsHeaderFile(absoluteFilePath))
            {
                // We can't analyze header files currently because we can't get all
                // of the required configuration information
                logger.WriteLine($"Cannot analyze header files. File: '{absoluteFilePath}'");
                return null;
            }

            if (!IsFileInSolution(projectItem))
            {
                logger.WriteLine($"Unable to retrieve the configuration for file '{absoluteFilePath}'. Check the file is part of a project in the current solution.");
                return null;
            }

            var fileConfig = TryGetConfig(logger, projectItem, absoluteFilePath);
            if (fileConfig == null)
            {
                return null;
            }

            return CreateRequest(fileConfig, absoluteFilePath, cFamilyRulesConfigProvider, analyzerOptions);
        }

        private static Request CreateRequest(FileConfig fileConfig, string absoluteFilePath, ICFamilyRulesConfigProvider cFamilyRulesConfigProvider, IAnalyzerOptions analyzerOptions)
        {
            var request = ToRequest(fileConfig, absoluteFilePath);
            if (request?.File == null || request?.CFamilyLanguage == null)
            {
                return null;
            }

            request.RulesConfiguration = cFamilyRulesConfigProvider.GetRulesConfiguration(request.CFamilyLanguage);
            Debug.Assert(request.RulesConfiguration != null, "RulesConfiguration should be set for the analysis request");
            request.Options = GetKeyValueOptionsList(request.RulesConfiguration);

            if (analyzerOptions is CFamilyAnalyzerOptions cFamilyAnalyzerOptions)
            {
<<<<<<< HEAD
=======
                Debug.Assert(!(cFamilyAnalyzerOptions.CreateReproducer && cFamilyAnalyzerOptions.CreatePreCompiledHeaders), "Only one flag (CreateReproducer, CreatePreCompiledHeaders) can be set at a time");
                
>>>>>>> df185f09
                if (cFamilyAnalyzerOptions.CreateReproducer)
                {
                    request.Flags |= Request.CreateReproducer;
                }

                if (cFamilyAnalyzerOptions.CreatePreCompiledHeaders)
                {
<<<<<<< HEAD
=======
                    Debug.Assert(!string.IsNullOrWhiteSpace(cFamilyAnalyzerOptions.PreCompiledHeadersFilePath), "Should set PreCompiledHeadersFilePath when flag CreatePreCompiledHeaders is used");

>>>>>>> df185f09
                    request.Flags |= Request.BuildPreamble;
                    request.PchFile = cFamilyAnalyzerOptions.PreCompiledHeadersFilePath;
                }
            }

            return request;
        }

        internal /* for testing */ static string[]GetKeyValueOptionsList(ICFamilyRulesConfig rulesConfiguration)
        {
            var options = GetDefaultOptions(rulesConfiguration);
            options.Add("internal.qualityProfile", string.Join(",", rulesConfiguration.ActivePartialRuleKeys));
            var data = options.Select(kv => kv.Key + "=" + kv.Value).ToArray();
            return data;
        }

        private static Dictionary<string, string> GetDefaultOptions(ICFamilyRulesConfig rulesConfiguration)
        {
            Dictionary<string, string> defaults = new Dictionary<string, string>();
            foreach (string ruleKey in rulesConfiguration.AllPartialRuleKeys)
            {
                if (rulesConfiguration.RulesParameters.TryGetValue(ruleKey, out IDictionary<string, string> ruleParams))
                {
                    foreach (var param in ruleParams)
                    {
                        string optionKey = ruleKey + "." + param.Key;
                        defaults.Add(optionKey, param.Value);
                    }
                }
            }

            return defaults;
        }

        internal /* for testing */ static void CallClangAnalyzer(Action<Message> handleMessage, Request request, IProcessRunner runner, IAnalysisStatusNotifier statusNotifier, ILogger logger, CancellationToken cancellationToken)
        {
            if (analyzerExeFilePath == null)
            {
                logger.WriteLine("Unable to locate the CFamily analyzer exe");
                return;
            }

            try
            {
                var workingDirectory = Path.GetTempPath();
                const string communicateViaStreaming = "-"; // signal the subprocess we want to communicate via standard IO streams.

                var args = new ProcessRunnerArguments(analyzerExeFilePath, false)
                {
                    CmdLineArgs = new[] { communicateViaStreaming },
                    CancellationToken = cancellationToken,
                    WorkingDirectory = workingDirectory,
                    HandleInputStream = writer =>
                    {
                        using (var binaryWriter = new BinaryWriter(writer.BaseStream))
                        {
                            Protocol.Write(binaryWriter, request);
                        }
                    },
                    HandleOutputStream = reader =>
                    {
                        if ((request.Flags & Request.CreateReproducer) != 0)
                        {
                            reader.ReadToEnd();
                            logger.WriteLine(CFamilyStrings.MSG_ReproducerSaved, Path.Combine(workingDirectory, "sonar-cfamily.reproducer"));
                        }
                        else if ((request.Flags & Request.BuildPreamble) != 0)
                        {
                            reader.ReadToEnd();
                            logger.WriteLine(CFamilyStrings.MSG_PchSaved, request.PchFile);
                        }
                        else
                        {
                            using (var binaryReader = new BinaryReader(reader.BaseStream))
                            {
                                Protocol.Read(binaryReader, handleMessage, request.File);
                            }
                        }
                    }
                };

                statusNotifier.AnalysisStarted(request.File);

                var analysisTimer = Stopwatch.StartNew();

                runner.Execute(args);

                analysisTimer.Stop();

                if (cancellationToken.IsCancellationRequested)
                {
                    logger.WriteLine(CFamilyStrings.MSG_AnalysisAborted, request.File);
                    statusNotifier.AnalysisCancelled(request.File);
                }
                else
                {
                    logger.WriteLine(CFamilyStrings.MSG_AnalysisComplete, request.File, Math.Round(analysisTimer.Elapsed.TotalSeconds, 3));
                    statusNotifier.AnalysisFinished(request.File);
                }
            }
            catch (Exception ex) when (!ErrorHandler.IsCriticalException(ex))
            {
                logger.WriteLine(CFamilyStrings.ERROR_Analysis_Failed, request.File, ex.ToString());
                statusNotifier.AnalysisFailed(request.File);
            }
        }

        internal /* for testing */ static IAnalysisIssue ToSonarLintIssue(Message cfamilyIssue, string sqLanguage, ICFamilyRulesConfig rulesConfiguration)
        {
            // Lines and character positions are 1-based
            Debug.Assert(cfamilyIssue.Line > 0);

            // BUT special case of EndLine=0, Column=0, EndColumn=0 meaning "select the whole line"
            Debug.Assert(cfamilyIssue.EndLine >= 0);
            Debug.Assert(cfamilyIssue.Column > 0 || cfamilyIssue.Column == 0);
            Debug.Assert(cfamilyIssue.EndColumn > 0 || cfamilyIssue.EndLine == 0);

            // Look up default severity and type
            var defaultSeverity = rulesConfiguration.RulesMetadata[cfamilyIssue.RuleKey].DefaultSeverity;
            var defaultType = rulesConfiguration.RulesMetadata[cfamilyIssue.RuleKey].Type;

            return new AnalysisIssue
            (
                filePath: cfamilyIssue.Filename,
                message: cfamilyIssue.Text,
                ruleKey: sqLanguage + ":" + cfamilyIssue.RuleKey,
                severity: Convert(defaultSeverity),
                type: Convert(defaultType),
                startLine: cfamilyIssue.Line,
                endLine: cfamilyIssue.EndLine,

                // We don't care about the columns in the special case EndLine=0
                startLineOffset: cfamilyIssue.EndLine == 0 ? 0 : cfamilyIssue.Column - 1,
                endLineOffset: cfamilyIssue.EndLine == 0 ? 0 : cfamilyIssue.EndColumn - 1
            );
        }

        /// <summary>
        /// Converts from the CFamily issue severity enum to the standard AnalysisIssueSeverity
        /// </summary>
        internal /* for testing */ static AnalysisIssueSeverity Convert(IssueSeverity issueSeverity)
        {
            switch (issueSeverity)
            {
                case IssueSeverity.Blocker:
                    return AnalysisIssueSeverity.Blocker;
                case IssueSeverity.Critical:
                    return AnalysisIssueSeverity.Critical;
                case IssueSeverity.Info:
                    return AnalysisIssueSeverity.Info;
                case IssueSeverity.Major:
                    return AnalysisIssueSeverity.Major;
                case IssueSeverity.Minor:
                    return AnalysisIssueSeverity.Minor;

                default:
                    throw new ArgumentOutOfRangeException(nameof(issueSeverity));
            }
        }

        /// <summary>
        /// Converts from the CFamily issue type enum to the standard AnalysisIssueType
        /// </summary>
        internal /* for testing */static AnalysisIssueType Convert(IssueType issueType)
        {
            switch (issueType)
            {
                case IssueType.Bug:
                    return AnalysisIssueType.Bug;
                case IssueType.CodeSmell:
                    return AnalysisIssueType.CodeSmell;
                case IssueType.Vulnerability:
                    return AnalysisIssueType.Vulnerability;

                default:
                    throw new ArgumentOutOfRangeException(nameof(issueType));
            }
        }

        internal static FileConfig TryGetConfig(ILogger logger, ProjectItem projectItem, string absoluteFilePath)
        {
            Debug.Assert(!IsHeaderFile(absoluteFilePath),
                $"Not expecting TryGetConfig to be called for header files: {absoluteFilePath}");

            Debug.Assert(IsFileInSolution(projectItem),
                $"Not expecting to be called for files that are not in the solution: {absoluteFilePath}");

            try
            {
                // Note: if the C++ tools are not installed then it's likely an exception will be thrown when
                // the framework tries to JIT-compile the TryGet method (since it won't be able to find the MS.VS.VCProjectEngine
                // types).
                return FileConfig.TryGet(projectItem, absoluteFilePath);
            }
            catch (Exception e)
            {
                logger.WriteLine($"Unable to collect C/C++ configuration for {absoluteFilePath}: {e}");
                return null;
            }
        }

        internal static bool IsHeaderFile(string absoluteFilePath)
        {
            var fileInfo = new FileInfo(absoluteFilePath);
            return fileInfo.Extension.Equals(".h", StringComparison.OrdinalIgnoreCase);
        }

        internal static bool IsFileInSolution(ProjectItem projectItem)
        {
            try
            {
                // Issue 667:  https://github.com/SonarSource/sonarlint-visualstudio/issues/667
                // If you open a C++ file that is not part of the current solution then
                // VS will cruft up a temporary vcxproj so that it can provide language
                // services for the file (e.g. syntax highlighting). This means that
                // even though we have what looks like a valid project item, it might
                // not actually belong to a real project.
                var indexOfSingleFileString = projectItem?.ContainingProject?.FullName.IndexOf("SingleFileISense", StringComparison.OrdinalIgnoreCase);
                return indexOfSingleFileString.HasValue &&
                    indexOfSingleFileString.Value <= 0 &&
                    projectItem.ConfigurationManager != null &&
                    // the next line will throw if the file is not part of a solution
                    projectItem.ConfigurationManager.ActiveConfiguration != null;
            }
            catch (Exception ex) when (!Microsoft.VisualStudio.ErrorHandler.IsCriticalException(ex))
            {
                // Suppress non-critical exceptions
            }
            return false;
        }

        private static Request ToRequest(FileConfig fileConfig, string path)
        {
            Capture[] c = CFamilyHelper.Capture.ToCaptures(fileConfig, path, out string cfamilyLanguage);
            var request = MsvcDriver.ToRequest(c);
            request.CFamilyLanguage = cfamilyLanguage;
            return request;
        }

        private static void AddRange(IList<string> cmd, string[] values)
        {
            foreach (string value in values)
            {
                Add(cmd, value);
            }
        }

        private static void AddRange(IList<string> cmd, string prefix, string[] values)
        {
            foreach (string value in values)
            {
                Add(cmd, prefix, value);
            }
        }

        private static void Add(IList<String> cmd, string value)
        {
            if (!string.IsNullOrEmpty(value))
            {
                cmd.Add(value);
            }
        }

        private static void Add(IList<string> cmd, string prefix, string value)
        {
            if (!string.IsNullOrEmpty(value))
            {
                cmd.Add(prefix);
                cmd.Add(value);
            }
        }
    }
}<|MERGE_RESOLUTION|>--- conflicted
+++ resolved
@@ -82,11 +82,8 @@
 
             if (analyzerOptions is CFamilyAnalyzerOptions cFamilyAnalyzerOptions)
             {
-<<<<<<< HEAD
-=======
                 Debug.Assert(!(cFamilyAnalyzerOptions.CreateReproducer && cFamilyAnalyzerOptions.CreatePreCompiledHeaders), "Only one flag (CreateReproducer, CreatePreCompiledHeaders) can be set at a time");
                 
->>>>>>> df185f09
                 if (cFamilyAnalyzerOptions.CreateReproducer)
                 {
                     request.Flags |= Request.CreateReproducer;
@@ -94,11 +91,8 @@
 
                 if (cFamilyAnalyzerOptions.CreatePreCompiledHeaders)
                 {
-<<<<<<< HEAD
-=======
                     Debug.Assert(!string.IsNullOrWhiteSpace(cFamilyAnalyzerOptions.PreCompiledHeadersFilePath), "Should set PreCompiledHeadersFilePath when flag CreatePreCompiledHeaders is used");
 
->>>>>>> df185f09
                     request.Flags |= Request.BuildPreamble;
                     request.PchFile = cFamilyAnalyzerOptions.PreCompiledHeadersFilePath;
                 }
