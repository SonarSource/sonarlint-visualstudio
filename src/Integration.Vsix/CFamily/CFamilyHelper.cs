﻿/*
 * SonarLint for Visual Studio
 * Copyright (C) 2016-2020 SonarSource SA
 * mailto:info AT sonarsource DOT com
 *
 * This program is free software; you can redistribute it and/or
 * modify it under the terms of the GNU Lesser General Public
 * License as published by the Free Software Foundation; either
 * version 3 of the License, or (at your option) any later version.
 *
 * This program is distributed in the hope that it will be useful,
 * but WITHOUT ANY WARRANTY; without even the implied warranty of
 * MERCHANTABILITY or FITNESS FOR A PARTICULAR PURPOSE.  See the GNU
 * Lesser General Public License for more details.
 *
 * You should have received a copy of the GNU Lesser General Public License
 * along with this program; if not, write to the Free Software Foundation,
 * Inc., 51 Franklin Street, Fifth Floor, Boston, MA  02110-1301, USA.
 */

using System;
using System.Collections.Generic;
using System.Diagnostics;
using System.IO;
using System.Linq;
using System.Threading;
using EnvDTE;
using SonarLint.VisualStudio.Core;
using SonarLint.VisualStudio.Core.Analysis;
using SonarLint.VisualStudio.Core.CFamily;

namespace SonarLint.VisualStudio.Integration.Vsix.CFamily
{
    internal static partial class CFamilyHelper
    {
        public const string CPP_LANGUAGE_KEY = "cpp";
        public const string C_LANGUAGE_KEY = "c";

        public static readonly string CFamilyFilesDirectory = Path.Combine(
            Path.GetDirectoryName(typeof(CFamilyHelper).Assembly.Location),
            "lib");

        private static readonly string analyzerExeFilePath = Path.Combine(
            CFamilyFilesDirectory, "subprocess.exe");

        public static Request CreateRequest(ILogger logger, ProjectItem projectItem, string absoluteFilePath, ICFamilyRulesConfigProvider cFamilyRulesConfigProvider, IAnalyzerOptions analyzerOptions)
        {
            if (IsHeaderFile(absoluteFilePath))
            {
                // We can't analyze header files currently because we can't get all
                // of the required configuration information
                logger.WriteLine($"Cannot analyze header files. File: '{absoluteFilePath}'");
                return null;
            }

            if (!IsFileInSolution(projectItem))
            {
                logger.WriteLine($"Unable to retrieve the configuration for file '{absoluteFilePath}'. Check the file is part of a project in the current solution.");
                return null;
            }

            var fileConfig = TryGetConfig(logger, projectItem, absoluteFilePath);
            if (fileConfig == null)
            {
                return null;
            }

            return CreateRequest(fileConfig, absoluteFilePath, cFamilyRulesConfigProvider, analyzerOptions);
        }

        private static Request CreateRequest(FileConfig fileConfig, string absoluteFilePath, ICFamilyRulesConfigProvider cFamilyRulesConfigProvider, IAnalyzerOptions analyzerOptions)
        {
            var request = fileConfig.ToRequest(absoluteFilePath);
            if (request?.File == null || request?.CFamilyLanguage == null)
            {
                return null;
            }

            request.RulesConfiguration = cFamilyRulesConfigProvider.GetRulesConfiguration(request.CFamilyLanguage);
            Debug.Assert(request.RulesConfiguration != null, "RulesConfiguration should be set for the analysis request");
            request.Options = GetKeyValueOptionsList(request.RulesConfiguration);

            if (analyzerOptions is CFamilyAnalyzerOptions cFamilyAnalyzerOptions && cFamilyAnalyzerOptions.CreateReproducer)
            {
                request.Flags |= Request.CreateReproducer;
            }

            return request;
        }

        internal /* for testing */ static string[]GetKeyValueOptionsList(ICFamilyRulesConfig rulesConfiguration)
        {
            var options = GetDefaultOptions(rulesConfiguration);
            options.Add("internal.qualityProfile", string.Join(",", rulesConfiguration.ActivePartialRuleKeys));
            var data = options.Select(kv => kv.Key + "=" + kv.Value).ToArray();
            return data;
        }

        private static Dictionary<string, string> GetDefaultOptions(ICFamilyRulesConfig rulesConfiguration)
        {
            Dictionary<string, string> defaults = new Dictionary<string, string>();
            foreach (string ruleKey in rulesConfiguration.AllPartialRuleKeys)
            {
                if (rulesConfiguration.RulesParameters.TryGetValue(ruleKey, out IDictionary<string, string> ruleParams))
                {
                    foreach (var param in ruleParams)
                    {
                        string optionKey = ruleKey + "." + param.Key;
                        defaults.Add(optionKey, param.Value);
                    }
                }
            }

            return defaults;
        }

        internal /* for testing */ static void CallClangAnalyzer(Action<Message> handleMessage, Request request, IProcessRunner runner, IAnalysisStatusNotifier statusNotifier, ILogger logger, CancellationToken cancellationToken)
        {
            if (analyzerExeFilePath == null)
            {
                logger.WriteLine("Unable to locate the CFamily analyzer exe");
                return;
            }

            try
            {
                var workingDirectory = Path.GetTempPath();
                const string communicateViaStreaming = "-"; // signal the subprocess we want to communicate via standard IO streams.

                var args = new ProcessRunnerArguments(analyzerExeFilePath, false)
                {
                    CmdLineArgs = new[] { communicateViaStreaming },
                    CancellationToken = cancellationToken,
                    WorkingDirectory = workingDirectory,
                    HandleInputStream = writer =>
                    {
                        using (var binaryWriter = new BinaryWriter(writer.BaseStream))
                        {
                            Protocol.Write(binaryWriter, request);
                        }
                    },
                    HandleOutputStream = reader =>
                    {
                        if ((request.Flags & Request.CreateReproducer) != 0)
                        {
                            // When running with reproducer flag, we don't want to show analysis results.
                            // todo: no need to actually wait for results, just need to know if the reproducer file has been created
                            reader.ReadToEnd();

                            logger.WriteLine(CFamilyStrings.MSG_ReproducerSaved, Path.Combine(workingDirectory, "sonar-cfamily.reproducer"));
                        }
                        else
                        {
                            using (var binaryReader = new BinaryReader(reader.BaseStream))
                            {
                                Protocol.Read(binaryReader, handleMessage, request.File);
                            }
                        }
                    }
                };

                statusNotifier.AnalysisStarted(request.File);

                runner.Execute(args);

<<<<<<< HEAD
                if (cancellationToken.IsCancellationRequested)
                {
                    statusNotifier.AnalysisCancelled(request.File);
                }
                else
                {
                    statusNotifier.AnalysisFinished(request.File);
                }
=======
                logger.WriteLine(CFamilyStrings.MSG_AnalysisComplete, request.File);
>>>>>>> 20eace4f
            }
            catch (Exception ex) when (!ErrorHandler.IsCriticalException(ex))
            {
                logger.WriteLine(CFamilyStrings.ERROR_Analysis_Failed, ex.ToString());

                statusNotifier.AnalysisFailed(request.File);
            }
        }

        internal /* for testing */ static IAnalysisIssue ToSonarLintIssue(Message cfamilyIssue, string sqLanguage, ICFamilyRulesConfig rulesConfiguration)
        {
            // Lines and character positions are 1-based
            Debug.Assert(cfamilyIssue.Line > 0);

            // BUT special case of EndLine=0, Column=0, EndColumn=0 meaning "select the whole line"
            Debug.Assert(cfamilyIssue.EndLine >= 0);
            Debug.Assert(cfamilyIssue.Column > 0 || cfamilyIssue.Column == 0);
            Debug.Assert(cfamilyIssue.EndColumn > 0 || cfamilyIssue.EndLine == 0);

            // Look up default severity and type
            var defaultSeverity = rulesConfiguration.RulesMetadata[cfamilyIssue.RuleKey].DefaultSeverity;
            var defaultType = rulesConfiguration.RulesMetadata[cfamilyIssue.RuleKey].Type;

            return new AnalysisIssue
            (
                filePath: cfamilyIssue.Filename,
                message: cfamilyIssue.Text,
                ruleKey: sqLanguage + ":" + cfamilyIssue.RuleKey,
                severity: Convert(defaultSeverity),
                type: Convert(defaultType),
                startLine: cfamilyIssue.Line,
                endLine: cfamilyIssue.EndLine,

                // We don't care about the columns in the special case EndLine=0
                startLineOffset: cfamilyIssue.EndLine == 0 ? 0 : cfamilyIssue.Column - 1,
                endLineOffset: cfamilyIssue.EndLine == 0 ? 0 : cfamilyIssue.EndColumn - 1
            );
        }

        /// <summary>
        /// Converts from the CFamily issue severity enum to the standard AnalysisIssueSeverity
        /// </summary>
        internal /* for testing */ static AnalysisIssueSeverity Convert(IssueSeverity issueSeverity)
        {
            switch (issueSeverity)
            {
                case IssueSeverity.Blocker:
                    return AnalysisIssueSeverity.Blocker;
                case IssueSeverity.Critical:
                    return AnalysisIssueSeverity.Critical;
                case IssueSeverity.Info:
                    return AnalysisIssueSeverity.Info;
                case IssueSeverity.Major:
                    return AnalysisIssueSeverity.Major;
                case IssueSeverity.Minor:
                    return AnalysisIssueSeverity.Minor;

                default:
                    throw new ArgumentOutOfRangeException(nameof(issueSeverity));
            }
        }

        /// <summary>
        /// Converts from the CFamily issue type enum to the standard AnalysisIssueType
        /// </summary>
        internal /* for testing */static AnalysisIssueType Convert(IssueType issueType)
        {
            switch (issueType)
            {
                case IssueType.Bug:
                    return AnalysisIssueType.Bug;
                case IssueType.CodeSmell:
                    return AnalysisIssueType.CodeSmell;
                case IssueType.Vulnerability:
                    return AnalysisIssueType.Vulnerability;

                default:
                    throw new ArgumentOutOfRangeException(nameof(issueType));
            }
        }

        internal static FileConfig TryGetConfig(ILogger logger, ProjectItem projectItem, string absoluteFilePath)
        {
            Debug.Assert(!IsHeaderFile(absoluteFilePath),
                $"Not expecting TryGetConfig to be called for header files: {absoluteFilePath}");

            Debug.Assert(IsFileInSolution(projectItem),
                $"Not expecting to be called for files that are not in the solution: {absoluteFilePath}");

            try
            {
                return FileConfig.TryGet(projectItem, absoluteFilePath);
            }
            catch (Exception e)
            {
                logger.WriteLine($"Unable to collect C/C++ configuration for {absoluteFilePath}: {e.ToString()}");
                return null;
            }
        }

        internal static bool IsHeaderFile(string absoluteFilePath)
        {
            var fileInfo = new FileInfo(absoluteFilePath);
            return fileInfo.Extension.Equals(".h", StringComparison.OrdinalIgnoreCase);
        }

        internal static bool IsFileInSolution(ProjectItem projectItem)
        {
            try
            {
                // Issue 667:  https://github.com/SonarSource/sonarlint-visualstudio/issues/667
                // If you open a C++ file that is not part of the current solution then
                // VS will cruft up a temporary vcxproj so that it can provide language
                // services for the file (e.g. syntax highlighting). This means that
                // even though we have what looks like a valid project item, it might
                // not actually belong to a real project.
                var indexOfSingleFileString = projectItem?.ContainingProject?.FullName.IndexOf("SingleFileISense", StringComparison.OrdinalIgnoreCase);
                return indexOfSingleFileString.HasValue &&
                    indexOfSingleFileString.Value <= 0 &&
                    projectItem.ConfigurationManager != null &&
                    // the next line will throw if the file is not part of a solution
                    projectItem.ConfigurationManager.ActiveConfiguration != null;
            }
            catch (Exception ex) when (!Microsoft.VisualStudio.ErrorHandler.IsCriticalException(ex))
            {
                // Suppress non-critical exceptions
            }
            return false;
        }

        private static void AddRange(IList<string> cmd, string[] values)
        {
            foreach (string value in values)
            {
                Add(cmd, value);
            }
        }

        private static void AddRange(IList<string> cmd, string prefix, string[] values)
        {
            foreach (string value in values)
            {
                Add(cmd, prefix, value);
            }
        }

        private static void Add(IList<String> cmd, string value)
        {
            if (!string.IsNullOrEmpty(value))
            {
                cmd.Add(value);
            }
        }

        private static void Add(IList<string> cmd, string prefix, string value)
        {
            if (!string.IsNullOrEmpty(value))
            {
                cmd.Add(prefix);
                cmd.Add(value);
            }
        }

        internal class Capture
        {
            public string Compiler { get { return "msvc-cl"; } }

            public string Cwd { get; set; }

            public string Executable { get; set; }

            public List<string> Cmd { get; set; }

            public List<string> Env { get; set; }

            public string StdOut { get; set; }

            public string CompilerVersion { get; set; }

            public bool X64 { get; set; }

        }
    }
}<|MERGE_RESOLUTION|>--- conflicted
+++ resolved
@@ -163,18 +163,15 @@
 
                 runner.Execute(args);
 
-<<<<<<< HEAD
                 if (cancellationToken.IsCancellationRequested)
                 {
                     statusNotifier.AnalysisCancelled(request.File);
                 }
                 else
                 {
+                    logger.WriteLine(CFamilyStrings.MSG_AnalysisComplete, request.File);
                     statusNotifier.AnalysisFinished(request.File);
                 }
-=======
-                logger.WriteLine(CFamilyStrings.MSG_AnalysisComplete, request.File);
->>>>>>> 20eace4f
             }
             catch (Exception ex) when (!ErrorHandler.IsCriticalException(ex))
             {
