--- conflicted
+++ resolved
@@ -37,54 +37,8 @@
                 {
                     return null;
                 }
+
                 var vcConfig = vcProject.ActiveConfiguration;
-<<<<<<< HEAD
-                var projectKind = vcConfig.ConfigurationType;
-                // Unknown projects represent all the unspported project type like makefile projects
-                if (projectKind == ConfigurationTypes.typeUnknown)
-                {
-                    logger.WriteLine(@"Project's ""Configuration type"" is not supported.");
-                    return null;
-                }
-                // "ClCompile" for source files and "ClCompile" for header files
-                // Don't rely on file extension to indentify header files since they can have any extension
-                var itemType = file.ItemType;
-                if (itemType != "ClCompile" && itemType != "ClInclude")
-                {
-                    logger.WriteLine($"File's \"Item type\" is not supported. File: '{absoluteFilePath}'");
-                    return null;
-                }
-                var platformName = ((VCPlatform)vcConfig.Platform).Name; // "Win32" or "x64"
-                var vcFileConfig = file.GetFileConfigurationForProjectConfiguration(vcConfig);
-                IVCRulePropertyStorage vcFileSettings;
-                if (itemType == "ClCompile")
-                {
-                    // We don't support custom build tools. VCCLCompilerTool is needed for all the necessary compilation options to be present
-                    if (!(vcFileConfig.Tool is VCCLCompilerTool))
-                    {
-                        logger.WriteLine($"Custom built files are not supported. File: '{absoluteFilePath}'");
-                        return null;
-                    }
-                    // The Tool property is typed as Microsoft.VisualStudio.VCProjectEngine.VCCLCompilerTool, and
-                    // we could use it to fetch most of the properties we need, rather than fetching them via the
-                    // IVCRulePropertyStorage interface. However, not all of the properties are exposed directly by
-                    // VCCLCompilerTool (e.g. LanguageStandard). Also, quite a few of the Tool properties are exposed
-                    // as enums, so we'd need to change our code to handle them.
-                    vcFileSettings = vcFileConfig.Tool as IVCRulePropertyStorage;
-                }
-                else
-                {
-                    // header file load file setting from the project
-                    var tools = vcConfig.Tools as IVCCollection;
-                    var toolItem = tools.Item("VCCLCompilerTool");
-                    if (toolItem == null)
-                    {
-                        logger.WriteLine($"Custom built files are not supported. File: '{absoluteFilePath}'");
-                        return null;
-                    }
-                    vcFileSettings = toolItem as IVCRulePropertyStorage;
-                }
-=======
                 var vcFileSettings = GetVcFileSettings(logger, absoluteFilePath, vcConfig, vcFile);
 
                 if (vcFileSettings == null)
@@ -92,7 +46,6 @@
                     // Not supported
                     return null;
                 }
->>>>>>> 508f0a86
 
                 var platformName = ((VCPlatform)vcConfig.Platform).Name; // "Win32" or "x64"
                 var includeDirs = vcConfig.GetEvaluatedPropertyValue("IncludePath");
@@ -100,23 +53,6 @@
                 var vcToolsVersion = vcConfig.GetEvaluatedPropertyValue("VCToolsVersion");
                 var compilerVersion = GetCompilerVersion(platformToolset, vcToolsVersion);
 
-                // Fetch properties that can be set differently for header files
-                string compileAs = vcFileSettings.GetEvaluatedPropertyValue("CompileAs");
-                string forcedIncludeFiles = vcFileSettings.GetEvaluatedPropertyValue("ForcedIncludeFiles");
-                string precompiledHeader = vcFileSettings.GetEvaluatedPropertyValue("PrecompiledHeader");
-                string precompiledHeaderFile = vcFileSettings.GetEvaluatedPropertyValue("PrecompiledHeaderFile");
-                if (itemType == "ClInclude")
-                {
-                    string compiledAs = vcFileSettings.GetEvaluatedPropertyValue("CompileAs");
-                    // If the project language is not specified. Headers are compiled as CPP
-                    compileAs = (compiledAs == "Default") ? "CompileAsCpp" : compiledAs;
-                    // Use PCH in header files if project PCH is configured and not enforced through force include
-                    // In normal code, it should be self to assume this since PCH should be used on every CPP file
-                    if (string.IsNullOrEmpty(forcedIncludeFiles) && precompiledHeader == "Use")
-                    {
-                        forcedIncludeFiles = precompiledHeaderFile;
-                    }
-                }
                 return new FileConfig
                 {
                     AbsoluteFilePath = absoluteFilePath,
@@ -133,11 +69,11 @@
                     PreprocessorDefinitions = vcFileSettings.GetEvaluatedPropertyValue("PreprocessorDefinitions"),
                     UndefinePreprocessorDefinitions = vcFileSettings.GetEvaluatedPropertyValue("UndefinePreprocessorDefinitions"),
 
-                    ForcedIncludeFiles = forcedIncludeFiles,
-                    PrecompiledHeader = precompiledHeader,
-                    PrecompiledHeaderFile = precompiledHeaderFile,
-
-                    CompileAs = compileAs,
+                    ForcedIncludeFiles = vcFileSettings.GetEvaluatedPropertyValue("ForcedIncludeFiles"),
+                    PrecompiledHeader = vcFileSettings.GetEvaluatedPropertyValue("PrecompiledHeader"),
+                    PrecompiledHeaderFile = vcFileSettings.GetEvaluatedPropertyValue("PrecompiledHeaderFile"),
+
+                    CompileAs = vcFileSettings.GetEvaluatedPropertyValue("CompileAs"),
                     CompileAsManaged = vcFileSettings.GetEvaluatedPropertyValue("CompileAsManaged"),
                     CompileAsWinRT = vcFileSettings.GetEvaluatedPropertyValue("CompileAsWinRT"),
                     DisableLanguageExtensions = vcFileSettings.GetEvaluatedPropertyValue("DisableLanguageExtensions"),
@@ -160,7 +96,8 @@
             private static IVCRulePropertyStorage GetVcFileSettings(ILogger logger, string absoluteFilePath, VCConfiguration vcConfig, VCFile vcFile)
             {
                 var projectKind = vcConfig.ConfigurationType;
-                // Unknown projects represent all the unspported project type like makefile projects
+
+                // Unknown projects represent all the unsupported project type like makefile projects
                 if (projectKind == ConfigurationTypes.typeUnknown)
                 {
                     logger.WriteLine(@"Project's ""Configuration type"" is not supported.");
@@ -168,15 +105,27 @@
                 }
 
                 // "ClCompile" for source files and "ClInclude" for header files
-                if (vcFile.ItemType != "ClCompile")
+                if (vcFile.ItemType != "ClCompile" && vcFile.ItemType != "ClInclude")
                 {
                     logger.WriteLine($"File's \"Item type\" is not supported. File: '{absoluteFilePath}'");
                     return null;
                 }
 
-                var vcFileConfig = vcFile.GetFileConfigurationForProjectConfiguration(vcConfig);
+                object toolItem;
+
+                if (vcFile.ItemType == "ClCompile")
+                {
+                    var vcFileConfig = vcFile.GetFileConfigurationForProjectConfiguration(vcConfig);
+                    toolItem = vcFileConfig.Tool;
+                }
+                else
+                {
+                    var tools = vcConfig.Tools as IVCCollection;
+                    toolItem = tools.Item("VCCLCompilerTool");
+                }
+
                 // We don't support custom build tools. VCCLCompilerTool is needed for all the necessary compilation options to be present
-                if (!(vcFileConfig.Tool is VCCLCompilerTool))
+                if (!(toolItem is VCCLCompilerTool))
                 {
                     logger.WriteLine($"Custom build tools aren't supported. Custom-built file: '{absoluteFilePath}'");
                     return null;
@@ -187,7 +136,7 @@
                 // IVCRulePropertyStorage interface. However, not all of the properties are exposed directly by
                 // VCCLCompilerTool (e.g. LanguageStandard). Also, quite a few of the Tool properties are exposed
                 // as enums, so we'd need to change our code to handle them.
-                var vcFileSettings = vcFileConfig.Tool as IVCRulePropertyStorage;
+                var vcFileSettings = toolItem as IVCRulePropertyStorage;
 
                 return vcFileSettings;
             }
