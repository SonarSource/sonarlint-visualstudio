--- conflicted
+++ resolved
@@ -55,14 +55,7 @@
             // the UI thread.
             await ThreadHelper.JoinableTaskFactory.SwitchToMainThreadAsync(package.DisposalToken);
 
-<<<<<<< HEAD
-            var monitorSelection = await package.GetServiceAsync(typeof(SVsShellMonitorSelection)) as IVsMonitorSelection;
-            var textDocumentProvider = await package.GetMefServiceAsync<ITextDocumentProvider>();
-            var docLocator = new ActiveDocumentLocator(monitorSelection, textDocumentProvider);
-
-=======
             var docLocator = await package.GetMefServiceAsync<IActiveDocumentLocator>();
->>>>>>> 2b35a796
             var languageRecognizer = await package.GetMefServiceAsync<ISonarLanguageRecognizer>();
             var requester = await package.GetMefServiceAsync<IAnalysisRequester>();
 
