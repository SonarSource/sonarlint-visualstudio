--- conflicted
+++ resolved
@@ -38,42 +38,24 @@
             jobs = new Dictionary<string, WeakReference<ExtendedCancellationTokenSource>>(StringComparer.OrdinalIgnoreCase);
         }
 
-        public void Schedule(string jobId, Action<CancellationToken> action, int? timeoutInMilliseconds)
+        public void Schedule(string jobId, Action<CancellationToken> action, int timeoutInMilliseconds)
         {
             var newCancellationToken = IssueToken(jobId, timeoutInMilliseconds);
 
-<<<<<<< HEAD
-            if (timeoutInMilliseconds.HasValue)
-            {
-                newTokenSource.CancelAfter(timeoutInMilliseconds.Value);
-            }
-            
-            action(newTokenSource.Token);
-            // The job might be running asynchronously so we don't know when to dispose the CancellationTokenSources, and have to rely on weak-refs and garbage collection to do it for us
-        }
-
-        private ExtendedCancellationTokenSource IssueToken(string jobId)
-=======
             action(newCancellationToken);
             // The job might be running asynchronously so we don't know when to dispose the CancellationTokenSources, and have to rely on weak-refs and garbage collection to do it for us
         }
 
         private CancellationToken IssueToken(string jobId, int timeoutInMilliseconds)
->>>>>>> f1981b5f
         {
             lock (jobs)
             {
                 CancelPreviousJob(jobId);
 
-<<<<<<< HEAD
                 var newTokenSource = new ExtendedCancellationTokenSource();
-                jobs[jobId] = new WeakReference<ExtendedCancellationTokenSource>(newTokenSource);
-=======
-                var newTokenSource = new CancellationTokenSource();
                 newTokenSource.CancelAfter(timeoutInMilliseconds);
 
-                jobs[jobId] = new WeakReference<CancellationTokenSource>(newTokenSource);
->>>>>>> f1981b5f
+                jobs[jobId] = new WeakReference<ExtendedCancellationTokenSource>(newTokenSource);
 
                 return newTokenSource.Token;
             }
