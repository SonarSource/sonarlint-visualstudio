﻿/*
 * SonarLint for Visual Studio
 * Copyright (C) 2016-2020 SonarSource SA
 * mailto:info AT sonarsource DOT com
 *
 * This program is free software; you can redistribute it and/or
 * modify it under the terms of the GNU Lesser General Public
 * License as published by the Free Software Foundation; either
 * version 3 of the License, or (at your option) any later version.
 *
 * This program is distributed in the hope that it will be useful,
 * but WITHOUT ANY WARRANTY; without even the implied warranty of
 * MERCHANTABILITY or FITNESS FOR A PARTICULAR PURPOSE.  See the GNU
 * Lesser General Public License for more details.
 *
 * You should have received a copy of the GNU Lesser General Public License
 * along with this program; if not, write to the Free Software Foundation,
 * Inc., 51 Franklin Street, Fifth Floor, Boston, MA  02110-1301, USA.
 */

using System;
using System.Collections.Generic;
using System.ComponentModel.Composition;
using System.Globalization;
using System.Linq;
using System.Threading;
using EnvDTE;
using Microsoft.VisualStudio.Shell;
using Microsoft.VisualStudio.Shell.Interop;
using Microsoft.VisualStudio.Text;
using Microsoft.VisualStudio.Text.Editor;
using Microsoft.VisualStudio.Text.Tagging;
using Microsoft.VisualStudio.Utilities;
using SonarLint.VisualStudio.Core;
using SonarLint.VisualStudio.Core.Analysis;
using SonarLint.VisualStudio.Core.Suppression;
using SonarLint.VisualStudio.Integration.Vsix.Analysis;
using SonarLint.VisualStudio.Integration.Vsix.Resources;

namespace SonarLint.VisualStudio.Integration.Vsix
{
    /// <summary>
    /// Factory for the <see cref="ITagger{T}"/>. There will be one instance of this class/VS session.
    /// </summary>
    /// <remarks>
    /// See the README.md in this folder for more information
    /// </remarks>
    [Export(typeof(IViewTaggerProvider))]
    [TagType(typeof(IErrorTag))]
    [ContentType("text")]
    [TextViewRole(PredefinedTextViewRoles.Document)]
    internal sealed class TaggerProvider : IViewTaggerProvider
    {
        internal /* for testing */ const int DefaultAnalysisTimeoutMs = 20 * 1000;

        internal readonly ISonarErrorListDataSource sonarErrorDataSource;
        internal readonly ITextDocumentFactoryService textDocumentFactoryService;
        internal readonly IIssuesFilter issuesFilter;
        internal readonly DTE dte;

        private readonly ISet<IIssueTracker> issueTrackers = new HashSet<IIssueTracker>();

        private readonly IAnalyzerController analyzerController;
        private readonly ISonarLanguageRecognizer languageRecognizer;
        private readonly IVsStatusbar vsStatusBar;
        private readonly ILogger logger;
        private readonly IScheduler scheduler;

        [ImportingConstructor]
        internal TaggerProvider(ISonarErrorListDataSource sonarErrorDataSource,
            ITextDocumentFactoryService textDocumentFactoryService,
            IIssuesFilter issuesFilter,
            IAnalyzerController analyzerController,
            [Import(typeof(SVsServiceProvider))] IServiceProvider serviceProvider,
            ISonarLanguageRecognizer languageRecognizer,
            IAnalysisRequester analysisRequester,
            ILogger logger,
            IScheduler scheduler)
        {
            this.sonarErrorDataSource = sonarErrorDataSource;
            this.textDocumentFactoryService = textDocumentFactoryService;
            this.issuesFilter = issuesFilter;

            this.analyzerController = analyzerController;
            this.dte = serviceProvider.GetService<DTE>();
            this.languageRecognizer = languageRecognizer;
            this.logger = logger;
            this.scheduler = scheduler;

            vsStatusBar = serviceProvider.GetService(typeof(IVsStatusbar)) as IVsStatusbar;
            analysisRequester.AnalysisRequested += OnAnalysisRequested;
        }

        private readonly object reanalysisLockObject = new object();
        private CancellableJobRunner reanalysisJob;
        private StatusBarReanalysisProgressHandler reanalysisProgressHandler;

        private void OnAnalysisRequested(object sender, AnalysisRequestEventArgs args)
        {
            // Handle notification from the single file monitor that the settings file has changed.

            // Re-analysis could take multiple seconds so it's possible that we'll get another
            // file change notification before the re-analysis has completed.
            // If that happens we'll cancel the current re-analysis and start another one.
            lock (reanalysisLockObject)
            {
                reanalysisJob?.Cancel();
                reanalysisProgressHandler?.Dispose();

                var filteredIssueTrackers = FilterIssuesTrackersByPath(this.issueTrackers, args.FilePaths);

                var operations = filteredIssueTrackers
                    .Select<IIssueTracker, Action>(it => () => it.RequestAnalysis(args.Options))
                    .ToArray(); // create a fixed list - the user could close a file before the reanalysis completes which would cause the enumeration to change

                reanalysisProgressHandler = new StatusBarReanalysisProgressHandler(vsStatusBar, logger);

                var message = string.Format(CultureInfo.CurrentCulture, Strings.JobRunner_JobDescription_ReaanalyzeDocs, operations.Length);
                reanalysisJob = CancellableJobRunner.Start(message, operations,
                    reanalysisProgressHandler, logger);
            }
        }

        internal /* for testing */ static IEnumerable<IIssueTracker> FilterIssuesTrackersByPath(
            IEnumerable<IIssueTracker> issueTrackers, IEnumerable<string> filePaths)
        {
            if (filePaths == null || !filePaths.Any())
            {
                return issueTrackers;
            }
            return issueTrackers.Where(it => filePaths.Contains(it.FilePath, StringComparer.OrdinalIgnoreCase));
        }

        internal IEnumerable<IIssueTracker> ActiveTrackersForTesting { get { return this.issueTrackers; } }

        #region IViewTaggerProvider members

        /// <summary>
        /// Create a tagger that will track SonarLint issues on the view/buffer combination.
        /// </summary>
        public ITagger<T> CreateTagger<T>(ITextView textView, ITextBuffer buffer) where T : ITag
        {
            // Only attempt to track the view's edit buffer.
            if (buffer != textView.TextBuffer ||
                typeof(T) != typeof(IErrorTag))
            {
                return null;
            }

            ITextDocument textDocument;
            if (!textDocumentFactoryService.TryGetTextDocument(textView.TextDataModel.DocumentBuffer, out textDocument))
            {
                return null;
            }

            var detectedLanguages = languageRecognizer.Detect(textDocument, buffer);

            if (detectedLanguages.Any() && analyzerController.IsAnalysisSupported(detectedLanguages))
            {
                // Multiple views could have that buffer open simultaneously, so only create one instance of the tracker.
                var issueTracker = buffer.Properties.GetOrCreateSingletonProperty(typeof(IIssueTracker),
                    () => new TextBufferIssueTracker(dte, this, textDocument, detectedLanguages, issuesFilter, sonarErrorDataSource, logger));

                // Always create a new tagger for each request.
                // Delegate the actual creation to the tracker for the file.
                return issueTracker.CreateTagger() as ITagger<T>;
            }

            return null;
        }

        #endregion IViewTaggerProvider members

        public void RequestAnalysis(string path, string charset, IEnumerable<AnalysisLanguage> detectedLanguages, IIssueConsumer issueConsumer, IAnalyzerOptions analyzerOptions)
        {
            // May be called on the UI thread -> unhandled exceptions will crash VS
            try
            {
<<<<<<< HEAD
=======
                var analysisTimeout = GetAnalysisTimeoutInMilliseconds();

>>>>>>> f1981b5f
                scheduler.Schedule(path,
                    cancellationToken =>
                        analyzerController.ExecuteAnalysis(path, charset, detectedLanguages, issueConsumer,
                            analyzerOptions, cancellationToken),
                    analyzerOptions?.AnalysisTimeoutInMilliseconds);
            }
            catch (Exception ex) when (!Microsoft.VisualStudio.ErrorHandler.IsCriticalException(ex))
            {
                logger.WriteLine($"Analysis error: {ex}");
            }
        }

        internal static int GetAnalysisTimeoutInMilliseconds(IEnvironmentSettings environmentSettings = null)
        {
            environmentSettings = environmentSettings ?? new EnvironmentSettings();
            var userSuppliedTimeout = environmentSettings.AnalysisTimeoutInMs();
            var analysisTimeoutInMilliseconds = userSuppliedTimeout > 0 ? userSuppliedTimeout : DefaultAnalysisTimeoutMs;

            return analysisTimeoutInMilliseconds;
        }

        public void AddIssueTracker(IIssueTracker issueTracker)
        {
            lock (issueTrackers)
            {
                issueTrackers.Add(issueTracker);
            }
        }

        public void RemoveIssueTracker(IIssueTracker issueTracker)
        {
            lock (issueTrackers)
            {
                issueTrackers.Remove(issueTracker);
            }
        }
    }
}<|MERGE_RESOLUTION|>--- conflicted
+++ resolved
@@ -176,16 +176,13 @@
             // May be called on the UI thread -> unhandled exceptions will crash VS
             try
             {
-<<<<<<< HEAD
-=======
                 var analysisTimeout = GetAnalysisTimeoutInMilliseconds();
 
->>>>>>> f1981b5f
                 scheduler.Schedule(path,
                     cancellationToken =>
                         analyzerController.ExecuteAnalysis(path, charset, detectedLanguages, issueConsumer,
                             analyzerOptions, cancellationToken),
-                    analyzerOptions?.AnalysisTimeoutInMilliseconds);
+                    analysisTimeout);
             }
             catch (Exception ex) when (!Microsoft.VisualStudio.ErrorHandler.IsCriticalException(ex))
             {
