--- conflicted
+++ resolved
@@ -97,13 +97,8 @@
                     serviceProvider.GetMefService<IProjectPropertyManager>(),
                     serviceProvider.GetMefService<IProjectToLanguageMapper>(),
                     serviceProvider.GetMefService<IOutputWindowService>(),
-<<<<<<< HEAD
-                    serviceProvider.GetMefService<IBrowserService>(),
-                    serviceProvider.GetMefService<IShowInBrowserService>());
-=======
                     serviceProvider.GetMefService<IShowInBrowserService>(),
                     serviceProvider.GetMefService<IBrowserService>());
->>>>>>> a3d99d91
 
                 this.roslynSettingsFileSynchronizer = await this.GetMefServiceAsync<IRoslynSettingsFileSynchronizer>();
                 roslynSettingsFileSynchronizer.UpdateFileStorageAsync().Forget(); // don't wait for it to finish
