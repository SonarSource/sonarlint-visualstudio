﻿/*
 * SonarLint for Visual Studio
 * Copyright (C) 2016-2022 SonarSource SA
 * mailto:info AT sonarsource DOT com
 *
 * This program is free software; you can redistribute it and/or
 * modify it under the terms of the GNU Lesser General Public
 * License as published by the Free Software Foundation; either
 * version 3 of the License, or (at your option) any later version.
 *
 * This program is distributed in the hope that it will be useful,
 * but WITHOUT ANY WARRANTY; without even the implied warranty of
 * MERCHANTABILITY or FITNESS FOR A PARTICULAR PURPOSE.  See the GNU
 * Lesser General Public License for more details.
 *
 * You should have received a copy of the GNU Lesser General Public License
 * along with this program; if not, write to the Free Software Foundation,
 * Inc., 51 Franklin Street, Fifth Floor, Boston, MA  02110-1301, USA.
 */

using System;
using System.ComponentModel.Design;
using System.Diagnostics;
using System.Runtime.InteropServices;
using System.Threading;
using Microsoft.VisualStudio.Shell;
using Microsoft.VisualStudio.Threading;
using SonarLint.VisualStudio.Core;
using SonarLint.VisualStudio.Infrastructure.VS;
using SonarLint.VisualStudio.Integration.TeamExplorer;
using SonarLint.VisualStudio.IssueVisualization.Helpers;
using SonarLint.VisualStudio.Roslyn.Suppressions.InProcess;
using ErrorHandler = Microsoft.VisualStudio.ErrorHandler;

namespace SonarLint.VisualStudio.Integration.Vsix
{
    // Register this class as a VS package.
    [PackageRegistration(UseManagedResourcesOnly = true, AllowsBackgroundLoading = true)]
    [Guid(CommonGuids.Package)]
    [ProvideMenuResource("Menus.ctmenu", 1)]
    [ProvideBindingPath]
    // The secrets assemblies are in a sub-folder so we need to add it to the probing path
    // to make sure it can be loaded reliably.
    // See https://github.com/SonarSource/sonarlint-visualstudio/issues/3008
    [ProvideBindingPath(SubPath = "secrets")]
    // Specify when to load the extension (GUID can be found in Microsoft.VisualStudio.VSConstants.UICONTEXT)
    [ProvideAutoLoad(CommonGuids.PackageActivation, PackageAutoLoadFlags.BackgroundLoad)]
    // Register the information needed to show the package in the Help/About dialog of VS.
    // NB: The version is automatically updated by the ChangeVersion.proj
    [InstalledProductRegistration("#110", "#112", "6.11.0.0", IconResourceID = 400)]
    [ProvideOptionPage(typeof(GeneralOptionsDialogPage), "SonarLint", GeneralOptionsDialogPage.PageName, 901, 902, false, 903)]
    [ProvideOptionPage(typeof(OtherOptionsDialogPage), "SonarLint", OtherOptionsDialogPage.PageName, 901, 904, true)]
    [ProvideUIContextRule(CommonGuids.PackageActivation, "SonarLintIntegrationPackageActivation",
         "(HasCSProj | HasVBProj)",
        new string[] { "HasCSProj",
                       "HasVBProj" },
        new string[] { "SolutionHasProjectCapability:CSharp",
                       "SolutionHasProjectCapability:VB" }
    )]
    [System.Diagnostics.CodeAnalysis.SuppressMessage("Reliability",
        "S2931:Classes with \"IDisposable\" members should implement \"IDisposable\"",
        Justification = "By-Design. The base class exposes a Dispose override in which the disposable instances will be disposed",
        Scope = "type",
        Target = "~T:SonarLint.VisualStudio.Integration.Vsix.SonarLintIntegrationPackage")]
    [System.Diagnostics.CodeAnalysis.ExcludeFromCodeCoverage]
    public class SonarLintIntegrationPackage : AsyncPackage
    {
        // Note: we don't currently have any tests for this class so we don't need to inject
        // thread handling wrapper. However, we'll still use it so our threading code is
        // consistent.
        private readonly IThreadHandling threadHandling = ThreadHandling.Instance;

        private PackageCommandManager commandManager;

        private ILogger logger;
        private IRoslynSettingsFileSynchronizer roslynSettingsFileSynchronizer;

        protected override async System.Threading.Tasks.Task InitializeAsync(CancellationToken cancellationToken, IProgress<ServiceProgressData> progress)
        {
            await base.InitializeAsync(cancellationToken, progress);
            await JoinableTaskFactory.SwitchToMainThreadAsync();
            await InitOnUIThreadAsync();
        }

        private async System.Threading.Tasks.Task InitOnUIThreadAsync()
        {
            try
            {
                logger = await this.GetMefServiceAsync<ILogger>();
                Debug.Assert(logger != null, "MEF composition error - failed to retrieve a logger");
                logger.WriteLine(Resources.Strings.SL_Initializing);

                IServiceProvider serviceProvider = this;

                this.commandManager = new PackageCommandManager(serviceProvider.GetService<IMenuCommandService>());
                this.commandManager.Initialize(serviceProvider.GetMefService<ITeamExplorerController>(),
                    serviceProvider.GetMefService<IProjectPropertyManager>(),
                    serviceProvider.GetMefService<IProjectToLanguageMapper>(),
                    serviceProvider.GetMefService<IOutputWindowService>(),
<<<<<<< HEAD
                    serviceProvider.GetMefService<IShowInBrowserService>());
=======
                    serviceProvider.GetMefService<IBrowserService>());
>>>>>>> f7822238

                this.roslynSettingsFileSynchronizer = await this.GetMefServiceAsync<IRoslynSettingsFileSynchronizer>();
                roslynSettingsFileSynchronizer.UpdateFileStorageAsync().Forget(); // don't wait for it to finish
                Debug.Assert(threadHandling.CheckAccess(), "Still expecting to be on the UI thread");

                logger.WriteLine(Resources.Strings.SL_InitializationComplete);
            }
            catch (Exception ex) when (!ErrorHandler.IsCriticalException(ex))
            {
                // Suppress non-critical exceptions
                logger.WriteLine(Resources.Strings.SL_ERROR, ex.Message);
            }
        }

        protected override void Dispose(bool disposing)
        {
            base.Dispose(disposing);
            if (disposing)
            {
                this.roslynSettingsFileSynchronizer?.Dispose();
                this.roslynSettingsFileSynchronizer = null;
            }
        }
    }
}<|MERGE_RESOLUTION|>--- conflicted
+++ resolved
@@ -97,11 +97,8 @@
                     serviceProvider.GetMefService<IProjectPropertyManager>(),
                     serviceProvider.GetMefService<IProjectToLanguageMapper>(),
                     serviceProvider.GetMefService<IOutputWindowService>(),
-<<<<<<< HEAD
                     serviceProvider.GetMefService<IShowInBrowserService>());
-=======
                     serviceProvider.GetMefService<IBrowserService>());
->>>>>>> f7822238
 
                 this.roslynSettingsFileSynchronizer = await this.GetMefServiceAsync<IRoslynSettingsFileSynchronizer>();
                 roslynSettingsFileSynchronizer.UpdateFileStorageAsync().Forget(); // don't wait for it to finish
