﻿/*
 * SonarLint for Visual Studio
 * Copyright (C) 2016-2022 SonarSource SA
 * mailto:info AT sonarsource DOT com
 *
 * This program is free software; you can redistribute it and/or
 * modify it under the terms of the GNU Lesser General Public
 * License as published by the Free Software Foundation; either
 * version 3 of the License, or (at your option) any later version.
 *
 * This program is distributed in the hope that it will be useful,
 * but WITHOUT ANY WARRANTY; without even the implied warranty of
 * MERCHANTABILITY or FITNESS FOR A PARTICULAR PURPOSE.  See the GNU
 * Lesser General Public License for more details.
 *
 * You should have received a copy of the GNU Lesser General Public License
 * along with this program; if not, write to the Free Software Foundation,
 * Inc., 51 Franklin Street, Fifth Floor, Boston, MA  02110-1301, USA.
 */

using System;
using System.IO.Abstractions;
using System.Linq;
using FluentAssertions;
using Microsoft.VisualStudio.TestTools.UnitTesting;
using Moq;
using Newtonsoft.Json;
using SonarLint.VisualStudio.Integration;
using SonarLint.VisualStudio.Integration.UnitTests;
using SonarLint.VisualStudio.Roslyn.Suppressions.SettingsFile;
using static SonarLint.VisualStudio.Roslyn.Suppressions.UnitTests.TestHelper;

namespace SonarLint.VisualStudio.Roslyn.Suppressions.UnitTests
{
    [TestClass]
    public class RoslynSettingsFileStorageTests
    {
<<<<<<< HEAD

=======
>>>>>>> 53c42934
        [TestMethod]
        public void MefCtor_CheckIsExported()
        {
            MefTestHelpers.CheckTypeCanBeImported<RoslynSettingsFileStorage, IRoslynSettingsFileStorage>(null, new[]
            {
                MefTestHelpers.CreateExport<ILogger>(Mock.Of<ILogger>())
            });
        }

        [TestMethod]
        public void Update_HasIssues_IssuesWrittenToFile()
        {
            var settings = new RoslynSettings
            {
                SonarProjectKey = "projectKey",
                Suppressions = new[] { CreateIssue("issue1") }
            };

            var logger = new TestLogger();

            var file = new Mock<IFile>();
            Mock<IFileSystem> fileSystem = CreateFileSystem(file);

            var fileStorage = CreateTestSubject(logger, fileSystem.Object);

            fileStorage.Update(settings);

            CheckFileWritten(file, settings);
            logger.AssertNoOutputMessages();
        }

        [TestMethod]
        public void Get_HasIssues_IssuesReadFromFile()
        {
            var issue1 = CreateIssue("key1");
            var issue2 = CreateIssue("key2");
            var settings = new RoslynSettings
            {
                SonarProjectKey = "projectKey",
                Suppressions = new[] { issue1, issue2 }
            };
            
            var logger = new TestLogger();

            var file = CreateFileForGet(settings);
            Mock<IFileSystem> fileSystem = CreateFileSystem(file);

            var fileStorage = CreateTestSubject(logger, fileSystem.Object);

            var actual = fileStorage.Get("projectKey");
            var issuesGotten = actual.Suppressions.ToList();

            file.Verify(f => f.ReadAllText(GetFilePath("projectKey")), Times.Once);
            logger.AssertNoOutputMessages();

            issuesGotten.Count.Should().Be(2);
            issuesGotten[0].RoslynRuleId.Should().Be(issue1.RoslynRuleId);
            issuesGotten[1].RoslynRuleId.Should().Be(issue2.RoslynRuleId);
        }

        [TestMethod]
        public void Update_ProjectKeyHasInvalidChars_InvalidCharsReplaced()
        {
            var settings = new RoslynSettings { SonarProjectKey = "project:key" };

            var logger = new TestLogger();

            var file = new Mock<IFile>();
            Mock<IFileSystem> fileSystem = CreateFileSystem(file);

            var fileStorage = new RoslynSettingsFileStorage(logger, fileSystem.Object);
            fileStorage.Update(settings);

            CheckFileWritten(file, settings);
            logger.AssertNoOutputMessages();
        }

        [TestMethod]
        public void Update_ErrorOccuredWhenWritingFile_ErrorIsLogged()
        {
            var settings = new RoslynSettings { SonarProjectKey = "projectKey" };
            var logger = new TestLogger();

            var file = new Mock<IFile>();
            file.Setup(f => f.WriteAllText(It.IsAny<string>(), It.IsAny<string>())).Throws(new Exception("Test Exception"));
            Mock<IFileSystem> fileSystem = CreateFileSystem(file);

            var fileStorage = CreateTestSubject(logger, fileSystem.Object);

            fileStorage.Update(settings);

            logger.AssertOutputStrings("[Roslyn Suppressions] Error writing settings for project projectKey. Issues suppressed on the server may not be suppressed in the IDE. Error: Test Exception");
        }

        [TestMethod]
        public void Get_ErrorOccuredWhenWritingFile_ErrorIsLoggedAndReturnsNull()
        {
            var logger = new TestLogger();

            var file = new Mock<IFile>();
            file.Setup(f => f.ReadAllText(GetFilePath("projectKey"))).Throws(new Exception("Test Exception"));
            Mock<IFileSystem> fileSystem = CreateFileSystem(file);
            RoslynSettingsFileStorage fileStorage = CreateTestSubject(logger, fileSystem.Object);

            var actual = fileStorage.Get("projectKey");

            logger.AssertOutputStrings("[Roslyn Suppressions] Error loading settings for project projectKey. Issues suppressed on the server will not be suppressed in the IDE. Error: Test Exception");
            actual.Should().BeNull();
        }

        [TestMethod]
        public void Update_HasNoIssues_FileWritten()
        {
            var settings = new RoslynSettings
            {
                SonarProjectKey = "projectKey",
                Suppressions = Enumerable.Empty<SuppressedIssue>()
            };

            var logger = new TestLogger();

            var file = new Mock<IFile>();
            Mock<IFileSystem> fileSystem = CreateFileSystem(file);

            var fileStorage = CreateTestSubject(logger, fileSystem.Object);

            fileStorage.Update(settings);

            CheckFileWritten(file, settings);
            logger.AssertNoOutputMessages();
        }

        [TestMethod]
        public void Get_HasNoIssues_ReturnsEmpty()
        {
            var settings = new RoslynSettings
            {
                SonarProjectKey = "projectKey",
                Suppressions = Enumerable.Empty<SuppressedIssue>()
            };

            var logger = new TestLogger();

            var file = CreateFileForGet(settings);
            Mock<IFileSystem> fileSystem = CreateFileSystem(file);

            var fileStorage = CreateTestSubject(logger, fileSystem.Object);

            var actual = fileStorage.Get("projectKey");
            var issuesGotten = actual.Suppressions.ToList();

            file.Verify(f => f.ReadAllText(GetFilePath("projectKey")), Times.Once);
            logger.AssertNoOutputMessages();

            issuesGotten.Count.Should().Be(0);
        }

        [TestMethod]
        public void Get_FileDoesNotExist_ErrorIsLoggedAndReturnsNull()
        {
            var logger = new TestLogger();

            Mock<IFileSystem> fileSystem = CreateFileSystem(fileExists:false);
            RoslynSettingsFileStorage fileStorage = CreateTestSubject(logger, fileSystem.Object);

            var actual = fileStorage.Get("projectKey");

            logger.AssertOutputStrings("[Roslyn Suppressions] Error loading settings for project projectKey. Issues suppressed on the server will not be suppressed in the IDE. Error: Settings File was not found");
            actual.Should().BeNull();
        }

        [TestMethod] // Regression test for SLVS-2946
        public void SaveAndLoadSettings()
        {
            string serializedText = null;
            var file = CreateSaveAndReloadFile();
            var fileSystem = CreateFileSystem(file);
            var testSubject = CreateTestSubject(fileSystem: fileSystem.Object);

            var projectKey = "projectKey";
            var original = new RoslynSettings
            {
                SonarProjectKey = projectKey,
                Suppressions = new[]
                {
                    CreateIssue("rule1", "path1", null, "hash", RoslynLanguage.CSharp), // null line number
                    CreateIssue("RULE2", "PATH2", 111, null, RoslynLanguage.VB)         // null hash
                }
            };

            // Act
            testSubject.Update(original);
            var reloaded = testSubject.Get(projectKey);

            reloaded.SonarProjectKey.Should().Be(projectKey);
            reloaded.Suppressions.Should().NotBeNull();
            reloaded.Suppressions.Count().Should().Be(2);

            var firstSuppression = reloaded.Suppressions.First();
            firstSuppression.RoslynRuleId.Should().Be("rule1");
            firstSuppression.FilePath.Should().Be("path1");
            firstSuppression.RoslynIssueLine.Should().BeNull();
            firstSuppression.Hash.Should().Be("hash");
            firstSuppression.RoslynLanguage.Should().Be(RoslynLanguage.CSharp);

            var secondSuppression = reloaded.Suppressions.Last();
            secondSuppression.RoslynRuleId.Should().Be("RULE2");
            secondSuppression.FilePath.Should().Be("PATH2");
            secondSuppression.RoslynIssueLine.Should().Be(111);
            secondSuppression.Hash.Should().BeNull();
            secondSuppression.RoslynLanguage.Should().Be(RoslynLanguage.VB);

            Mock<IFile> CreateSaveAndReloadFile()
            {
                // Create a file that that handles "saving" data and
                // "reading" the saved file back again.
                var file = new Mock<IFile>();

                // "Save" the data that was written
                file.Setup(x => x.WriteAllText(It.IsAny<string>(), It.IsAny<string>()))
                    .Callback<string, string>((_, contents) => { serializedText = contents; });

                // "Load" the saved data
                // Note: using a function here, so the method returns the value of serializedText when the
                // method is called, rather than when the mock is created (which would always be null)
                file.Setup(x => x.ReadAllText(It.IsAny<string>()))
                    .Returns(
                        () => {
                            serializedText.Should().NotBeNull("Test error: data has not been saved");
                            return serializedText;
                        });

                return file;
            }
        }

        private RoslynSettingsFileStorage CreateTestSubject(ILogger logger = null, IFileSystem fileSystem = null)
        {
            logger ??= Mock.Of<ILogger>();
            fileSystem ??= CreateFileSystem().Object;
            return new RoslynSettingsFileStorage(logger, fileSystem);
        }

        private Mock<IFileSystem> CreateFileSystem(Mock<IFile> file = null, bool fileExists = true)
        {
            file ??= new Mock<IFile>();
            file.Setup(f => f.Exists(It.IsAny<string>())).Returns(fileExists);

            var directoryObject = Mock.Of<IDirectory>();
            var fileSystem = new Mock<IFileSystem>();

            fileSystem.SetupGet(fs => fs.File).Returns(file.Object);
            fileSystem.SetupGet(fs => fs.Directory).Returns(directoryObject);
            
            return fileSystem;
        }

        private static void CheckFileWritten(Mock<IFile> file, RoslynSettings settings)
        {
            var expectedFilePath = GetFilePath(settings.SonarProjectKey);
            var expectedContent = JsonConvert.SerializeObject(settings);

            file.Verify(f => f.WriteAllText(expectedFilePath, expectedContent), Times.Once);
        }

        private static string GetFilePath(string projectKey) => RoslynSettingsFileInfo.GetSettingsFilePath(projectKey);

        private Mock<IFile> CreateFileForGet(RoslynSettings settings)
        {
            var file = new Mock<IFile>();
            file.Setup(f => f.ReadAllText(GetFilePath(settings.SonarProjectKey))).Returns(JsonConvert.SerializeObject(settings));
            return file;
        }

    }
}<|MERGE_RESOLUTION|>--- conflicted
+++ resolved
@@ -35,10 +35,8 @@
     [TestClass]
     public class RoslynSettingsFileStorageTests
     {
-<<<<<<< HEAD
-
-=======
->>>>>>> 53c42934
+        private static readonly RoslynSettings ValidSettings = new RoslynSettings { SonarProjectKey = "any" };
+
         [TestMethod]
         public void MefCtor_CheckIsExported()
         {
