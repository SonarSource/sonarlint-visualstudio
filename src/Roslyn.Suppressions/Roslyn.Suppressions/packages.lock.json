--- conflicted
+++ resolved
@@ -35,21 +35,12 @@
         "resolved": "8.35.0.42613",
         "contentHash": "PLncT+RnV45K3DJH7tnevcj9wdKjrCszP2gORU2tRR4Eqcjw+0+Va/39vMxR7s0LGztsOyK9Yi4h/f6F7rLF7A=="
       },
-<<<<<<< HEAD
-      "System.Collections.Immutable": {
-        "type": "Direct",
-        "requested": "[1.5.0, )",
-        "resolved": "1.5.0",
-        "contentHash": "EXKiDFsChZW0RjrZ4FYHu9aW6+P4MCgEDCklsVseRfhoO0F+dXeMSsMRAlVXIo06kGJ/zv+2w1a2uc2+kxxSaQ=="
-      },
       "System.IO.Abstractions": {
         "type": "Direct",
         "requested": "[9.0.4, )",
         "resolved": "9.0.4",
         "contentHash": "1h4krG51ZiW/CGzM8gtqrRW2oeG6WZDfPaj27suexL8PxBVahsUlUKMJrqI4kkh6ggHLSDd7MFeU8orpk6COZg=="
       },
-=======
->>>>>>> 0678bbcd
       "BouncyCastle": {
         "type": "Transitive",
         "resolved": "1.8.6.1",
@@ -143,8 +134,6 @@
         "resolved": "2.9.4",
         "contentHash": "alIJhS0VUg/7x5AsHEoovh/wRZ0RfCSS7k5pDSqpRLTyuMTtRgj6OJJPRApRhJHOGYYsLakf1hKeXFoDwKwNkg=="
       },
-<<<<<<< HEAD
-=======
       "Microsoft.CodeAnalysis.BannedApiAnalyzers": {
         "type": "Transitive",
         "resolved": "3.3.2",
@@ -863,11 +852,6 @@
           "System.Runtime.CompilerServices.Unsafe": "4.7.1"
         }
       },
-      "Newtonsoft.Json": {
-        "type": "Transitive",
-        "resolved": "13.0.1",
-        "contentHash": "ppPFpBcvxdsfUonNcvITKqLl3bqxWbDCZIzDWHzjpdAHRFfZe0Dw9HmA0+za13IdyrgJwpkDTDA9fHaxOrt20A=="
-      },
       "stdole": {
         "type": "Transitive",
         "resolved": "17.0.0-previews-4-31709-430",
@@ -897,7 +881,6 @@
           "System.Threading.Tasks.Extensions": "4.5.4"
         }
       },
->>>>>>> 0678bbcd
       "System.Buffers": {
         "type": "Transitive",
         "resolved": "4.5.1",
@@ -929,13 +912,6 @@
         "type": "Transitive",
         "resolved": "4.3.0",
         "contentHash": "3qjaHvxQPDpSOYICjUoTsmoq5u6QJAFRUITgeT/4gqkF1bajbSmb1kwSxEA8AHlofqgcKJcM8udgieRNhaJ5Cg=="
-      },
-<<<<<<< HEAD
-=======
-      "System.IO.Abstractions": {
-        "type": "Transitive",
-        "resolved": "7.1.10",
-        "contentHash": "qseReDWlVNclqdze6nLnEqQxAyMS2mO5oCG4SIMgJHqTEPLNhGe9a+KReKHl6DFTarzueP4leQOhCXLxoKQL0g=="
       },
       "System.IO.Pipelines": {
         "type": "Transitive",
@@ -947,7 +923,6 @@
           "System.Threading.Tasks.Extensions": "4.5.4"
         }
       },
->>>>>>> 0678bbcd
       "System.Memory": {
         "type": "Transitive",
         "resolved": "4.5.4",
