--- conflicted
+++ resolved
@@ -29,12 +29,6 @@
         "resolved": "8.35.0.42613",
         "contentHash": "PLncT+RnV45K3DJH7tnevcj9wdKjrCszP2gORU2tRR4Eqcjw+0+Va/39vMxR7s0LGztsOyK9Yi4h/f6F7rLF7A=="
       },
-      "System.Collections.Immutable": {
-        "type": "Direct",
-        "requested": "[1.5.0, )",
-        "resolved": "1.5.0",
-        "contentHash": "EXKiDFsChZW0RjrZ4FYHu9aW6+P4MCgEDCklsVseRfhoO0F+dXeMSsMRAlVXIo06kGJ/zv+2w1a2uc2+kxxSaQ=="
-      },
       "BouncyCastle": {
         "type": "Transitive",
         "resolved": "1.8.6.1",
@@ -90,7 +84,6 @@
         "resolved": "1.4.1",
         "contentHash": "D5AcNr0yPFz5dqftJYKnMtwg6AEMUics+UysxTXKVuZtresqWUcHIrnscM+KsAIreG7wvdumWzjdIXRIMekCLg=="
       },
-<<<<<<< HEAD
       "MessagePack": {
         "type": "Transitive",
         "resolved": "2.2.85",
@@ -123,6 +116,11 @@
         "type": "Transitive",
         "resolved": "16.5.0",
         "contentHash": "K0hfdWy+0p8DJXxzpNc4T5zHm4hf9QONAvyzvw3utKExmxRBShtV/+uHVYTblZWk+rIHNEHeglyXMmqfSshdFA=="
+      },
+      "Microsoft.CodeAnalysis.Analyzers": {
+        "type": "Transitive",
+        "resolved": "2.9.4",
+        "contentHash": "alIJhS0VUg/7x5AsHEoovh/wRZ0RfCSS7k5pDSqpRLTyuMTtRgj6OJJPRApRhJHOGYYsLakf1hKeXFoDwKwNkg=="
       },
       "Microsoft.CodeAnalysis.BannedApiAnalyzers": {
         "type": "Transitive",
@@ -841,19 +839,12 @@
           "System.Net.WebSockets": "4.3.0",
           "System.Runtime.CompilerServices.Unsafe": "4.7.1"
         }
-=======
-      "Microsoft.CodeAnalysis.Analyzers": {
-        "type": "Transitive",
-        "resolved": "2.9.4",
-        "contentHash": "alIJhS0VUg/7x5AsHEoovh/wRZ0RfCSS7k5pDSqpRLTyuMTtRgj6OJJPRApRhJHOGYYsLakf1hKeXFoDwKwNkg=="
->>>>>>> d6825d16
       },
       "Newtonsoft.Json": {
         "type": "Transitive",
         "resolved": "13.0.1",
         "contentHash": "ppPFpBcvxdsfUonNcvITKqLl3bqxWbDCZIzDWHzjpdAHRFfZe0Dw9HmA0+za13IdyrgJwpkDTDA9fHaxOrt20A=="
       },
-<<<<<<< HEAD
       "stdole": {
         "type": "Transitive",
         "resolved": "17.0.0-previews-4-31709-430",
@@ -914,19 +905,12 @@
         "type": "Transitive",
         "resolved": "4.3.0",
         "contentHash": "3qjaHvxQPDpSOYICjUoTsmoq5u6QJAFRUITgeT/4gqkF1bajbSmb1kwSxEA8AHlofqgcKJcM8udgieRNhaJ5Cg=="
-=======
-      "System.Buffers": {
-        "type": "Transitive",
-        "resolved": "4.4.0",
-        "contentHash": "AwarXzzoDwX6BgrhjoJsk6tUezZEozOT5Y9QKF94Gl4JK91I4PIIBkBco9068Y9/Dra8Dkbie99kXB8+1BaYKw=="
->>>>>>> d6825d16
       },
       "System.IO.Abstractions": {
         "type": "Transitive",
         "resolved": "7.1.10",
         "contentHash": "qseReDWlVNclqdze6nLnEqQxAyMS2mO5oCG4SIMgJHqTEPLNhGe9a+KReKHl6DFTarzueP4leQOhCXLxoKQL0g=="
       },
-<<<<<<< HEAD
       "System.IO.Pipelines": {
         "type": "Transitive",
         "resolved": "5.0.1",
@@ -945,16 +929,6 @@
           "System.Buffers": "4.5.1",
           "System.Numerics.Vectors": "4.5.0",
           "System.Runtime.CompilerServices.Unsafe": "4.5.3"
-=======
-      "System.Memory": {
-        "type": "Transitive",
-        "resolved": "4.5.3",
-        "contentHash": "3oDzvc/zzetpTKWMShs1AADwZjQ/36HnsufHRPcOjyRAAMLDlu2iD33MBI2opxnezcVUtXyqDXXjoFMOU9c7SA==",
-        "dependencies": {
-          "System.Buffers": "4.4.0",
-          "System.Numerics.Vectors": "4.4.0",
-          "System.Runtime.CompilerServices.Unsafe": "4.5.2"
->>>>>>> d6825d16
         }
       },
       "System.Net.Http": {
@@ -993,6 +967,14 @@
         "type": "Transitive",
         "resolved": "4.6.0",
         "contentHash": "j/V5HVvxvBQ7uubYD0PptQW2KGsi1Pc2kZ9yfwLixv3ADdjL/4M78KyC5e+ymW612DY8ZE4PFoZmWpoNmN2mqg=="
+      },
+      "System.Reflection.Metadata": {
+        "type": "Transitive",
+        "resolved": "1.6.0",
+        "contentHash": "COC1aiAJjCoA5GBF+QKL2uLqEBew4JsCkQmoHKbN3TlOZKa2fKLz5CpiRQKDz0RsAOEGsVKqOD5bomsXq/4STQ==",
+        "dependencies": {
+          "System.Collections.Immutable": "1.5.0"
+        }
       },
       "System.Runtime": {
         "type": "Transitive",
@@ -1047,6 +1029,14 @@
         "resolved": "5.0.0",
         "contentHash": "t0MGLukB5WAVU9bO3MGzvlGnyJPgUlcwerXn1kzBRjwLKixT96XV0Uza41W49gVd8zEMFu9vQEFlv0IOrytICA=="
       },
+      "System.Text.Encoding.CodePages": {
+        "type": "Transitive",
+        "resolved": "4.5.1",
+        "contentHash": "4J2JQXbftjPMppIHJ7IC+VXQ9XfEagN92vZZNoG12i+zReYlim5dMoXFC1Zzg7tsnKDM7JPo5bYfFK4Jheq44w==",
+        "dependencies": {
+          "System.Runtime.CompilerServices.Unsafe": "4.5.2"
+        }
+      },
       "System.Threading.AccessControl": {
         "type": "Transitive",
         "resolved": "5.0.0",
@@ -1155,40 +1145,6 @@
         "contentHash": "SCD2T6gLJpK8TyvmJq5gSRSY7lw+WVgC0WFTjtSLL+2zBUYG7ggyKsULCsjEyQpoKr9mKNNP5J3nxBFUq9PYoA==",
         "dependencies": {
           "Microsoft.VisualStudio.Interop": "17.0.0-previews-4-31709-430"
-        }
-      },
-      "System.Numerics.Vectors": {
-        "type": "Transitive",
-        "resolved": "4.4.0",
-        "contentHash": "UiLzLW+Lw6HLed1Hcg+8jSRttrbuXv7DANVj0DkL9g6EnnzbL75EB7EWsw5uRbhxd/4YdG8li5XizGWepmG3PQ=="
-      },
-      "System.Reflection.Metadata": {
-        "type": "Transitive",
-        "resolved": "1.6.0",
-        "contentHash": "COC1aiAJjCoA5GBF+QKL2uLqEBew4JsCkQmoHKbN3TlOZKa2fKLz5CpiRQKDz0RsAOEGsVKqOD5bomsXq/4STQ==",
-        "dependencies": {
-          "System.Collections.Immutable": "1.5.0"
-        }
-      },
-      "System.Runtime.CompilerServices.Unsafe": {
-        "type": "Transitive",
-        "resolved": "4.5.2",
-        "contentHash": "wprSFgext8cwqymChhrBLu62LMg/1u92bU+VOwyfBimSPVFXtsNqEWC92Pf9ofzJFlk4IHmJA75EDJn1b2goAQ=="
-      },
-      "System.Text.Encoding.CodePages": {
-        "type": "Transitive",
-        "resolved": "4.5.1",
-        "contentHash": "4J2JQXbftjPMppIHJ7IC+VXQ9XfEagN92vZZNoG12i+zReYlim5dMoXFC1Zzg7tsnKDM7JPo5bYfFK4Jheq44w==",
-        "dependencies": {
-          "System.Runtime.CompilerServices.Unsafe": "4.5.2"
-        }
-      },
-      "System.Threading.Tasks.Extensions": {
-        "type": "Transitive",
-        "resolved": "4.5.3",
-        "contentHash": "+MvhNtcvIbqmhANyKu91jQnvIRVSTiaOiFNfKWwXGHG48YAb4I/TyH8spsySiPYla7gKal5ZnF3teJqZAximyQ==",
-        "dependencies": {
-          "System.Runtime.CompilerServices.Unsafe": "4.5.2"
         }
       },
       "SonarLint.VisualStudio.Core": {
