{
  "version": 1,
  "dependencies": {
    ".NETFramework,Version=v4.7.2": {
<<<<<<< HEAD
      "Newtonsoft.Json": {
        "type": "Direct",
        "requested": "[13.0.1, )",
        "resolved": "13.0.1",
        "contentHash": "ppPFpBcvxdsfUonNcvITKqLl3bqxWbDCZIzDWHzjpdAHRFfZe0Dw9HmA0+za13IdyrgJwpkDTDA9fHaxOrt20A=="
      },
      "System.IO.Abstractions": {
        "type": "Direct",
        "requested": "[9.0.4, )",
        "resolved": "9.0.4",
        "contentHash": "1h4krG51ZiW/CGzM8gtqrRW2oeG6WZDfPaj27suexL8PxBVahsUlUKMJrqI4kkh6ggHLSDd7MFeU8orpk6COZg=="
=======
      "Microsoft.CodeAnalysis.Common": {
        "type": "Direct",
        "requested": "[3.3.1, )",
        "resolved": "3.3.1",
        "contentHash": "N5yQdGy+M4kimVG7hwCeGTCfgYjK2o5b/Shumkb/rCC+/SAkvP1HUAYK+vxPFS7dLJNtXLRsmPHKj3fnyNWnrw==",
        "dependencies": {
          "Microsoft.CodeAnalysis.Analyzers": "2.9.4",
          "System.Collections.Immutable": "1.5.0",
          "System.Memory": "4.5.3",
          "System.Reflection.Metadata": "1.6.0",
          "System.Runtime.CompilerServices.Unsafe": "4.5.2",
          "System.Text.Encoding.CodePages": "4.5.1",
          "System.Threading.Tasks.Extensions": "4.5.3"
        }
      },
      "SonarAnalyzer.CSharp": {
        "type": "Direct",
        "requested": "[8.35.0.42613, )",
        "resolved": "8.35.0.42613",
        "contentHash": "bSEpHYZXrSOXJVMr6ozINn0sO5WT9ShmOUZJsJN2CCgyzUhPUZd0wnp59cm9zUiBA28B7yESPo61nbX5trICYw=="
      },
      "SonarAnalyzer.VisualBasic": {
        "type": "Direct",
        "requested": "[8.35.0.42613, )",
        "resolved": "8.35.0.42613",
        "contentHash": "PLncT+RnV45K3DJH7tnevcj9wdKjrCszP2gORU2tRR4Eqcjw+0+Va/39vMxR7s0LGztsOyK9Yi4h/f6F7rLF7A=="
      },
      "System.Collections.Immutable": {
        "type": "Direct",
        "requested": "[1.5.0, )",
        "resolved": "1.5.0",
        "contentHash": "EXKiDFsChZW0RjrZ4FYHu9aW6+P4MCgEDCklsVseRfhoO0F+dXeMSsMRAlVXIo06kGJ/zv+2w1a2uc2+kxxSaQ=="
>>>>>>> d6825d16
      },
      "BouncyCastle": {
        "type": "Transitive",
        "resolved": "1.8.6.1",
        "contentHash": "rkqpuKmJkdcfTMBkIj1b5nMdBAWKwAyh+I/BQYeqqSD2jkIlhwc9qBNKmSbnpmmm5c29qHZGLpvBSTNWvDLtQA=="
      },
      "Google.Protobuf": {
        "type": "Transitive",
        "resolved": "3.6.1",
        "contentHash": "741fGeDQjixBJaU2j+0CbrmZXsNJkTn/hWbOh4fLVXndHsCclJmWznCPWrJmPoZKvajBvAz3e8ECJOUvRtwjNQ=="
      },
      "Grpc.Tools": {
        "type": "Transitive",
        "resolved": "1.4.1",
        "contentHash": "D5AcNr0yPFz5dqftJYKnMtwg6AEMUics+UysxTXKVuZtresqWUcHIrnscM+KsAIreG7wvdumWzjdIXRIMekCLg=="
      },
<<<<<<< HEAD
=======
      "Microsoft.CodeAnalysis.Analyzers": {
        "type": "Transitive",
        "resolved": "2.9.4",
        "contentHash": "alIJhS0VUg/7x5AsHEoovh/wRZ0RfCSS7k5pDSqpRLTyuMTtRgj6OJJPRApRhJHOGYYsLakf1hKeXFoDwKwNkg=="
      },
      "Newtonsoft.Json": {
        "type": "Transitive",
        "resolved": "13.0.1",
        "contentHash": "ppPFpBcvxdsfUonNcvITKqLl3bqxWbDCZIzDWHzjpdAHRFfZe0Dw9HmA0+za13IdyrgJwpkDTDA9fHaxOrt20A=="
      },
      "System.Buffers": {
        "type": "Transitive",
        "resolved": "4.4.0",
        "contentHash": "AwarXzzoDwX6BgrhjoJsk6tUezZEozOT5Y9QKF94Gl4JK91I4PIIBkBco9068Y9/Dra8Dkbie99kXB8+1BaYKw=="
      },
      "System.IO.Abstractions": {
        "type": "Transitive",
        "resolved": "7.1.10",
        "contentHash": "qseReDWlVNclqdze6nLnEqQxAyMS2mO5oCG4SIMgJHqTEPLNhGe9a+KReKHl6DFTarzueP4leQOhCXLxoKQL0g=="
      },
      "System.Memory": {
        "type": "Transitive",
        "resolved": "4.5.3",
        "contentHash": "3oDzvc/zzetpTKWMShs1AADwZjQ/36HnsufHRPcOjyRAAMLDlu2iD33MBI2opxnezcVUtXyqDXXjoFMOU9c7SA==",
        "dependencies": {
          "System.Buffers": "4.4.0",
          "System.Numerics.Vectors": "4.4.0",
          "System.Runtime.CompilerServices.Unsafe": "4.5.2"
        }
      },
>>>>>>> d6825d16
      "System.Net.Http": {
        "type": "Transitive",
        "resolved": "4.0.0",
        "contentHash": "mZuAl7jw/mFY8jUq4ITKECxVBh9a8SJt9BC/+lJbmo7cRKspxE3PsITz+KiaCEsexN5WYPzwBOx0oJH/0HlPyQ=="
      },
      "System.Numerics.Vectors": {
        "type": "Transitive",
        "resolved": "4.4.0",
        "contentHash": "UiLzLW+Lw6HLed1Hcg+8jSRttrbuXv7DANVj0DkL9g6EnnzbL75EB7EWsw5uRbhxd/4YdG8li5XizGWepmG3PQ=="
      },
      "System.Reflection.Metadata": {
        "type": "Transitive",
        "resolved": "1.6.0",
        "contentHash": "COC1aiAJjCoA5GBF+QKL2uLqEBew4JsCkQmoHKbN3TlOZKa2fKLz5CpiRQKDz0RsAOEGsVKqOD5bomsXq/4STQ==",
        "dependencies": {
          "System.Collections.Immutable": "1.5.0"
        }
      },
      "System.Runtime.CompilerServices.Unsafe": {
        "type": "Transitive",
        "resolved": "4.5.2",
        "contentHash": "wprSFgext8cwqymChhrBLu62LMg/1u92bU+VOwyfBimSPVFXtsNqEWC92Pf9ofzJFlk4IHmJA75EDJn1b2goAQ=="
      },
      "System.Text.Encoding.CodePages": {
        "type": "Transitive",
        "resolved": "4.5.1",
        "contentHash": "4J2JQXbftjPMppIHJ7IC+VXQ9XfEagN92vZZNoG12i+zReYlim5dMoXFC1Zzg7tsnKDM7JPo5bYfFK4Jheq44w==",
        "dependencies": {
          "System.Runtime.CompilerServices.Unsafe": "4.5.2"
        }
      },
      "System.Threading.Tasks.Extensions": {
        "type": "Transitive",
        "resolved": "4.5.3",
        "contentHash": "+MvhNtcvIbqmhANyKu91jQnvIRVSTiaOiFNfKWwXGHG48YAb4I/TyH8spsySiPYla7gKal5ZnF3teJqZAximyQ==",
        "dependencies": {
          "System.Runtime.CompilerServices.Unsafe": "4.5.2"
        }
      },
      "SonarLint.VisualStudio.Core": {
        "type": "Project",
        "dependencies": {
          "Newtonsoft.Json": "13.0.1",
          "SonarQube.Client": "1.0.0",
          "System.IO.Abstractions": "7.1.10"
        }
      },
      "sonarqube.client": {
        "type": "Project",
        "dependencies": {
          "BouncyCastle": "1.8.6.1",
          "Google.Protobuf": "3.6.1",
          "Grpc.Tools": "1.4.1",
          "Newtonsoft.Json": "13.0.1",
          "System.Net.Http": "4.0.0"
        }
      }
    }
  }
}<|MERGE_RESOLUTION|>--- conflicted
+++ resolved
@@ -2,19 +2,6 @@
   "version": 1,
   "dependencies": {
     ".NETFramework,Version=v4.7.2": {
-<<<<<<< HEAD
-      "Newtonsoft.Json": {
-        "type": "Direct",
-        "requested": "[13.0.1, )",
-        "resolved": "13.0.1",
-        "contentHash": "ppPFpBcvxdsfUonNcvITKqLl3bqxWbDCZIzDWHzjpdAHRFfZe0Dw9HmA0+za13IdyrgJwpkDTDA9fHaxOrt20A=="
-      },
-      "System.IO.Abstractions": {
-        "type": "Direct",
-        "requested": "[9.0.4, )",
-        "resolved": "9.0.4",
-        "contentHash": "1h4krG51ZiW/CGzM8gtqrRW2oeG6WZDfPaj27suexL8PxBVahsUlUKMJrqI4kkh6ggHLSDd7MFeU8orpk6COZg=="
-=======
       "Microsoft.CodeAnalysis.Common": {
         "type": "Direct",
         "requested": "[3.3.1, )",
@@ -29,6 +16,12 @@
           "System.Text.Encoding.CodePages": "4.5.1",
           "System.Threading.Tasks.Extensions": "4.5.3"
         }
+      },
+      "Newtonsoft.Json": {
+        "type": "Direct",
+        "requested": "[13.0.1, )",
+        "resolved": "13.0.1",
+        "contentHash": "ppPFpBcvxdsfUonNcvITKqLl3bqxWbDCZIzDWHzjpdAHRFfZe0Dw9HmA0+za13IdyrgJwpkDTDA9fHaxOrt20A=="
       },
       "SonarAnalyzer.CSharp": {
         "type": "Direct",
@@ -47,7 +40,12 @@
         "requested": "[1.5.0, )",
         "resolved": "1.5.0",
         "contentHash": "EXKiDFsChZW0RjrZ4FYHu9aW6+P4MCgEDCklsVseRfhoO0F+dXeMSsMRAlVXIo06kGJ/zv+2w1a2uc2+kxxSaQ=="
->>>>>>> d6825d16
+      },
+      "System.IO.Abstractions": {
+        "type": "Direct",
+        "requested": "[9.0.4, )",
+        "resolved": "9.0.4",
+        "contentHash": "1h4krG51ZiW/CGzM8gtqrRW2oeG6WZDfPaj27suexL8PxBVahsUlUKMJrqI4kkh6ggHLSDd7MFeU8orpk6COZg=="
       },
       "BouncyCastle": {
         "type": "Transitive",
@@ -64,27 +62,15 @@
         "resolved": "1.4.1",
         "contentHash": "D5AcNr0yPFz5dqftJYKnMtwg6AEMUics+UysxTXKVuZtresqWUcHIrnscM+KsAIreG7wvdumWzjdIXRIMekCLg=="
       },
-<<<<<<< HEAD
-=======
       "Microsoft.CodeAnalysis.Analyzers": {
         "type": "Transitive",
         "resolved": "2.9.4",
         "contentHash": "alIJhS0VUg/7x5AsHEoovh/wRZ0RfCSS7k5pDSqpRLTyuMTtRgj6OJJPRApRhJHOGYYsLakf1hKeXFoDwKwNkg=="
       },
-      "Newtonsoft.Json": {
-        "type": "Transitive",
-        "resolved": "13.0.1",
-        "contentHash": "ppPFpBcvxdsfUonNcvITKqLl3bqxWbDCZIzDWHzjpdAHRFfZe0Dw9HmA0+za13IdyrgJwpkDTDA9fHaxOrt20A=="
-      },
       "System.Buffers": {
         "type": "Transitive",
         "resolved": "4.4.0",
         "contentHash": "AwarXzzoDwX6BgrhjoJsk6tUezZEozOT5Y9QKF94Gl4JK91I4PIIBkBco9068Y9/Dra8Dkbie99kXB8+1BaYKw=="
-      },
-      "System.IO.Abstractions": {
-        "type": "Transitive",
-        "resolved": "7.1.10",
-        "contentHash": "qseReDWlVNclqdze6nLnEqQxAyMS2mO5oCG4SIMgJHqTEPLNhGe9a+KReKHl6DFTarzueP4leQOhCXLxoKQL0g=="
       },
       "System.Memory": {
         "type": "Transitive",
@@ -96,7 +82,6 @@
           "System.Runtime.CompilerServices.Unsafe": "4.5.2"
         }
       },
->>>>>>> d6825d16
       "System.Net.Http": {
         "type": "Transitive",
         "resolved": "4.0.0",
