--- conflicted
+++ resolved
@@ -116,14 +116,17 @@
 
                 var sonarProjectKey = activeSolutionBoundTracker.CurrentConfiguration.Project?.ProjectKey;
 
-<<<<<<< HEAD
                 if (!string.IsNullOrEmpty(sonarProjectKey))
                 {
                     var allSuppressedIssues = await suppressedIssuesProvider.GetAllSuppressedIssuesAsync();
+
                     var settings = new RoslynSettings
                     {
                         SonarProjectKey = sonarProjectKey,
-                        Suppressions = allSuppressedIssues,
+                        Suppressions = allSuppressedIssues
+                                            .Select(x => IssueConverter.Convert(x))
+                                            .Where(x => x.RoslynLanguage != RoslynLanguage.Unknown && !string.IsNullOrEmpty(x.RoslynRuleId))
+                                            .ToArray(),
                     };
                     roslynSettingsFileStorage.Update(settings);
                 }
@@ -131,21 +134,6 @@
             finally
             {
                 CodeMarkers.Instance.FileSynchronizerUpdateStop();
-=======
-            if (!string.IsNullOrEmpty(sonarProjectKey))
-            {
-                var allSuppressedIssues = await suppressedIssuesProvider.GetAllSuppressedIssuesAsync();
-
-                var settings = new RoslynSettings
-                {
-                    SonarProjectKey = sonarProjectKey,
-                    Suppressions = allSuppressedIssues
-                                        .Select(x => IssueConverter.Convert(x))
-                                        .Where(x => x.RoslynLanguage != RoslynLanguage.Unknown && !string.IsNullOrEmpty(x.RoslynRuleId))
-                                        .ToArray(),
-                };
-                roslynSettingsFileStorage.Update(settings);
->>>>>>> 2bcca0bc
             }
         }
 
