--- conflicted
+++ resolved
@@ -47,21 +47,6 @@
     public class RuleMetadataProvider : IRuleMetadataProvider
     {
         private readonly ILogger logger;
-<<<<<<< HEAD
-=======
-
-        [ImportingConstructor]
-        public RuleMetadataProvider(ILogger logger)
-        {
-            this.logger = logger;
-        }
-
-        public IRuleHelp GetRuleHelp(Language language, string ruleKey)
-        {
-            string description = language?.ServerLanguage?.Key == null
-                ? Resources.Rules_DescriptionForMissingRule
-                : GetDescription(language, ruleKey);
->>>>>>> 36976f55
 
         [ImportingConstructor]
         public RuleMetadataProvider(ILogger logger)
