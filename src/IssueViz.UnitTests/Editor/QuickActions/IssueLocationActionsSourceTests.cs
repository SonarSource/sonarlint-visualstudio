﻿/*
 * SonarLint for Visual Studio
 * Copyright (C) 2016-2020 SonarSource SA
 * mailto:info AT sonarsource DOT com
 *
 * This program is free software; you can redistribute it and/or
 * modify it under the terms of the GNU Lesser General Public
 * License as published by the Free Software Foundation; either
 * version 3 of the License, or (at your option) any later version.
 *
 * This program is distributed in the hope that it will be useful,
 * but WITHOUT ANY WARRANTY; without even the implied warranty of
 * MERCHANTABILITY or FITNESS FOR A PARTICULAR PURPOSE.  See the GNU
 * Lesser General Public License for more details.
 *
 * You should have received a copy of the GNU Lesser General Public License
 * along with this program; if not, write to the Free Software Foundation,
 * Inc., 51 Franklin Street, Fifth Floor, Boston, MA  02110-1301, USA.
 */

using System;
using System.Linq;
using System.Threading;
using FluentAssertions;
using Microsoft.VisualStudio.Shell.Interop;
using Microsoft.VisualStudio.TestTools.UnitTesting;
using Microsoft.VisualStudio.Text;
using Microsoft.VisualStudio.Text.Tagging;
using Moq;
using SonarLint.VisualStudio.IssueVisualization.Editor.LocationTagging;
using SonarLint.VisualStudio.IssueVisualization.Editor.QuickActions;
using SonarLint.VisualStudio.IssueVisualization.Editor.SelectedIssueTagging;
using SonarLint.VisualStudio.IssueVisualization.Models;
using SonarLint.VisualStudio.IssueVisualization.Selection;
using static SonarLint.VisualStudio.IssueVisualization.UnitTests.Editor.Common.TaggerTestHelper;

namespace SonarLint.VisualStudio.IssueVisualization.UnitTests.Editor.QuickActions
{
    [TestClass]
    public class IssueLocationActionsSourceTests
    {
        [TestMethod]
        public void Ctor_RegisterToTagAggregatorEvents()
        {
            var selectedIssueLocationsTagAggregator = new Mock<ITagAggregator<ISelectedIssueLocationTag>>();
            selectedIssueLocationsTagAggregator.SetupAdd(x => x.TagsChanged += null);

            var issueLocationsTagAggregator = new Mock<ITagAggregator<IIssueLocationTag>>();
            issueLocationsTagAggregator.SetupAdd(x => x.TagsChanged += null);

            CreateTestSubject(selectedIssueLocationsTagAggregator.Object, issueLocationsTagAggregator.Object);

            selectedIssueLocationsTagAggregator.VerifyAdd(x => x.TagsChanged += It.IsAny<EventHandler<TagsChangedEventArgs>>(), Times.Once);
            issueLocationsTagAggregator.VerifyAdd(x => x.TagsChanged += It.IsAny<EventHandler<TagsChangedEventArgs>>(), Times.Once);
        }

        [TestMethod]
        public void Dispose_UnregisterFromTagAggregatorEvents()
        {
            var selectedIssueLocationsTagAggregator = new Mock<ITagAggregator<ISelectedIssueLocationTag>>();
            selectedIssueLocationsTagAggregator.SetupRemove(x => x.TagsChanged -= null);

            var issueLocationsTagAggregator = new Mock<ITagAggregator<IIssueLocationTag>>();
            issueLocationsTagAggregator.SetupRemove(x => x.TagsChanged -= null);

            var testSubject = CreateTestSubject(selectedIssueLocationsTagAggregator.Object, issueLocationsTagAggregator.Object);
            testSubject.Dispose();

            selectedIssueLocationsTagAggregator.VerifyRemove(x => x.TagsChanged -= It.IsAny<EventHandler<TagsChangedEventArgs>>(), Times.Once);
            issueLocationsTagAggregator.VerifyRemove(x => x.TagsChanged -= It.IsAny<EventHandler<TagsChangedEventArgs>>(), Times.Once);

            selectedIssueLocationsTagAggregator.Verify(x=> x.Dispose(), Times.Once);
            issueLocationsTagAggregator.Verify(x=> x.Dispose(), Times.Once);
        }

        [TestMethod]
        public void OnTagsChanged_NoSubscribersToSuggestedActionsChanged_NoException()
        {
            var selectedIssueLocationsTagAggregator = new Mock<ITagAggregator<ISelectedIssueLocationTag>>();
            var issueLocationsTagAggregator = new Mock<ITagAggregator<IIssueLocationTag>>();

            CreateTestSubject(selectedIssueLocationsTagAggregator.Object, issueLocationsTagAggregator.Object);
            
            Action act = () => selectedIssueLocationsTagAggregator.Raise(x => x.TagsChanged += null, new TagsChangedEventArgs(Mock.Of<IMappingSpan>()));
            act.Should().NotThrow();

            act = () => issueLocationsTagAggregator.Raise(x => x.TagsChanged += null, new TagsChangedEventArgs(Mock.Of<IMappingSpan>()));
            act.Should().NotThrow();
        }

        [TestMethod]
        public void OnTagsChanged_HasSubscribersToSuggestedActionsChanged_RaisesSuggestedActionsChanged()
        {
            var selectedIssueLocationsTagAggregator = new Mock<ITagAggregator<ISelectedIssueLocationTag>>();
            var issueLocationsTagAggregator = new Mock<ITagAggregator<IIssueLocationTag>>();

            var eventHandler = new Mock<EventHandler<EventArgs>>();

            var testSubject = CreateTestSubject(selectedIssueLocationsTagAggregator.Object, issueLocationsTagAggregator.Object);
            testSubject.SuggestedActionsChanged += eventHandler.Object;

            selectedIssueLocationsTagAggregator.Raise(x => x.TagsChanged += null, new TagsChangedEventArgs(Mock.Of<IMappingSpan>()));
            eventHandler.Verify(x=> x(It.IsAny<object>(), It.IsAny<EventArgs>()), Times.Once);

            eventHandler.Reset();

            issueLocationsTagAggregator.Raise(x => x.TagsChanged += null, new TagsChangedEventArgs(Mock.Of<IMappingSpan>()));
            eventHandler.Verify(x => x(It.IsAny<object>(), It.IsAny<EventArgs>()), Times.Once);
        }

        [TestMethod]
        public void GetSuggestedActions_NoSelectionTags_NoIssueTags_NoActions()
        {
            var selectedIssueLocationsTagAggregator = new Mock<ITagAggregator<ISelectedIssueLocationTag>>();
            var issueLocationsTagAggregator = new Mock<ITagAggregator<IIssueLocationTag>>();

            var testSubject = CreateTestSubject(selectedIssueLocationsTagAggregator.Object, issueLocationsTagAggregator.Object);
            var suggestedActionSets = testSubject.GetSuggestedActions(null, new SnapshotSpan(), CancellationToken.None);

            suggestedActionSets.Should().BeEmpty();
        }

        [TestMethod]
        public void GetSuggestedActions_NoSelectionTags_NoIssueTagsWithSecondaryLocations_NoActions()
        {
            var issueLocationsTagAggregator = new Mock<ITagAggregator<IIssueLocationTag>>();

            var mockSpan = new SnapshotSpan();

            var locations = new[]
            {
                CreateIssueViz(),
                CreateIssueViz()
            };

            SetupIssueLocationTags(locations, issueLocationsTagAggregator, mockSpan);

            var selectedIssueLocationsTagAggregator = new Mock<ITagAggregator<ISelectedIssueLocationTag>>();
            var testSubject = CreateTestSubject(selectedIssueLocationsTagAggregator.Object, issueLocationsTagAggregator.Object);
            var suggestedActionSets = testSubject.GetSuggestedActions(null, mockSpan, CancellationToken.None);

            suggestedActionSets.Should().BeEmpty();
        }

        [TestMethod]
        public void GetSuggestedActions_NoSelectionTags_HasIssueTagsWithSecondaryLocations_SelectIssueActions()
        {
            var issueLocationsTagAggregator = new Mock<ITagAggregator<IIssueLocationTag>>();

            var mockSpan = new SnapshotSpan();

            var issueVizWithoutFlows = CreateIssueViz();
            var firstIssueVizWithFlows = CreateIssueViz(CreateFlowViz(CreateLocationViz()));
            var secondIssueVizWithFlows = CreateIssueViz(CreateFlowViz(CreateLocationViz()));

            var locations = new[]
            {
                firstIssueVizWithFlows,
                issueVizWithoutFlows,
                secondIssueVizWithFlows
            };

            SetupIssueLocationTags(locations, issueLocationsTagAggregator, mockSpan);

            var selectedIssueLocationsTagAggregator = new Mock<ITagAggregator<ISelectedIssueLocationTag>>();
            var testSubject = CreateTestSubject(selectedIssueLocationsTagAggregator.Object, issueLocationsTagAggregator.Object);
            var suggestedActionSets = testSubject.GetSuggestedActions(null, mockSpan, CancellationToken.None);
            
            suggestedActionSets.Count().Should().Be(1);
            var suggestedActions = suggestedActionSets.First().Actions.ToArray();
            suggestedActions.Length.Should().Be(2);
            suggestedActions[0].Should().BeOfType<SelectIssueVisualizationAction>();
            (suggestedActions[0] as SelectIssueVisualizationAction).Issue.Should().Be(firstIssueVizWithFlows);
            (suggestedActions[1] as SelectIssueVisualizationAction).Issue.Should().Be(secondIssueVizWithFlows);
        }

        [TestMethod]
        public void GetSuggestedActions_HasSelectionTags_NoIssueTags_DeselectIssueAction()
        {
            var selectedIssueLocationsTagAggregator = new Mock<ITagAggregator<ISelectedIssueLocationTag>>();

            var mockSpan = new SnapshotSpan();

            var locations = new[]
            {
                Mock.Of<IAnalysisIssueLocationVisualization>(),
                Mock.Of<IAnalysisIssueLocationVisualization>()
            };

            SetupSelectedLocationTags(locations, selectedIssueLocationsTagAggregator, mockSpan);

            var issueLocationsTagAggregator = new Mock<ITagAggregator<IIssueLocationTag>>();
            var testSubject = CreateTestSubject(selectedIssueLocationsTagAggregator.Object, issueLocationsTagAggregator.Object);
            var suggestedActionSets = testSubject.GetSuggestedActions(null, mockSpan, CancellationToken.None);

            suggestedActionSets.Count().Should().Be(1);
            var suggestedActions = suggestedActionSets.First().Actions.ToArray();
            suggestedActions.Length.Should().Be(1);
            suggestedActions[0].Should().BeOfType<DeselectIssueVisualizationAction>();
        }

        [TestMethod]
        public void GetSuggestedActions_HasSelectionTags_HasIssueTagsWithSecondaryLocations_DeselectAndSelectIssueActions()
        {
            var selectedIssueLocationsTagAggregator = new Mock<ITagAggregator<ISelectedIssueLocationTag>>();

            var mockSpan = new SnapshotSpan();

            var selectedLocations = new[]
            {
                Mock.Of<IAnalysisIssueLocationVisualization>(),
                Mock.Of<IAnalysisIssueLocationVisualization>()
            };

            SetupSelectedLocationTags(selectedLocations, selectedIssueLocationsTagAggregator, mockSpan);

            var issueLocationsTagAggregator = new Mock<ITagAggregator<IIssueLocationTag>>();

            var issueLocations = new[]
            {
                CreateIssueViz(CreateFlowViz(CreateLocationViz())),
                CreateIssueViz(CreateFlowViz(CreateLocationViz()))
            };

            SetupIssueLocationTags(issueLocations, issueLocationsTagAggregator, mockSpan);

            var testSubject = CreateTestSubject(selectedIssueLocationsTagAggregator.Object, issueLocationsTagAggregator.Object);
            var suggestedActionSets = testSubject.GetSuggestedActions(null, mockSpan, CancellationToken.None);

            suggestedActionSets.Count().Should().Be(1);
            var suggestedActions = suggestedActionSets.First().Actions.ToArray();
            suggestedActions.Length.Should().Be(3);
            suggestedActions[0].Should().BeOfType<SelectIssueVisualizationAction>();
            suggestedActions[1].Should().BeOfType<SelectIssueVisualizationAction>();
            suggestedActions[2].Should().BeOfType<DeselectIssueVisualizationAction>();
            (suggestedActions[0] as SelectIssueVisualizationAction).Issue.Should().Be(issueLocations[0]);
            (suggestedActions[1] as SelectIssueVisualizationAction).Issue.Should().Be(issueLocations[1]);
        }

        private static IAnalysisIssueVisualization CreateIssueViz(params IAnalysisIssueFlowVisualization[] flows)
        {
            var issueViz = new Mock<IAnalysisIssueVisualization>();
            issueViz.Setup(x => x.Flows).Returns(flows);

            return issueViz.Object;
        }

        private static void SetupIssueLocationTags(IAnalysisIssueLocationVisualization[] locations, Mock<ITagAggregator<IIssueLocationTag>> issueLocationsTagAggregator, SnapshotSpan mockSpan)
        {
            var snapshot = CreateSnapshot();
            var mappingTagSpans = locations.Select(x => CreateMappingTagSpan(snapshot, CreateIssueLocationTag(x)));

            issueLocationsTagAggregator.Setup(x => x.GetTags(mockSpan)).Returns(mappingTagSpans);
        }

        private void SetupSelectedLocationTags(IAnalysisIssueLocationVisualization[] locations, Mock<ITagAggregator<ISelectedIssueLocationTag>> selectedIssueLocationsTagAggregator, SnapshotSpan mockSpan)
        {
            var snapshot = CreateSnapshot();
            var mappingTagSpans = locations.Select(x => CreateMappingTagSpan(snapshot, CreateSelectedLocationTag(x)));

            selectedIssueLocationsTagAggregator.Setup(x => x.GetTags(mockSpan)).Returns(mappingTagSpans);
        }

        private static IssueLocationActionsSource CreateTestSubject(ITagAggregator<ISelectedIssueLocationTag> selectedIssueLocationsTagAggregator, ITagAggregator<IIssueLocationTag> issueLocationsTagAggregator)
        {
            var vsUiShell = Mock.Of<IVsUIShell>();
            var buffer = Mock.Of<ITextBuffer>();
            var bufferTagAggregatorFactoryService = new Mock<IBufferTagAggregatorFactoryService>();

            bufferTagAggregatorFactoryService
                .Setup(x => x.CreateTagAggregator<ISelectedIssueLocationTag>(buffer))
                .Returns(selectedIssueLocationsTagAggregator);

            bufferTagAggregatorFactoryService
                .Setup(x => x.CreateTagAggregator<IIssueLocationTag>(buffer))
                .Returns(issueLocationsTagAggregator);

            var analysisIssueSelectionServiceMock = new Mock<IAnalysisIssueSelectionService>();
            analysisIssueSelectionServiceMock.Setup(x => x.SelectedIssue).Returns(Mock.Of<IAnalysisIssueVisualization>());

<<<<<<< HEAD
            return new IssueLocationActionsSource(bufferTagAggregatorFactoryService.Object, buffer, analysisIssueSelectionServiceMock.Object);
=======
            return new IssueLocationActionsSource(vsUiShell, bufferTagAggregatorFactoryService.Object, buffer, selectionService);
>>>>>>> 0065a79c
        }
    }
}<|MERGE_RESOLUTION|>--- conflicted
+++ resolved
@@ -278,11 +278,7 @@
             var analysisIssueSelectionServiceMock = new Mock<IAnalysisIssueSelectionService>();
             analysisIssueSelectionServiceMock.Setup(x => x.SelectedIssue).Returns(Mock.Of<IAnalysisIssueVisualization>());
 
-<<<<<<< HEAD
-            return new IssueLocationActionsSource(bufferTagAggregatorFactoryService.Object, buffer, analysisIssueSelectionServiceMock.Object);
-=======
-            return new IssueLocationActionsSource(vsUiShell, bufferTagAggregatorFactoryService.Object, buffer, selectionService);
->>>>>>> 0065a79c
+            return new IssueLocationActionsSource(vsUiShell, bufferTagAggregatorFactoryService.Object, buffer, analysisIssueSelectionServiceMock.Object);
         }
     }
 }