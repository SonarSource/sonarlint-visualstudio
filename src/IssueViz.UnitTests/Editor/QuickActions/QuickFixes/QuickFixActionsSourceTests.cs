﻿/*
 * SonarLint for Visual Studio
 * Copyright (C) 2016-2022 SonarSource SA
 * mailto:info AT sonarsource DOT com
 *
 * This program is free software; you can redistribute it and/or
 * modify it under the terms of the GNU Lesser General Public
 * License as published by the Free Software Foundation; either
 * version 3 of the License, or (at your option) any later version.
 *
 * This program is distributed in the hope that it will be useful,
 * but WITHOUT ANY WARRANTY; without even the implied warranty of
 * MERCHANTABILITY or FITNESS FOR A PARTICULAR PURPOSE.  See the GNU
 * Lesser General Public License for more details.
 *
 * You should have received a copy of the GNU Lesser General Public License
 * along with this program; if not, write to the Free Software Foundation,
 * Inc., 51 Franklin Street, Fifth Floor, Boston, MA  02110-1301, USA.
 */

using System;
using System.Collections.Generic;
using System.Linq;
using System.Threading;
using System.Threading.Tasks;
using FluentAssertions;
using Microsoft.VisualStudio.Language.Intellisense;
using Microsoft.VisualStudio.TestTools.UnitTesting;
using Microsoft.VisualStudio.Text;
using Microsoft.VisualStudio.Text.Editor;
using Microsoft.VisualStudio.Text.Tagging;
using Moq;
using SonarLint.VisualStudio.Core.Analysis;
using SonarLint.VisualStudio.Integration.UnitTests;
using SonarLint.VisualStudio.IssueVisualization.Editor.LocationTagging;
using SonarLint.VisualStudio.IssueVisualization.Editor.QuickActions.QuickFixes;
using SonarLint.VisualStudio.IssueVisualization.Models;
using static SonarLint.VisualStudio.IssueVisualization.UnitTests.Editor.Common.TaggerTestHelper;

namespace SonarLint.VisualStudio.IssueVisualization.UnitTests.Editor.QuickActions.QuickFixes
{
    [TestClass]
    public class QuickFixActionsSourceTests
    {
        private readonly SnapshotSpan mockSpan = new();
        private readonly ITextSnapshot snapshot = CreateSnapshot();

        [TestMethod]
        public void TryGetTelemetryId_False()
        {
            var issueLocationsTagAggregator = new Mock<ITagAggregator<IIssueLocationTag>>();

            var testSubject = CreateTestSubject(issueLocationsTagAggregator.Object);

            testSubject.TryGetTelemetryId(out var guid).Should().BeFalse();
            guid.Should().BeEmpty();
        }

        [TestMethod]
        public void Ctor_RegisterToTagAggregatorEvents()
        {
            var issueLocationsTagAggregator = new Mock<ITagAggregator<IIssueLocationTag>>();
            issueLocationsTagAggregator.SetupAdd(x => x.TagsChanged += null);

            CreateTestSubject(issueLocationsTagAggregator.Object);

            issueLocationsTagAggregator.VerifyAdd(x => x.TagsChanged += It.IsAny<EventHandler<TagsChangedEventArgs>>(), Times.Once);
        }

        [TestMethod]
        public void Dispose_UnregisterFromTagAggregatorEvents()
        {
            var issueLocationsTagAggregator = new Mock<ITagAggregator<IIssueLocationTag>>();
            issueLocationsTagAggregator.SetupRemove(x => x.TagsChanged -= null);

            var testSubject = CreateTestSubject(issueLocationsTagAggregator.Object);
            testSubject.Dispose();

            issueLocationsTagAggregator.VerifyRemove(x => x.TagsChanged -= It.IsAny<EventHandler<TagsChangedEventArgs>>(), Times.Once);
            issueLocationsTagAggregator.Verify(x => x.Dispose(), Times.Once);
        }

        [TestMethod]
        public void OnTagsChanged_DismissLightBulbSession()
        {
            var issueLocationsTagAggregator = new Mock<ITagAggregator<IIssueLocationTag>>();
            var lightBulbBroker = new Mock<ILightBulbBroker>();
            var textView = Mock.Of<ITextView>();

            CreateTestSubject(issueLocationsTagAggregator.Object,
                lightBulbBroker: lightBulbBroker.Object,
                textView: textView);

            lightBulbBroker.VerifyNoOtherCalls();

            issueLocationsTagAggregator.Raise(x => x.TagsChanged += null, new TagsChangedEventArgs(Mock.Of<IMappingSpan>()));
            lightBulbBroker.Verify(x => x.DismissSession(textView), Times.Once);
        }

        [TestMethod]
        public void OnTagsChanged_NoSubscribersToSuggestedActionsChanged_NoException()
        {
            var issueLocationsTagAggregator = new Mock<ITagAggregator<IIssueLocationTag>>();

            CreateTestSubject(issueLocationsTagAggregator.Object);

            Action act = () => issueLocationsTagAggregator.Raise(x => x.TagsChanged += null, new TagsChangedEventArgs(Mock.Of<IMappingSpan>()));
            act.Should().NotThrow();
        }

        [TestMethod]
        public void OnTagsChanged_HasSubscribersToSuggestedActionsChanged_RaisesSuggestedActionsChanged()
        {
            var issueLocationsTagAggregator = new Mock<ITagAggregator<IIssueLocationTag>>();

            var eventHandler = new Mock<EventHandler<EventArgs>>();

            var testSubject = CreateTestSubject(issueLocationsTagAggregator.Object);
            testSubject.SuggestedActionsChanged += eventHandler.Object;

            issueLocationsTagAggregator.Raise(x => x.TagsChanged += null, new TagsChangedEventArgs(Mock.Of<IMappingSpan>()));
            
            eventHandler.Verify(x => x(It.IsAny<object>(), It.IsAny<EventArgs>()), Times.Once);
        }

        [TestMethod]
        public async Task HasSuggestedActionsAsync_NoIssueTags_False()
        {
            var issueLocationsTagAggregator = new Mock<ITagAggregator<IIssueLocationTag>>();

            var testSubject = CreateTestSubject(issueLocationsTagAggregator.Object);

            var hasSuggestedActions = await testSubject.HasSuggestedActionsAsync(null, new SnapshotSpan(), CancellationToken.None);

            hasSuggestedActions.Should().Be(false);
        }

        [TestMethod]
        public async Task HasSuggestedActionsAsync_NoIssuesWithQuickFixes_False()
        {
            var issues = new[] { CreateIssueViz() };

            var issueLocationsTagAggregator = CreateTagAggregatorForIssues(issues);

            var testSubject = CreateTestSubject(issueLocationsTagAggregator.Object);

            var hasSuggestedActions = await testSubject.HasSuggestedActionsAsync(null, mockSpan, CancellationToken.None);

            hasSuggestedActions.Should().Be(false);
        }

        [TestMethod]
        public async Task HasSuggestedActionsAsync_HasIssuesWithQuickFixes_True()
        {
<<<<<<< HEAD
            var issues = new[] { CreateIssueViz(new QuickFix("quick - fix1", new List<IEdit> { new Edit (0,0,0,0,"Edit-1")})) };
=======
            var issues = new[] { CreateIssueViz(Mock.Of<IQuickFix>()) };
>>>>>>> 7d55e52a

            var issueLocationsTagAggregator = CreateTagAggregatorForIssues(issues);

            var testSubject = CreateTestSubject(issueLocationsTagAggregator.Object);

            var hasSuggestedActions = await testSubject.HasSuggestedActionsAsync(null, mockSpan, CancellationToken.None);

            hasSuggestedActions.Should().Be(true);
        }

        [TestMethod]
        [DataRow(true)]
        [DataRow(false)]
        public void GetSuggestedActions_NoIssuesWithQuickFixes_NoActions(bool hasIssues)
        {
            var issues = hasIssues
                ? new[] { CreateIssueViz() }
                : Array.Empty<IAnalysisIssueVisualization>();

            var issueLocationsTagAggregator = CreateTagAggregatorForIssues(issues);

            var testSubject = CreateTestSubject(issueLocationsTagAggregator.Object);

            var hasSuggestedActionsSet = testSubject.GetSuggestedActions(null, mockSpan, CancellationToken.None);

            hasSuggestedActionsSet.Should().BeEmpty();
        }

        [TestMethod]
        public void GetSuggestedActions_HasIssuesWithQuickFixes_OneActionForEveryFix()
        {
            var issues = new[]
            {
<<<<<<< HEAD
                CreateIssueViz(new QuickFix("quick - fix1", new List<IEdit> { new Edit (0,0,0,0,"Edit-1")}), new QuickFix("quick - fix2", new List<IEdit> { new Edit (0,0,0,0,"Edit-2")})),
                CreateIssueViz(new QuickFix("quick - fix3", new List<IEdit> { new Edit (0,0,0,0,"Edit-3")})),
=======
                CreateIssueViz(Mock.Of<IQuickFix>()),
                CreateIssueViz(Mock.Of<IQuickFix>(), Mock.Of<IQuickFix>()),
>>>>>>> 7d55e52a
                CreateIssueViz()
            };

            var issueLocationsTagAggregator = CreateTagAggregatorForIssues(issues);

            var testSubject = CreateTestSubject(issueLocationsTagAggregator.Object);

            var hasSuggestedActionsSet = testSubject.GetSuggestedActions(null, mockSpan, CancellationToken.None);

            hasSuggestedActionsSet.Count().Should().Be(1);
            hasSuggestedActionsSet.Single().Actions.Count().Should().Be(3);
        }

        private QuickFixActionsSource CreateTestSubject(ITagAggregator<IIssueLocationTag> issueLocationsTagAggregator,
            ILightBulbBroker lightBulbBroker = null,
            ITextView textView = null)
        {
            textView ??= CreateWpfTextView();
            lightBulbBroker ??= Mock.Of<ILightBulbBroker>();

            var bufferTagAggregatorFactoryService = new Mock<IBufferTagAggregatorFactoryService>();

            bufferTagAggregatorFactoryService
                .Setup(x => x.CreateTagAggregator<IIssueLocationTag>(textView.TextBuffer))
                .Returns(issueLocationsTagAggregator);

            var threadHandling = new NoOpThreadHandler();

            return new QuickFixActionsSource(lightBulbBroker, 
                bufferTagAggregatorFactoryService.Object, 
                textView,
                threadHandling);
        }

        private IAnalysisIssueVisualization CreateIssueViz(params IQuickFix[] fixes)
        {
            var baseIssue = new Mock<IAnalysisIssue>();
            baseIssue.Setup(x => x.Fixes).Returns(fixes);

            var issueViz = new Mock<IAnalysisIssueVisualization>();
            issueViz.Setup(x => x.Issue).Returns(baseIssue.Object);

            return issueViz.Object;
        }

        private Mock<ITagAggregator<IIssueLocationTag>> CreateTagAggregatorForIssues(IAnalysisIssueVisualization[] issues)
        {
            var issueTags = issues.Select(x => CreateMappingTagSpan(snapshot, CreateIssueLocationTag(x), mockSpan)).ToArray();

            var issueLocationsTagAggregator = new Mock<ITagAggregator<IIssueLocationTag>>();

            issueLocationsTagAggregator
                .Setup(x => x.GetTags(mockSpan))
                .Returns(issueTags);

            return issueLocationsTagAggregator;
        }
    }
}<|MERGE_RESOLUTION|>--- conflicted
+++ resolved
@@ -19,7 +19,6 @@
  */
 
 using System;
-using System.Collections.Generic;
 using System.Linq;
 using System.Threading;
 using System.Threading.Tasks;
@@ -152,11 +151,7 @@
         [TestMethod]
         public async Task HasSuggestedActionsAsync_HasIssuesWithQuickFixes_True()
         {
-<<<<<<< HEAD
-            var issues = new[] { CreateIssueViz(new QuickFix("quick - fix1", new List<IEdit> { new Edit (0,0,0,0,"Edit-1")})) };
-=======
             var issues = new[] { CreateIssueViz(Mock.Of<IQuickFix>()) };
->>>>>>> 7d55e52a
 
             var issueLocationsTagAggregator = CreateTagAggregatorForIssues(issues);
 
@@ -190,13 +185,8 @@
         {
             var issues = new[]
             {
-<<<<<<< HEAD
-                CreateIssueViz(new QuickFix("quick - fix1", new List<IEdit> { new Edit (0,0,0,0,"Edit-1")}), new QuickFix("quick - fix2", new List<IEdit> { new Edit (0,0,0,0,"Edit-2")})),
-                CreateIssueViz(new QuickFix("quick - fix3", new List<IEdit> { new Edit (0,0,0,0,"Edit-3")})),
-=======
                 CreateIssueViz(Mock.Of<IQuickFix>()),
                 CreateIssueViz(Mock.Of<IQuickFix>(), Mock.Of<IQuickFix>()),
->>>>>>> 7d55e52a
                 CreateIssueViz()
             };
 
