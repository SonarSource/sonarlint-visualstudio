﻿/*
 * SonarLint for Visual Studio
 * Copyright (C) 2016-2020 SonarSource SA
 * mailto:info AT sonarsource DOT com
 *
 * This program is free software; you can redistribute it and/or
 * modify it under the terms of the GNU Lesser General Public
 * License as published by the Free Software Foundation; either
 * version 3 of the License, or (at your option) any later version.
 *
 * This program is distributed in the hope that it will be useful,
 * but WITHOUT ANY WARRANTY; without even the implied warranty of
 * MERCHANTABILITY or FITNESS FOR A PARTICULAR PURPOSE.  See the GNU
 * Lesser General Public License for more details.
 *
 * You should have received a copy of the GNU Lesser General Public License
 * along with this program; if not, write to the Free Software Foundation,
 * Inc., 51 Franklin Street, Fifth Floor, Boston, MA  02110-1301, USA.
 */

using System.Linq;
using Microsoft.VisualStudio.Text;
using Microsoft.VisualStudio.Text.Tagging;
using Moq;
using SonarLint.VisualStudio.Integration.UnitTests;
using SonarLint.VisualStudio.IssueVisualization.Editor;
using SonarLint.VisualStudio.IssueVisualization.Editor.LocationTagging;
using SonarLint.VisualStudio.IssueVisualization.Editor.SelectedIssueTagging;
using SonarLint.VisualStudio.IssueVisualization.Models;

namespace SonarLint.VisualStudio.IssueVisualization.UnitTests.Editor.Common
{
    internal static class TaggerTestHelper
    {
        public static readonly ITextBuffer ValidBuffer = CreateBufferMock().Object;

        public static ITextSnapshot CreateSnapshot(int length = 999) =>
            CreateBufferMock(length).Object.CurrentSnapshot;

        public static ITextBuffer CreateBuffer(int length = 999) =>
            CreateBufferMock(length).Object;

        public static Mock<ITextBuffer> CreateBufferMock(int length = 999, string filePath = "test.cpp")
        {
            var snapshotMock = new Mock<ITextSnapshot>();
            var bufferMock = new Mock<ITextBuffer>();

            bufferMock.Setup(x => x.CurrentSnapshot).Returns(snapshotMock.Object);
            snapshotMock.Setup(x => x.TextBuffer).Returns(bufferMock.Object);
            snapshotMock.Setup(x => x.Length).Returns(length);

            var properties = new Microsoft.VisualStudio.Utilities.PropertyCollection();
            bufferMock.Setup(x => x.Properties).Returns(properties);

            var docMock = new Mock<ITextDocument>();
            docMock.Setup(x => x.FilePath).Returns(filePath);
            properties[typeof(ITextDocument)] = docMock.Object;

            return bufferMock;
        }

        public static ITagAggregator<T> CreateAggregator<T>(params IMappingTagSpan<T>[] tagSpans) where T: ITag
        {
            var aggregatorMock = new Mock<ITagAggregator<T>>();
            aggregatorMock.Setup(x => x.GetTags(It.IsAny<NormalizedSnapshotSpanCollection>()))
                .Returns(tagSpans);
            return aggregatorMock.Object;
        }

        public static IMappingTagSpan<T> CreateMappingTagSpan<T>(ITextSnapshot snapshot, T tag, params Span[] spans) where T: ITag
        {
            var mappingSpanMock = new Mock<IMappingSpan>();
            var normalizedSpanCollection = new NormalizedSnapshotSpanCollection(snapshot, spans);
            mappingSpanMock.Setup(x => x.GetSpans(snapshot)).Returns(normalizedSpanCollection);

            var tagSpanMock = new Mock<IMappingTagSpan<T>>();
            tagSpanMock.Setup(x => x.Tag).Returns(tag);
            tagSpanMock.Setup(x => x.Span).Returns(mappingSpanMock.Object);

            return tagSpanMock.Object;
        }

        public static IAnalysisIssueVisualization CreateIssueViz(ITextSnapshot snapshot, Span span, string locationMessage)
        {
            var issueVizMock = new Mock<IAnalysisIssueVisualization>();
            var snapshotSpan = new SnapshotSpan(snapshot, span);
            issueVizMock.Setup(x => x.Span).Returns(snapshotSpan);
            issueVizMock.Setup(x => x.Location).Returns(new DummyAnalysisIssue { Message = locationMessage });
            return issueVizMock.Object;
        }

        public static IAnalysisIssueFlowVisualization CreateFlowViz(params IAnalysisIssueLocationVisualization[] locVizs)
        {
            var flowVizMock = new Mock<IAnalysisIssueFlowVisualization>();
            flowVizMock.Setup(x => x.Locations).Returns(locVizs);
            return flowVizMock.Object;
        }

        public static IAnalysisIssueLocationVisualization CreateLocationViz(ITextSnapshot snapshot, Span span, string locationMessage = null, int stepNumber = -1)
        {
            var locVizMock = new Mock<IAnalysisIssueLocationVisualization>();
            var snapshotSpan = new SnapshotSpan(snapshot, span);
            locVizMock.Setup(x => x.Span).Returns(snapshotSpan);
            locVizMock.Setup(x => x.Location).Returns(new DummyAnalysisIssueLocation { Message = locationMessage });
            locVizMock.Setup(x => x.StepNumber).Returns(stepNumber);
            return locVizMock.Object;
        }

        public static NormalizedSnapshotSpanCollection CreateSpanCollectionSpanningWholeSnapshot(ITextSnapshot snapshot)
        {
            // Span that will match everything in the snapshot so will overlap with all other spans
            var wholeSpan = new Span(0, snapshot.Length);
            return new NormalizedSnapshotSpanCollection(snapshot, wholeSpan);
        }

        public static IIssueLocationTag CreateIssueLocationTag(IAnalysisIssueLocationVisualization locViz)
        {
            var tagMock = new Mock<IIssueLocationTag>();
            tagMock.Setup(x => x.Location).Returns(locViz);
            return tagMock.Object;
        }

        public static ISelectedIssueLocationTag CreateSelectedLocationTag(IAnalysisIssueLocationVisualization locViz)
        {
            var tagMock = new Mock<ISelectedIssueLocationTag>();
            tagMock.Setup(x => x.Location).Returns(locViz);
            return tagMock.Object;
        }

<<<<<<< HEAD
        public static ITaggableBufferIndicator CreateTaggableBufferIndicator(bool isTaggable = true)
        {
            var taggableBufferIndicator = new Mock<ITaggableBufferIndicator>();

            taggableBufferIndicator
                .Setup(x => x.IsTaggable(It.IsAny<ITextBuffer>()))
                .Returns(isTaggable);

            return taggableBufferIndicator.Object;
=======
        public static ITagAggregator<ISelectedIssueLocationTag> CreateSelectedIssueAggregator(params IAnalysisIssueLocationVisualization[] locVizs)
        {
            var tagSpans = locVizs
                .Select(CreateSelectedIssueTagSpan)
                .ToArray();

            return CreateAggregator(tagSpans);
        }

        private static IMappingTagSpan<ISelectedIssueLocationTag> CreateSelectedIssueTagSpan(IAnalysisIssueLocationVisualization locViz)
        {
            var tag = CreateSelectedLocationTag(locViz);
            return CreateMappingTagSpan(locViz.Span.Value.Snapshot, tag, locViz.Span.Value.Span);
>>>>>>> 69d47b7a
        }
    }
}<|MERGE_RESOLUTION|>--- conflicted
+++ resolved
@@ -127,17 +127,6 @@
             return tagMock.Object;
         }
 
-<<<<<<< HEAD
-        public static ITaggableBufferIndicator CreateTaggableBufferIndicator(bool isTaggable = true)
-        {
-            var taggableBufferIndicator = new Mock<ITaggableBufferIndicator>();
-
-            taggableBufferIndicator
-                .Setup(x => x.IsTaggable(It.IsAny<ITextBuffer>()))
-                .Returns(isTaggable);
-
-            return taggableBufferIndicator.Object;
-=======
         public static ITagAggregator<ISelectedIssueLocationTag> CreateSelectedIssueAggregator(params IAnalysisIssueLocationVisualization[] locVizs)
         {
             var tagSpans = locVizs
@@ -151,7 +140,17 @@
         {
             var tag = CreateSelectedLocationTag(locViz);
             return CreateMappingTagSpan(locViz.Span.Value.Snapshot, tag, locViz.Span.Value.Span);
->>>>>>> 69d47b7a
+        }
+
+        public static ITaggableBufferIndicator CreateTaggableBufferIndicator(bool isTaggable = true)
+        {
+            var taggableBufferIndicator = new Mock<ITaggableBufferIndicator>();
+
+            taggableBufferIndicator
+                .Setup(x => x.IsTaggable(It.IsAny<ITextBuffer>()))
+                .Returns(isTaggable);
+
+            return taggableBufferIndicator.Object;
         }
     }
 }