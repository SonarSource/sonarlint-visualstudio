﻿/*
 * SonarLint for Visual Studio
 * Copyright (C) 2016-2020 SonarSource SA
 * mailto:info AT sonarsource DOT com
 *
 * This program is free software; you can redistribute it and/or
 * modify it under the terms of the GNU Lesser General Public
 * License as published by the Free Software Foundation; either
 * version 3 of the License, or (at your option) any later version.
 *
 * This program is distributed in the hope that it will be useful,
 * but WITHOUT ANY WARRANTY; without even the implied warranty of
 * MERCHANTABILITY or FITNESS FOR A PARTICULAR PURPOSE.  See the GNU
 * Lesser General Public License for more details.
 *
 * You should have received a copy of the GNU Lesser General Public License
 * along with this program; if not, write to the Free Software Foundation,
 * Inc., 51 Franklin Street, Fifth Floor, Boston, MA  02110-1301, USA.
 */

using System;
using FluentAssertions;
using Microsoft.VisualStudio.TestTools.UnitTesting;
using Moq;
using SonarLint.VisualStudio.Integration.UnitTests;
using SonarLint.VisualStudio.IssueVisualization.Models;
using SonarLint.VisualStudio.IssueVisualization.Selection;

namespace SonarLint.VisualStudio.IssueVisualization.UnitTests.Selection
{
    [TestClass]
    public class IssueSelectionServiceTests
    {
        [TestMethod]
        public void MefCtor_CheckIsExported()
        {
            MefTestHelpers.CheckTypeCanBeImported<IssueSelectionService, IIssueSelectionService>(null,
                new[]
                {
                    MefTestHelpers.CreateExport<IAnalysisIssueSelectionService>(Mock.Of<IAnalysisIssueSelectionService>())
                });
        }
      
        [TestMethod]
        [DataRow(true)]
        [DataRow(false)]
        public void SetSelectedIssue_IssueIsSet(bool isSetToNull)
        {
            var testSubject = CreateTestSubject();

            var issueViz = isSetToNull ? null : Mock.Of<IAnalysisIssueVisualization>();
            testSubject.SelectedIssue = issueViz;

            testSubject.SelectedIssue.Should().Be(issueViz);
        }

        [TestMethod]
        [DataRow(true)]
        [DataRow(false)]
        public void SetSelectedIssue_NoSubscribersToSelectionChanged_NoException(bool isSetToNull)
        {
            var testSubject = CreateTestSubject();

            var issueViz = isSetToNull ? null : Mock.Of<IAnalysisIssueVisualization>();

            Action act = () => testSubject.SelectedIssue = issueViz;
            act.Should().NotThrow();
        }

        [TestMethod]
        [DataRow(true)]
        [DataRow(false)]
        public void SetSelectedIssue_SameValue_SubscribersNotNotified(bool isSetToNull)
        {
            var oldSelection = isSetToNull ? null : Mock.Of<IAnalysisIssueVisualization>();

            var testSubject = CreateTestSubject();
            
            testSubject.SelectedIssue = oldSelection;

            var callCount = 0;
            testSubject.SelectedIssueChanged += (sender, args) => { callCount++; };

            testSubject.SelectedIssue = oldSelection;

            callCount.Should().Be(0);
        }

        [TestMethod]
        [DataRow(true)]
        [DataRow(false)]
        public void SetSelectedIssue_DifferentValue_HasSubscribersToSelectionChanged_SubscribersNotified(bool isSetToNull)
        {
            var testSubject = CreateTestSubject();

            var oldSelection = isSetToNull ? Mock.Of<IAnalysisIssueVisualization>() : null;
            var newSelection = isSetToNull ? null : Mock.Of<IAnalysisIssueVisualization>();

            testSubject.SelectedIssue = oldSelection;

            var callCount = 0;
            testSubject.SelectedIssueChanged += (sender, args) => { callCount++; };
            
            testSubject.SelectedIssue = newSelection;

            callCount.Should().Be(1);
        }

<<<<<<< HEAD
        [TestMethod]
        public void SetSelectedIssue_IssueHasSecondaryLocations_FlowStepSelectionIsSet()
        {
            var issueViz = CreateIssueViz(Mock.Of<IAnalysisIssueLocationVisualization>());

            var flowStepSelectionService = new Mock<IAnalysisIssueSelectionService>();
            var testSubject = CreateTestSubject(flowStepSelectionService.Object);

            flowStepSelectionService.Reset();

            testSubject.SelectedIssue = issueViz;

            flowStepSelectionService.VerifySet(x => x.SelectedIssue = issueViz, Times.Once);
        }

        [TestMethod]
        public void SetSelectedIssue_IssueHasNoSecondaryLocations_FlowStepSelectionIsCleared()
        {
            var issueViz = CreateIssueViz();

            var flowStepSelectionService = new Mock<IAnalysisIssueSelectionService>();
            var testSubject = CreateTestSubject(flowStepSelectionService.Object);

            flowStepSelectionService.Reset();

            testSubject.SelectedIssue = issueViz;

            flowStepSelectionService.VerifySet(x => x.SelectedIssue = null, Times.Once);
        }

        [TestMethod]
        public void SetSelectedIssue_IssueIsNull_FlowStepSelectionIsCleared()
        {
            var flowStepSelectionService = new Mock<IAnalysisIssueSelectionService>();
            var testSubject = CreateTestSubject(flowStepSelectionService.Object);

            var oldSelection = CreateIssueViz();
            testSubject.SelectedIssue = oldSelection;

            flowStepSelectionService.Reset();
            flowStepSelectionService.SetupGet(x => x.SelectedIssue).Returns(oldSelection);

            testSubject.SelectedIssue = null;

            flowStepSelectionService.VerifySet(x => x.SelectedIssue = null, Times.Once);
        }

        private IAnalysisIssueVisualization CreateIssueViz(params IAnalysisIssueLocationVisualization[] locationVizs)
        {
            var flowViz = new Mock<IAnalysisIssueFlowVisualization>();
            flowViz.SetupGet(x => x.Locations).Returns(locationVizs);

            var issueViz = new Mock<IAnalysisIssueVisualization>();
            issueViz.SetupGet(x => x.Flows).Returns(new[] {flowViz.Object});

            return issueViz.Object;
        }

        private IssueSelectionService CreateTestSubject(IAnalysisIssueSelectionService flowStepSelectionService = null)
        {
            flowStepSelectionService ??= Mock.Of<IAnalysisIssueSelectionService>();

            return new IssueSelectionService(flowStepSelectionService);
=======
        private IssueSelectionService CreateTestSubject()
        {
            return new IssueSelectionService();
>>>>>>> 9d0e6a1c
        }
    }
}<|MERGE_RESOLUTION|>--- conflicted
+++ resolved
@@ -106,75 +106,9 @@
             callCount.Should().Be(1);
         }
 
-<<<<<<< HEAD
-        [TestMethod]
-        public void SetSelectedIssue_IssueHasSecondaryLocations_FlowStepSelectionIsSet()
-        {
-            var issueViz = CreateIssueViz(Mock.Of<IAnalysisIssueLocationVisualization>());
-
-            var flowStepSelectionService = new Mock<IAnalysisIssueSelectionService>();
-            var testSubject = CreateTestSubject(flowStepSelectionService.Object);
-
-            flowStepSelectionService.Reset();
-
-            testSubject.SelectedIssue = issueViz;
-
-            flowStepSelectionService.VerifySet(x => x.SelectedIssue = issueViz, Times.Once);
-        }
-
-        [TestMethod]
-        public void SetSelectedIssue_IssueHasNoSecondaryLocations_FlowStepSelectionIsCleared()
-        {
-            var issueViz = CreateIssueViz();
-
-            var flowStepSelectionService = new Mock<IAnalysisIssueSelectionService>();
-            var testSubject = CreateTestSubject(flowStepSelectionService.Object);
-
-            flowStepSelectionService.Reset();
-
-            testSubject.SelectedIssue = issueViz;
-
-            flowStepSelectionService.VerifySet(x => x.SelectedIssue = null, Times.Once);
-        }
-
-        [TestMethod]
-        public void SetSelectedIssue_IssueIsNull_FlowStepSelectionIsCleared()
-        {
-            var flowStepSelectionService = new Mock<IAnalysisIssueSelectionService>();
-            var testSubject = CreateTestSubject(flowStepSelectionService.Object);
-
-            var oldSelection = CreateIssueViz();
-            testSubject.SelectedIssue = oldSelection;
-
-            flowStepSelectionService.Reset();
-            flowStepSelectionService.SetupGet(x => x.SelectedIssue).Returns(oldSelection);
-
-            testSubject.SelectedIssue = null;
-
-            flowStepSelectionService.VerifySet(x => x.SelectedIssue = null, Times.Once);
-        }
-
-        private IAnalysisIssueVisualization CreateIssueViz(params IAnalysisIssueLocationVisualization[] locationVizs)
-        {
-            var flowViz = new Mock<IAnalysisIssueFlowVisualization>();
-            flowViz.SetupGet(x => x.Locations).Returns(locationVizs);
-
-            var issueViz = new Mock<IAnalysisIssueVisualization>();
-            issueViz.SetupGet(x => x.Flows).Returns(new[] {flowViz.Object});
-
-            return issueViz.Object;
-        }
-
-        private IssueSelectionService CreateTestSubject(IAnalysisIssueSelectionService flowStepSelectionService = null)
-        {
-            flowStepSelectionService ??= Mock.Of<IAnalysisIssueSelectionService>();
-
-            return new IssueSelectionService(flowStepSelectionService);
-=======
         private IssueSelectionService CreateTestSubject()
         {
             return new IssueSelectionService();
->>>>>>> 9d0e6a1c
         }
     }
 }