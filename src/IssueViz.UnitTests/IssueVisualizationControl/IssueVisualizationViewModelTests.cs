﻿/*
 * SonarLint for Visual Studio
 * Copyright (C) 2016-2020 SonarSource SA
 * mailto:info AT sonarsource DOT com
 *
 * This program is free software; you can redistribute it and/or
 * modify it under the terms of the GNU Lesser General Public
 * License as published by the Free Software Foundation; either
 * version 3 of the License, or (at your option) any later version.
 *
 * This program is distributed in the hope that it will be useful,
 * but WITHOUT ANY WARRANTY; without even the implied warranty of
 * MERCHANTABILITY or FITNESS FOR A PARTICULAR PURPOSE.  See the GNU
 * Lesser General Public License for more details.
 *
 * You should have received a copy of the GNU Lesser General Public License
 * along with this program; if not, write to the Free Software Foundation,
 * Inc., 51 Franklin Street, Fifth Floor, Boston, MA  02110-1301, USA.
 */

using System;
using System.Collections.Generic;
using System.ComponentModel;
using FluentAssertions;
using Microsoft.VisualStudio.Imaging;
using Microsoft.VisualStudio.Shell.Interop;
using Microsoft.VisualStudio.TestTools.UnitTesting;
using Moq;
using SonarLint.VisualStudio.Core;
using SonarLint.VisualStudio.Core.Analysis;
using SonarLint.VisualStudio.Integration.UnitTests;
using SonarLint.VisualStudio.IssueVisualization.Editor;
using SonarLint.VisualStudio.IssueVisualization.IssueVisualizationControl.ViewModels;
using SonarLint.VisualStudio.IssueVisualization.Models;
using SonarLint.VisualStudio.IssueVisualization.Selection;
using DescriptionAttribute = Microsoft.VisualStudio.TestTools.UnitTesting.DescriptionAttribute;
using ImageMoniker = Microsoft.VisualStudio.Imaging.Interop.ImageMoniker;

namespace SonarLint.VisualStudio.IssueVisualization.UnitTests.IssueVisualizationControl
{
    [TestClass]
    public class IssueVisualizationViewModelTests
    {
        private const AnalysisIssueSeverity DefaultNullIssueSeverity = AnalysisIssueSeverity.Info;

        private Mock<IAnalysisIssueSelectionService> selectionServiceMock;
        private Mock<IVsImageService2> imageServiceMock;
        private Mock<IRuleHelpLinkProvider> helpLinkProviderMock;
        private Mock<ILocationNavigator> locationNavigatorMock;
        private TestLogger logger;
        private Mock<PropertyChangedEventHandler> propertyChangedEventHandler;

        private IssueVisualizationViewModel testSubject;

        [TestInitialize]
        public void TestInitialize()
        {
            selectionServiceMock = new Mock<IAnalysisIssueSelectionService>();
            imageServiceMock = new Mock<IVsImageService2>();
            helpLinkProviderMock = new Mock<IRuleHelpLinkProvider>();
            locationNavigatorMock = new Mock<ILocationNavigator>();
            logger = new TestLogger();
            propertyChangedEventHandler = new Mock<PropertyChangedEventHandler>();

<<<<<<< HEAD
            testSubject = CreateTestSubject();

            selectionServiceMock.Invocations.Clear();
        }

        private IssueVisualizationViewModel CreateTestSubject()
        {
            var viewModel = new IssueVisualizationViewModel(selectionServiceMock.Object,
                imageServiceMock.Object,
                helpLinkProviderMock.Object,
                logger);

            viewModel.PropertyChanged += propertyChangedEventHandler.Object;

            return viewModel;
        }

        #region Initialization

        [TestMethod]
        public void Ctor_InitializeWithExistingSelection()
        {
            var newIssue = Mock.Of<IAnalysisIssueVisualization>();
            var newFlow = CreateFlow(out var newLocation);

            selectionServiceMock.Setup(x => x.SelectedIssue).Returns(newIssue);
            selectionServiceMock.Setup(x => x.SelectedFlow).Returns(newFlow);
            selectionServiceMock.Setup(x => x.SelectedLocation).Returns(newLocation);

            testSubject = CreateTestSubject();

            testSubject.CurrentIssue.Should().Be(newIssue);
            testSubject.CurrentFlow.Should().Be(newFlow);
            testSubject.CurrentLocationListItem.Should().NotBeNull();
            testSubject.CurrentLocationListItem.Location.Should().Be(newLocation);
=======
            testSubject = new IssueVisualizationViewModel(selectionEventsMock.Object, imageServiceMock.Object, helpLinkProviderMock.Object, locationNavigatorMock.Object, logger);
            testSubject.PropertyChanged += propertyChangedEventHandler.Object;
>>>>>>> 15e7eedc
        }

        #endregion

        #region Description

        [TestMethod]
        public void Description_CurrentIssueIsNull_Null()
        {
            testSubject.Description.Should().BeNullOrEmpty();
        }

        [TestMethod]
        public void Description_CurrentIssueHasNoAnalysisIssue_Null()
        {
            RaiseSelectionChangedEvent(SelectionChangeLevel.Issue, Mock.Of<IAnalysisIssueVisualization>());

            testSubject.Description.Should().BeNullOrEmpty();
        }

        [TestMethod]
        public void Description_CurrentIssueHasAnalysisIssue_IssueMessage()
        {
            var issue = new Mock<IAnalysisIssue>();
            issue.SetupGet(x => x.Message).Returns("test message");

            var issueViz = new Mock<IAnalysisIssueVisualization>();
            issueViz.Setup(x => x.Issue).Returns(issue.Object);

            RaiseSelectionChangedEvent(SelectionChangeLevel.Issue, issueViz.Object);

            testSubject.Description.Should().Be("test message");
        }

        #endregion

        #region RuleKey

        [TestMethod]
        public void RuleKey_CurrentIssueIsNull_Null()
        {
            testSubject.RuleKey.Should().BeNullOrEmpty();
        }

        [TestMethod]
        public void RuleKey_CurrentIssueHasNoAnalysisIssue_Null()
        {
            RaiseSelectionChangedEvent(SelectionChangeLevel.Issue, Mock.Of<IAnalysisIssueVisualization>());

            testSubject.RuleKey.Should().BeNullOrEmpty();
        }

        [TestMethod]
        public void RuleKey_CurrentIssueHasAnalysisIssue_IssueRuleKey()
        {
            var issue = new Mock<IAnalysisIssue>();
            issue.SetupGet(x => x.RuleKey).Returns("test RuleKey");

            var issueViz = new Mock<IAnalysisIssueVisualization>();
            issueViz.Setup(x => x.Issue).Returns(issue.Object);

            RaiseSelectionChangedEvent(SelectionChangeLevel.Issue, issueViz.Object);

            testSubject.RuleKey.Should().Be("test RuleKey");
        }

        #endregion

        #region RuleHelpLink

        [TestMethod]
        public void RuleHelpLink_CurrentIssueIsNull_Null()
        {
            testSubject.RuleHelpLink.Should().BeNullOrEmpty();
        }

        [TestMethod]
        public void RuleHelpLink_CurrentIssueHasNoAnalysisIssue_Null()
        {
            RaiseSelectionChangedEvent(SelectionChangeLevel.Issue, Mock.Of<IAnalysisIssueVisualization>());

            testSubject.RuleHelpLink.Should().BeNullOrEmpty();
        }

        [TestMethod]
        public void RuleHelpLink_CurrentIssueHasAnalysisIssue_HelpLinkFromLinkProvider()
        {
            var issue = new Mock<IAnalysisIssue>();
            issue.SetupGet(x => x.RuleKey).Returns("test RuleKey");

            helpLinkProviderMock.Setup(x => x.GetHelpLink("test RuleKey")).Returns("test link");

            var issueViz = new Mock<IAnalysisIssueVisualization>();
            issueViz.Setup(x => x.Issue).Returns(issue.Object);

            RaiseSelectionChangedEvent(SelectionChangeLevel.Issue, issueViz.Object);

            testSubject.RuleHelpLink.Should().Be("test link");
        }

        #endregion

        #region Severity

        [TestMethod]
        public void Severity_CurrentIssueIsNull_DefaultSeverity()
        {
            testSubject.Severity.Should().Be(DefaultNullIssueSeverity);
        }

        [TestMethod]
        public void Severity_CurrentIssueHasNoAnalysisIssue_DefaultSeverity()
        {
            RaiseSelectionChangedEvent(SelectionChangeLevel.Issue, Mock.Of<IAnalysisIssueVisualization>());

            testSubject.Severity.Should().Be(DefaultNullIssueSeverity);
        }

        [TestMethod]
        public void Severity_CurrentIssueHasAnalysisIssue_IssueSeverity()
        {
            var issue = new Mock<IAnalysisIssue>();
            issue.SetupGet(x => x.Severity).Returns(AnalysisIssueSeverity.Blocker);

            var issueViz = new Mock<IAnalysisIssueVisualization>();
            issueViz.Setup(x => x.Issue).Returns(issue.Object);

            RaiseSelectionChangedEvent(SelectionChangeLevel.Issue, issueViz.Object);

            testSubject.Severity.Should().Be(AnalysisIssueSeverity.Blocker);
        }

        #endregion

        #region Issue changed

        [TestMethod]
        public void SelectionService_OnIssueChanged_PreviousIssueIsNull_NewIssueIsNull_NoChanges()
        {
            RaiseSelectionChangedEvent(SelectionChangeLevel.Issue, null, null, null);

            testSubject.CurrentIssue.Should().BeNull();

            propertyChangedEventHandler.VerifyNoOtherCalls();
        }

        [TestMethod]
        public void SelectionService_OnIssueChanged_PreviousIssueIsNull_NewIssueIsNotNull_CurrentIssueSetToNewValue()
        {
            var newIssue = Mock.Of<IAnalysisIssueVisualization>();
            var newFlow = CreateFlow(out var newLocation);

            RaiseSelectionChangedEvent(SelectionChangeLevel.Issue, newIssue, newFlow, newLocation);

            testSubject.CurrentIssue.Should().Be(newIssue);

            VerifyNotifyPropertyChanged("", nameof(testSubject.CurrentLocationListItem));
        }

        [TestMethod]
        public void SelectionService_OnIssueChanged_PreviousIssueIsNotNull_NewIssueIsNull_CurrentIssueSetToNull()
        {
            var previousIssue = Mock.Of<IAnalysisIssueVisualization>();
            var previousFlow = CreateFlow(out var previousLocation);

            RaiseSelectionChangedEvent(SelectionChangeLevel.Issue, previousIssue, previousFlow, previousLocation);
            propertyChangedEventHandler.Reset();

            RaiseSelectionChangedEvent(SelectionChangeLevel.Issue, null, null, null);

            testSubject.CurrentIssue.Should().BeNull();

            VerifyNotifyPropertyChanged("", nameof(testSubject.CurrentLocationListItem));
        }

        [TestMethod]
        public void SelectionService_OnIssueChanged_PreviousIssueIsNotNull_NewIssueIsNotNull_CurrentIssueSetToNewValue()
        {
            var previousIssue = Mock.Of<IAnalysisIssueVisualization>();
            var previousFlow = CreateFlow(out var previousLocation);

            RaiseSelectionChangedEvent(SelectionChangeLevel.Issue, previousIssue, previousFlow, previousLocation);
            propertyChangedEventHandler.Reset();

            var newIssue = Mock.Of<IAnalysisIssueVisualization>();
            var newFlow = CreateFlow(out var newLocation);

            RaiseSelectionChangedEvent(SelectionChangeLevel.Issue, newIssue, newFlow, newLocation);

            testSubject.CurrentIssue.Should().Be(newIssue);

            VerifyNotifyPropertyChanged("", nameof(testSubject.CurrentLocationListItem));
        }

        [TestMethod]
        [Description("Verify that there is no infinite loop")]
        public void SelectionService_OnIssueChanged_SelectionServiceNotCalled()
        {
            RaiseSelectionChangedEvent(SelectionChangeLevel.Issue, Mock.Of<IAnalysisIssueVisualization>());

            selectionServiceMock.VerifyNoOtherCalls();
        }

        #endregion

        #region Flow changed

        [TestMethod]
        public void SelectionService_OnFlowChanged_PreviousFlowIsNull_NewFlowIsNull_NoChanges()
        {
            RaiseSelectionChangedEvent(SelectionChangeLevel.Flow, null, null);

            testSubject.CurrentFlow.Should().BeNull();

            propertyChangedEventHandler.VerifyNoOtherCalls();
        }

        [TestMethod]
        public void SelectionService_OnFlowChanged_PreviousFlowIsNotNull_NewFlowIsNull_CurrentFlowSetToNull()
        {
            var previousFlow = CreateFlow(out var previousLocation);
            RaiseSelectionChangedEvent(SelectionChangeLevel.Flow, null, previousFlow, previousLocation);
            propertyChangedEventHandler.Reset();

            RaiseSelectionChangedEvent(SelectionChangeLevel.Flow, null, null);

            testSubject.CurrentFlow.Should().BeNull();

            VerifyNotifyPropertyChanged(nameof(testSubject.CurrentFlow), nameof(testSubject.LocationListItems), nameof(testSubject.CurrentLocationListItem));
        }

        [TestMethod]
        public void SelectionService_OnFlowChanged_PreviousFlowIsNull_NewFlowIsNotNull_CurrentFlowSetToNull()
        {
            var newFlow = CreateFlow(out var newLocation);
            RaiseSelectionChangedEvent(SelectionChangeLevel.Flow, null, newFlow, newLocation);

            testSubject.CurrentFlow.Should().Be(newFlow);

            VerifyNotifyPropertyChanged(nameof(testSubject.CurrentFlow), nameof(testSubject.LocationListItems), nameof(testSubject.CurrentLocationListItem));
        }

        [TestMethod]
        public void SelectionService_OnFlowChanged_PreviousFlowIsNotNull_NewFlowIsNotNull_CurrentFlowSetToNewValue()
        {
            var previousFlow = CreateFlow(out var previousLocation);
            RaiseSelectionChangedEvent(SelectionChangeLevel.Flow, null, previousFlow, previousLocation);
            propertyChangedEventHandler.Reset();

            var newFlow = CreateFlow(out var newLocation);
            RaiseSelectionChangedEvent(SelectionChangeLevel.Flow, null, newFlow, newLocation);

            testSubject.CurrentFlow.Should().Be(newFlow);

            VerifyNotifyPropertyChanged(nameof(testSubject.CurrentFlow), nameof(testSubject.LocationListItems), nameof(testSubject.CurrentLocationListItem));
        }

        [TestMethod]
        [Description("Verify that there is no infinite loop")]
        public void SelectionService_OnFlowChanged_SelectionServiceNotCalled()
        {
            var selectedFlow = new Mock<IAnalysisIssueFlowVisualization>();
            selectedFlow.Setup(x => x.Locations).Returns(Array.Empty<IAnalysisIssueLocationVisualization>());

            RaiseSelectionChangedEvent(SelectionChangeLevel.Flow, null, selectedFlow.Object);

            selectionServiceMock.VerifyNoOtherCalls();
        }

        [TestMethod]
        [DataRow(true)]
        [DataRow(false)]
        public void SetCurrentFlow_SelectionServiceCalled(bool isNewFlowNull)
        {
            selectionServiceMock.VerifySet(x => x.SelectedFlow = It.IsAny<IAnalysisIssueFlowVisualization>(), Times.Never());

            var selectedFlow = isNewFlowNull ? null : Mock.Of<IAnalysisIssueFlowVisualization>();
            testSubject.CurrentFlow = selectedFlow;

            selectionServiceMock.VerifySet(x => x.SelectedFlow = selectedFlow, Times.Once());

            selectionServiceMock.VerifyNoOtherCalls();
        }

        [TestMethod]
        [Description("Updating the property will call selectionService, which will raise an event that leads to NotifyPropertyChanged")]
        public void SetCurrentFlow_DoesNotCallNotifyPropertyChanged()
        {
            var selectedFlow = Mock.Of<IAnalysisIssueFlowVisualization>();
            testSubject.CurrentFlow = selectedFlow;

            propertyChangedEventHandler.VerifyNoOtherCalls();
        }

        #endregion

        #region Locations List

        [TestMethod]
        public void SelectionService_OnFlowChanged_FlowWithOneLocation_LocationsListUpdated()
        {
            var location = CreateMockLocation("c:\\test\\c1.c", KnownMonikers.CFile);

            var selectedFlow = new Mock<IAnalysisIssueFlowVisualization>();
            selectedFlow.Setup(x => x.Locations).Returns(new[] { location });

            var expectedLocationsList = new List<ILocationListItem>
            {
                new FileNameLocationListItem("c:\\test\\c1.c", "c1.c", KnownMonikers.CFile),
                new LocationListItem(location)
            };

            RaiseSelectionChangedEvent(SelectionChangeLevel.Flow, null, selectedFlow.Object);

            VerifyLocationList(expectedLocationsList);
        }

        [TestMethod]
        public void SelectionService_OnFlowChanged_FlowWithMultipleLocations_LocationsListUpdated()
        {
            var locations = new List<IAnalysisIssueLocationVisualization>
            {
                CreateMockLocation("c:\\test\\c1.c", KnownMonikers.CFile),
                CreateMockLocation("c:\\c1.c", KnownMonikers.CFile),
                CreateMockLocation("c:\\test\\c2.cpp", KnownMonikers.CPPFile),
                CreateMockLocation("c:\\test\\c2.cpp", KnownMonikers.CPPFile),
                CreateMockLocation("c:\\c3.h", KnownMonikers.CPPHeaderFile),
                CreateMockLocation("c:\\c3.h", KnownMonikers.CPPHeaderFile),
                CreateMockLocation("c:\\test\\c1.c", KnownMonikers.CFile)
            };

            var selectedFlow = new Mock<IAnalysisIssueFlowVisualization>();
            selectedFlow.Setup(x => x.Locations).Returns(locations);

            var expectedLocationsList = new List<ILocationListItem>
            {
                new FileNameLocationListItem("c:\\test\\c1.c", "c1.c", KnownMonikers.CFile),
                new LocationListItem(locations[0]),
                new FileNameLocationListItem("c:\\c1.c", "c1.c", KnownMonikers.CFile),
                new LocationListItem(locations[1]),
                new FileNameLocationListItem("c:\\test\\c2.cpp", "c2.cpp", KnownMonikers.CPPFile),
                new LocationListItem(locations[2]),
                new LocationListItem(locations[3]),
                new FileNameLocationListItem("c:\\c3.h", "c3.h", KnownMonikers.CPPHeaderFile),
                new LocationListItem(locations[4]),
                new LocationListItem(locations[5]),
                new FileNameLocationListItem("c:\\test\\c1.c", "c1.c", KnownMonikers.CFile),
                new LocationListItem(locations[6]),
            };

            RaiseSelectionChangedEvent(SelectionChangeLevel.Flow, null, selectedFlow.Object);

            VerifyLocationList(expectedLocationsList);
        }

        [TestMethod]
        public void SelectionService_OnFlowChanged_FailsToRetrieveFileIcon_BlankIcon()
        {
            var location = CreateMockLocation("c:\\test\\c1.c", KnownMonikers.CFile, new NotImplementedException("this is a test"));

            var selectedFlow = new Mock<IAnalysisIssueFlowVisualization>();
            selectedFlow.Setup(x => x.Locations).Returns(new[] { location });

            var expectedIcon = KnownMonikers.Blank;

            var expectedLocationsList = new List<ILocationListItem>
            {
                new FileNameLocationListItem("c:\\test\\c1.c", "c1.c", expectedIcon),
                new LocationListItem(location)
            };

            RaiseSelectionChangedEvent(SelectionChangeLevel.Flow, null, selectedFlow.Object);

            VerifyLocationList(expectedLocationsList);

            logger.AssertPartialOutputStringExists("this is a test");
            logger.OutputStrings.Count.Should().Be(1);
        }

        #endregion

        #region Location changed

        [TestMethod]
        public void SelectionService_OnLocationChanged_PreviousLocationIsNull_NewLocationIsNull_NoChanges()
        {
            RaiseSelectionChangedEvent(SelectionChangeLevel.Location, null, null, null);

            testSubject.CurrentLocationListItem.Should().BeNull();

            propertyChangedEventHandler.VerifyNoOtherCalls();
        }

        [TestMethod]
        public void SelectionService_OnLocationChanged_PreviousLocationNotIsNull_NewLocationIsNull_CurrentLocationSetToNull()
        {
            var selectedFlow = CreateFlow(out var previousLocation);
            RaiseSelectionChangedEvent(SelectionChangeLevel.Flow, null, selectedFlow, previousLocation);
            propertyChangedEventHandler.Reset();

            RaiseSelectionChangedEvent(SelectionChangeLevel.Location, null, selectedFlow, null);

            testSubject.CurrentLocationListItem.Should().BeNull();

            VerifyNotifyPropertyChanged(nameof(testSubject.CurrentLocationListItem));
        }

        [TestMethod]
        public void SelectionService_OnLocationChanged_LocationIsNotInCurrentFlow_CurrentLocationSetToNull()
        {
            var selectedFlow = CreateFlow(out var previousLocation);
            RaiseSelectionChangedEvent(SelectionChangeLevel.Flow, null, selectedFlow, previousLocation);
            propertyChangedEventHandler.Reset();

            RaiseSelectionChangedEvent(SelectionChangeLevel.Location, null, selectedFlow, Mock.Of<IAnalysisIssueLocationVisualization>());

            testSubject.CurrentLocationListItem.Should().BeNull();

            VerifyNotifyPropertyChanged(nameof(testSubject.CurrentLocationListItem));
        }

        [TestMethod]
        public void SelectionService_OnLocationChanged_LocationIsInCurrentFlow_CurrentLocationIsSetToNewValue()
        {
            var locations = new List<IAnalysisIssueLocationVisualization>
            {
                CreateMockLocation("c:\\test\\c1.c", KnownMonikers.CFile),
                CreateMockLocation("c:\\c1.c", KnownMonikers.CFile),
            };

            var selectedFlow = new Mock<IAnalysisIssueFlowVisualization>();
            selectedFlow.Setup(x => x.Locations).Returns(locations);

            RaiseSelectionChangedEvent(SelectionChangeLevel.Flow, null, selectedFlow.Object, locations[0]);
            propertyChangedEventHandler.Reset();

            RaiseSelectionChangedEvent(SelectionChangeLevel.Location, null, selectedFlow.Object, locations[1]);

            testSubject.CurrentLocationListItem.Should().BeEquivalentTo(new LocationListItem(locations[1]));

            VerifyNotifyPropertyChanged(nameof(testSubject.CurrentLocationListItem));
        }

        [TestMethod]
        [Description("Verify that there is no infinite loop")]
        public void SelectionService_OnLocationChanged_SelectionServiceNotCalled()
        {
            var location = Mock.Of<IAnalysisIssueLocationVisualization>();

            RaiseSelectionChangedEvent(SelectionChangeLevel.Location, null, null, location);

            selectionServiceMock.VerifyNoOtherCalls();
        }

        [TestMethod]
        public void SetCurrentLocationListItem_SelectionServiceCalled()
        {
            selectionServiceMock.VerifySet(x => x.SelectedLocation = It.IsAny<IAnalysisIssueLocationVisualization>(), Times.Never);

            var location = Mock.Of<IAnalysisIssueLocationVisualization>();

            testSubject.CurrentLocationListItem = new LocationListItem(location);

            selectionServiceMock.VerifySet(x => x.SelectedLocation = location, Times.Once);
            selectionServiceMock.VerifyNoOtherCalls();
        }

        [TestMethod]
        [Description("Updating the property will call selectionService, which will raise an event that leads to NotifyPropertyChanged")]
        public void SetCurrentLocationListItem_DoesNotCallNotifyPropertyChanged()
        {
            var location = Mock.Of<IAnalysisIssueLocationVisualization>();

            testSubject.CurrentLocationListItem = new LocationListItem(location);

            propertyChangedEventHandler.VerifyNoOtherCalls();
        }

        [TestMethod]
        public void SelectionService_OnLocationChanged_NewLocationIsNull_NoNavigation()
        {
            RaiseSelectionChangedEvent(SelectionChangeLevel.Location, null, null, null);

            locationNavigatorMock.VerifyNoOtherCalls();
        }

        [TestMethod]
        [DataRow(true)]
        [DataRow(false)]
        public void SelectionService_OnLocationChanged_NewLocationIsNotNull_NavigabilityUpdated(bool navigationSucceeded)
        {
            var locationViz = CreateMockLocation("c:\\test\\c1.c", KnownMonikers.CFile);
            locationViz.IsNavigable = !navigationSucceeded;

            locationNavigatorMock.Setup(x => x.TryNavigate(locationViz.Location)).Returns(navigationSucceeded);

            var selectedFlow = new Mock<IAnalysisIssueFlowVisualization>();
            selectedFlow.Setup(x => x.Locations).Returns(new[] {locationViz});

            RaiseSelectionChangedEvent(SelectionChangeLevel.Flow, null, selectedFlow.Object, locationViz);

            locationViz.IsNavigable.Should().Be(navigationSucceeded);
        }

        #endregion

        #region Dispose

        [TestMethod]
        public void Dispose_UnregisterFromSelectionServiceEvents()
        {
            selectionServiceMock.SetupRemove(m => m.SelectionChanged -= (sender, args) => { });

            testSubject.Dispose();

            selectionServiceMock.VerifyRemove(x => x.SelectionChanged -= It.IsAny<EventHandler<SelectionChangedEventArgs>>(), Times.Once);
            selectionServiceMock.VerifyNoOtherCalls();
        }

        #endregion

        private void RaiseSelectionChangedEvent(SelectionChangeLevel changeLevel,
            IAnalysisIssueVisualization issue = null,
            IAnalysisIssueFlowVisualization flow = null,
            IAnalysisIssueLocationVisualization location = null)
        {
            selectionServiceMock.Raise(x => x.SelectionChanged += null,
                new SelectionChangedEventArgs(changeLevel, issue, flow, location));
        }

        private void VerifyNotifyPropertyChanged(params string[] changedProperties)
        {
            foreach (var changedProperty in changedProperties)
            {
                propertyChangedEventHandler.Verify(x =>
                        x(It.IsAny<object>(), It.Is((PropertyChangedEventArgs e) => e.PropertyName == changedProperty)),
                    Times.Once);
            }

            propertyChangedEventHandler.VerifyNoOtherCalls();
        }

        private IAnalysisIssueFlowVisualization CreateFlow(out IAnalysisIssueLocationVisualization location)
        {
            location = CreateMockLocation("c:\\test.cpp", KnownMonikers.Test);

            var selectedFlow = new Mock<IAnalysisIssueFlowVisualization>();
            selectedFlow.Setup(x => x.Locations).Returns(new[] { location });

            return selectedFlow.Object;
        }

        private IAnalysisIssueLocationVisualization CreateMockLocation(string filePath, object imageMoniker, Exception failsToRetrieveMoniker = null)
        {
            if (failsToRetrieveMoniker != null)
            {
                imageServiceMock
                    .Setup(x => x.GetImageMonikerForFile(filePath))
                    .Throws(failsToRetrieveMoniker);
            }
            else
            {
                imageServiceMock.Setup(x => x.GetImageMonikerForFile(filePath)).Returns((ImageMoniker)imageMoniker);
            }

            var location = new Mock<IAnalysisIssueLocation>();
            location.Setup(x => x.FilePath).Returns(filePath);

            var locationViz = new Mock<IAnalysisIssueLocationVisualization>();
            locationViz.Setup(x => x.Location).Returns(location.Object);
            locationViz.SetupProperty(x => x.IsNavigable);

            return locationViz.Object;
        }

        private void VerifyLocationList(IEnumerable<ILocationListItem> expectedLocationsList)
        {
            testSubject.LocationListItems.Should().BeEquivalentTo(expectedLocationsList, assertionOptions =>
                assertionOptions
                    .WithStrictOrdering()
                    .RespectingRuntimeTypes() // check underlying types rather than ILocationListItem
                    .ComparingByMembers<ImageMoniker>()); // check struct fields and properties
        }
    }
}<|MERGE_RESOLUTION|>--- conflicted
+++ resolved
@@ -62,7 +62,6 @@
             logger = new TestLogger();
             propertyChangedEventHandler = new Mock<PropertyChangedEventHandler>();
 
-<<<<<<< HEAD
             testSubject = CreateTestSubject();
 
             selectionServiceMock.Invocations.Clear();
@@ -73,6 +72,7 @@
             var viewModel = new IssueVisualizationViewModel(selectionServiceMock.Object,
                 imageServiceMock.Object,
                 helpLinkProviderMock.Object,
+                locationNavigatorMock.Object,
                 logger);
 
             viewModel.PropertyChanged += propertyChangedEventHandler.Object;
@@ -98,10 +98,6 @@
             testSubject.CurrentFlow.Should().Be(newFlow);
             testSubject.CurrentLocationListItem.Should().NotBeNull();
             testSubject.CurrentLocationListItem.Location.Should().Be(newLocation);
-=======
-            testSubject = new IssueVisualizationViewModel(selectionEventsMock.Object, imageServiceMock.Object, helpLinkProviderMock.Object, locationNavigatorMock.Object, logger);
-            testSubject.PropertyChanged += propertyChangedEventHandler.Object;
->>>>>>> 15e7eedc
         }
 
         #endregion
