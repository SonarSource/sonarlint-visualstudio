--- conflicted
+++ resolved
@@ -30,8 +30,6 @@
     
     public abstract Uri ServerUri { get; }
     public abstract Uri CredentialsUri { get; }
-<<<<<<< HEAD
-=======
 
     public static ServerConnection FromBoundSonarQubeProject(BoundSonarQubeProject boundProject) =>
         boundProject switch
@@ -40,7 +38,6 @@
             { ServerUri: not null } => new SonarQube(boundProject.ServerUri, credentials: boundProject.Credentials),
             _ => null
         };
->>>>>>> b5460455
 
     private ServerConnection(string id, ServerConnectionSettings settings = null, ICredentials credentials = null)
     {
@@ -51,18 +48,10 @@
 
     public sealed class SonarCloud : ServerConnection
     {
-<<<<<<< HEAD
-        public const string Organizations = "organizations";
-        public SonarCloud(string organizationKey, ServerConnectionSettings settings = null, ICredentials credentials = null) : base(organizationKey, settings, credentials)
-        {
-            OrganizationKey = organizationKey ?? throw new ArgumentNullException(nameof(organizationKey));
-            CredentialsUri = new Uri(ServerUri, $"{Organizations}/{organizationKey}");
-=======
         public SonarCloud(string organizationKey, ServerConnectionSettings settings = null, ICredentials credentials = null) : base(organizationKey, settings, credentials)
         {
             OrganizationKey = organizationKey ?? throw new ArgumentNullException(nameof(organizationKey));
             CredentialsUri = new Uri(ServerUri, $"organizations/{organizationKey}");
->>>>>>> b5460455
         }
 
         public string OrganizationKey { get; } 
