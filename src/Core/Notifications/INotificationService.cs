--- conflicted
+++ resolved
@@ -28,11 +28,7 @@
 namespace SonarLint.VisualStudio.Core.Notifications
 {
     /// <summary>
-<<<<<<< HEAD
-    ///  This service can be used to display any type of notification. Each instance of this service
-=======
     ///  This service can be used to display any type of user visible notification. Each instance of this service
->>>>>>> 9ffc0348
     ///  is responsible for one info bar.
     /// </summary>
     public interface INotificationService : IDisposable
