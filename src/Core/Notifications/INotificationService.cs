﻿/*
 * SonarLint for Visual Studio
 * Copyright (C) 2016-2022 SonarSource SA
 * mailto:info AT sonarsource DOT com
 *
 * This program is free software; you can redistribute it and/or
 * modify it under the terms of the GNU Lesser General Public
 * License as published by the Free Software Foundation; either
 * version 3 of the License, or (at your option) any later version.
 *
 * This program is distributed in the hope that it will be useful,
 * but WITHOUT ANY WARRANTY; without even the implied warranty of
 * MERCHANTABILITY or FITNESS FOR A PARTICULAR PURPOSE.  See the GNU
 * Lesser General Public License for more details.
 *
 * You should have received a copy of the GNU Lesser General Public License
 * along with this program; if not, write to the Free Software Foundation,
 * Inc., 51 Franklin Street, Fifth Floor, Boston, MA  02110-1301, USA.
 */

using System;
using System.Collections.Generic;
using System.Linq;
using SonarLint.VisualStudio.Core.InfoBar;
using SonarLint.VisualStudio.Integration;
using SonarLint.VisualStudio.Integration.Helpers;

namespace SonarLint.VisualStudio.Core.Notifications
{
    public interface INotificationService : IDisposable
    {
        void ShowNotification(INotification notification);
    }
    
    public sealed class NotificationService : INotificationService
    {
        /// <summary>
        /// Taken from "ToolWindowGuids80.ErrorList"
        /// </summary>
        internal static readonly Guid ErrorListToolWindowGuid = new Guid("D78612C7-9962-4B83-95D9-268046DAD23A");

        private readonly IInfoBarManager infoBarManager;
        private readonly IDisabledNotificationsStorage notificationsStorage;
        private readonly IThreadHandling threadHandling;
        private readonly ILogger logger;

        private readonly HashSet<string> oncePerSessionNotifications = new HashSet<string>();

        private Tuple<IInfoBar, INotification> activeNotification;

        public NotificationService(IInfoBarManager infoBarManager, 
            IDisabledNotificationsStorage notificationsStorage,
            IThreadHandling threadHandling, 
            ILogger logger)
        {
            this.infoBarManager = infoBarManager;
            this.notificationsStorage = notificationsStorage;
            this.threadHandling = threadHandling;
            this.logger = logger;
        }

        public void ShowNotification(INotification notification)
        {
            if (notification == null)
            {
                throw new ArgumentNullException(nameof(notification));
            }

<<<<<<< HEAD
            if (notificationsStorage.IsNotificationDisabled(notification.Id))
            {
                logger.LogDebug($"[NotificationService] notification '{notification.Id}' will not be shown: notification is blocked.");
                return;
            }

            var activeNotificationId = activeNotification?.Item2.Id;

            if (activeNotificationId == notification.Id)
            {
                logger.LogDebug($"[NotificationService] notification '{notification.Id}' will not be shown: notification is already displayed.");
=======
            if (oncePerSessionNotifications.Contains(notification.Id))
            {
                logger.LogDebug($"[NotificationService] notification '{notification.Id}' will not be shown: notification has already been displayed.");
>>>>>>> f18ddc04
                return;
            }

            threadHandling.RunOnUIThread(() =>
            {
                RemoveExistingInfoBar();
                ShowInfoBar(notification);
            });
        }

        private void CurrentInfoBar_ButtonClick(object sender, InfoBarButtonClickedEventArgs e)
        {
            try
            {
                var notification = activeNotification.Item2;
                var matchingAction = notification.Actions.FirstOrDefault(x => x.CommandText == e.ClickedButtonText);

                matchingAction?.Action(notification);
            }
            catch (Exception ex) when (!ErrorHandler.IsCriticalException(ex))
            {
                logger.WriteLine(CoreStrings.Notifications_FailedToExecuteAction, ex);
            }
        }

        private void CurrentInfoBar_Closed(object sender, EventArgs e)
        {
            RemoveExistingInfoBar();
        }

        private void RemoveExistingInfoBar()
        {
            if (activeNotification == null)
            {
                return;
            }

            try
            {
                activeNotification.Item1.ButtonClick -= CurrentInfoBar_ButtonClick;
                activeNotification.Item1.Closed -= CurrentInfoBar_Closed;
                infoBarManager.DetachInfoBar(activeNotification.Item1);
                activeNotification = null;
            }
            catch (Exception ex) when (!ErrorHandler.IsCriticalException(ex))
            {
                logger.WriteLine(CoreStrings.Notifications_FailedToRemove, ex);
            }
        }

        private void ShowInfoBar(INotification notification)
        {
            try
            {
                var buttonTexts = notification.Actions.Select(x => x.CommandText).ToArray();

                var infoBar = infoBarManager.AttachInfoBarWithButtons(ErrorListToolWindowGuid,
                    notification.Message,
                    buttonTexts,
                    SonarLintImageMoniker.OfficialSonarLintMoniker);

                activeNotification = new Tuple<IInfoBar, INotification>(infoBar, notification);
                activeNotification.Item1.ButtonClick += CurrentInfoBar_ButtonClick;
                activeNotification.Item1.Closed += CurrentInfoBar_Closed;
<<<<<<< HEAD
=======

                oncePerSessionNotifications.Add(notification.Id);
>>>>>>> f18ddc04
            }
            catch (Exception ex) when (!ErrorHandler.IsCriticalException(ex))
            {
                logger.WriteLine(CoreStrings.Notifications_FailedToDisplay, notification.Id, ex);
            }
        }

        public void Dispose()
        {
            RemoveExistingInfoBar();
        }
    }
}<|MERGE_RESOLUTION|>--- conflicted
+++ resolved
@@ -66,23 +66,15 @@
                 throw new ArgumentNullException(nameof(notification));
             }
 
-<<<<<<< HEAD
             if (notificationsStorage.IsNotificationDisabled(notification.Id))
             {
                 logger.LogDebug($"[NotificationService] notification '{notification.Id}' will not be shown: notification is blocked.");
                 return;
             }
 
-            var activeNotificationId = activeNotification?.Item2.Id;
-
-            if (activeNotificationId == notification.Id)
-            {
-                logger.LogDebug($"[NotificationService] notification '{notification.Id}' will not be shown: notification is already displayed.");
-=======
             if (oncePerSessionNotifications.Contains(notification.Id))
             {
                 logger.LogDebug($"[NotificationService] notification '{notification.Id}' will not be shown: notification has already been displayed.");
->>>>>>> f18ddc04
                 return;
             }
 
@@ -147,11 +139,8 @@
                 activeNotification = new Tuple<IInfoBar, INotification>(infoBar, notification);
                 activeNotification.Item1.ButtonClick += CurrentInfoBar_ButtonClick;
                 activeNotification.Item1.Closed += CurrentInfoBar_Closed;
-<<<<<<< HEAD
-=======
 
                 oncePerSessionNotifications.Add(notification.Id);
->>>>>>> f18ddc04
             }
             catch (Exception ex) when (!ErrorHandler.IsCriticalException(ex))
             {
