--- conflicted
+++ resolved
@@ -68,7 +68,7 @@
 
     public class AnalysisHotspotIssue : AnalysisIssue, IAnalysisHotspotIssue
     {
-        public AnalysisHotspotIssue(Guid id,
+        public AnalysisHotspotIssue(Guid? id,
             string ruleKey, 
             AnalysisIssueSeverity? severity, 
             AnalysisIssueType? type, 
@@ -78,11 +78,7 @@
             IReadOnlyList<IQuickFix> fixes = null, 
             string context = null,
             HotspotPriority? hotspotPriority = null) : 
-<<<<<<< HEAD
-            base(ruleKey, severity, type, highestImpact, primaryLocation, flows, fixes, context)
-=======
-            base(id, ruleKey, severity, type, highestSoftwareQualitySeverity, primaryLocation, flows, fixes, context)
->>>>>>> 6baf1e01
+            base(id, ruleKey, severity, type, highestImpact, primaryLocation, flows, fixes, context)
         {
             HotspotPriority = hotspotPriority;
         }
