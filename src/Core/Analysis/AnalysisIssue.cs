﻿/*
 * SonarLint for Visual Studio
 * Copyright (C) 2016-2024 SonarSource SA
 * mailto:info AT sonarsource DOT com
 *
 * This program is free software; you can redistribute it and/or
 * modify it under the terms of the GNU Lesser General Public
 * License as published by the Free Software Foundation; either
 * version 3 of the License, or (at your option) any later version.
 *
 * This program is distributed in the hope that it will be useful,
 * but WITHOUT ANY WARRANTY; without even the implied warranty of
 * MERCHANTABILITY or FITNESS FOR A PARTICULAR PURPOSE.  See the GNU
 * Lesser General Public License for more details.
 *
 * You should have received a copy of the GNU Lesser General Public License
 * along with this program; if not, write to the Free Software Foundation,
 * Inc., 51 Franklin Street, Fifth Floor, Boston, MA  02110-1301, USA.
 */

namespace SonarLint.VisualStudio.Core.Analysis
{
    public class AnalysisIssue : IAnalysisIssue
    {
        private static readonly IReadOnlyList<IAnalysisIssueFlow> EmptyFlows = [];
        private static readonly IReadOnlyList<IQuickFix> EmptyFixes = [];

        public AnalysisIssue(
            Guid id,
            string ruleKey,
            AnalysisIssueSeverity? severity,
            AnalysisIssueType? type,
            SoftwareQualitySeverity? highestSoftwareQualitySeverity, 
            IAnalysisIssueLocation primaryLocation,
            IReadOnlyList<IAnalysisIssueFlow> flows,
            IReadOnlyList<IQuickFix> fixes = null,
            string context = null
            )
        {
            Id = id;
            RuleKey = ruleKey;
            Severity = severity;
            HighestSoftwareQualitySeverity = highestSoftwareQualitySeverity;
            Type = type;
            PrimaryLocation = primaryLocation ?? throw new ArgumentNullException(nameof(primaryLocation));
            Flows = flows ?? EmptyFlows;
            Fixes = fixes ?? EmptyFixes;
            RuleDescriptionContextKey = context;
        }

        public Guid Id { get; }

        public string RuleKey { get; }

        public AnalysisIssueSeverity? Severity { get; }
        
        public SoftwareQualitySeverity? HighestSoftwareQualitySeverity { get; }

        public AnalysisIssueType? Type { get; }

        public IReadOnlyList<IAnalysisIssueFlow> Flows { get; }

        public IAnalysisIssueLocation PrimaryLocation { get; }

        public IReadOnlyList<IQuickFix> Fixes { get; }

        public string RuleDescriptionContextKey { get; }
    }

    public class AnalysisHotspotIssue : AnalysisIssue, IAnalysisHotspotIssue
    {
<<<<<<< HEAD
        public AnalysisHotspotIssue(Guid id,
            string ruleKey, 
            AnalysisIssueSeverity severity, 
            AnalysisIssueType type, 
=======
        public AnalysisHotspotIssue(string ruleKey, 
            AnalysisIssueSeverity? severity, 
            AnalysisIssueType? type, 
>>>>>>> e8d82547
            SoftwareQualitySeverity? highestSoftwareQualitySeverity,
            IAnalysisIssueLocation primaryLocation, 
            IReadOnlyList<IAnalysisIssueFlow> flows, 
            IReadOnlyList<IQuickFix> fixes = null, 
            string context = null,
            HotspotPriority? hotspotPriority = null) : 
            base(id, ruleKey, severity, type, highestSoftwareQualitySeverity, primaryLocation, flows, fixes, context)
        {
            HotspotPriority = hotspotPriority;
        }

        public HotspotPriority? HotspotPriority { get; }
    }

    public class AnalysisIssueFlow : IAnalysisIssueFlow
    {
        public AnalysisIssueFlow(IReadOnlyList<IAnalysisIssueLocation> locations)
        {
            Locations = locations ?? throw new ArgumentNullException(nameof(locations));
        }

        public IReadOnlyList<IAnalysisIssueLocation> Locations { get; }
    }

    public class AnalysisIssueLocation : IAnalysisIssueLocation
    {
        public AnalysisIssueLocation(string message, string filePath, ITextRange textRange)
        {
            Message = message;
            FilePath = filePath;
            TextRange = textRange;
        }

        public string FilePath { get; }

        public string Message { get; }

        public ITextRange TextRange { get; }
    }

    public class TextRange : ITextRange
    {
        public TextRange(int startLine, int endLine, int startLineOffset, int endLineOffset, string lineHash)
        {
            StartLine = startLine;
            EndLine = endLine;
            StartLineOffset = startLineOffset;
            EndLineOffset = endLineOffset;
            LineHash = lineHash;
        }

        public int StartLine { get; }
        public int EndLine { get; }
        public int StartLineOffset { get; }
        public int EndLineOffset { get; }
        public string LineHash { get; }
    }
}<|MERGE_RESOLUTION|>--- conflicted
+++ resolved
@@ -69,16 +69,10 @@
 
     public class AnalysisHotspotIssue : AnalysisIssue, IAnalysisHotspotIssue
     {
-<<<<<<< HEAD
         public AnalysisHotspotIssue(Guid id,
             string ruleKey, 
-            AnalysisIssueSeverity severity, 
-            AnalysisIssueType type, 
-=======
-        public AnalysisHotspotIssue(string ruleKey, 
             AnalysisIssueSeverity? severity, 
             AnalysisIssueType? type, 
->>>>>>> e8d82547
             SoftwareQualitySeverity? highestSoftwareQualitySeverity,
             IAnalysisIssueLocation primaryLocation, 
             IReadOnlyList<IAnalysisIssueFlow> flows, 
