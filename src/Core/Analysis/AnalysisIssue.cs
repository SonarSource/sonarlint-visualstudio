--- conflicted
+++ resolved
@@ -74,11 +74,7 @@
 
         public IReadOnlyList<IAnalysisIssueFlow> Flows { get; }
 
-<<<<<<< HEAD
-        public IReadOnlyList<IQuickFix> Fixes { get; set; }
-=======
         public IReadOnlyList<IQuickFix> Fixes { get; }
->>>>>>> 7d55e52a
     }
 
     public class AnalysisIssueFlow : IAnalysisIssueFlow
