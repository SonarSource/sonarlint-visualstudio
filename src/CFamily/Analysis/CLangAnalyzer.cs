﻿/*
 * SonarLint for Visual Studio
 * Copyright (C) 2016-2022 SonarSource SA
 * mailto:info AT sonarsource DOT com
 *
 * This program is free software; you can redistribute it and/or
 * modify it under the terms of the GNU Lesser General Public
 * License as published by the Free Software Foundation; either
 * version 3 of the License, or (at your option) any later version.
 *
 * This program is distributed in the hope that it will be useful,
 * but WITHOUT ANY WARRANTY; without even the implied warranty of
 * MERCHANTABILITY or FITNESS FOR A PARTICULAR PURPOSE.  See the GNU
 * Lesser General Public License for more details.
 *
 * You should have received a copy of the GNU Lesser General Public License
 * along with this program; if not, write to the Free Software Foundation,
 * Inc., 51 Franklin Street, Fifth Floor, Boston, MA  02110-1301, USA.
 */

using System;
using System.Collections.Generic;
using System.ComponentModel.Composition;
using System.Diagnostics;
using System.IO;
using System.IO.Abstractions;
using System.Linq;
using System.Threading;
using System.Threading.Tasks;
using Microsoft.VisualStudio.Threading;
using SonarLint.VisualStudio.CFamily.SubProcess;
using SonarLint.VisualStudio.Core;
using SonarLint.VisualStudio.Core.Analysis;
using SonarLint.VisualStudio.Core.Telemetry;
using SonarLint.VisualStudio.Infrastructure.VS;
using SonarLint.VisualStudio.Integration;
using Task = System.Threading.Tasks.Task;

namespace SonarLint.VisualStudio.CFamily.Analysis
{
    internal interface ICFamilyAnalyzer : IAnalyzer
    {
        void ExecuteAnalysis(string path,
            IEnumerable<AnalysisLanguage> detectedLanguages,
            IIssueConsumer consumer,
            IAnalyzerOptions analyzerOptions,
            IAnalysisStatusNotifier statusNotifier,
            CancellationToken cancellationToken);
    }

    [Export(typeof(IAnalyzer))]
    [Export(typeof(ICFamilyAnalyzer))]
    [PartCreationPolicy(CreationPolicy.Shared)]
    internal class CLangAnalyzer : ICFamilyAnalyzer
    {
        private readonly ITelemetryManager telemetryManager;
        private readonly ISonarLintSettings settings;
        private readonly IAnalysisStatusNotifier analysisStatusNotifier;
        private readonly ILogger logger;
        private readonly ICFamilyIssueConverterFactory issueConverterFactory;
        private readonly IRequestFactoryAggregate requestFactory;
        private readonly IFileSystem fileSystem;
        private readonly IThreadHandling threadHandling;

        [ImportingConstructor]
        public CLangAnalyzer(ITelemetryManager telemetryManager,
            ISonarLintSettings settings,
            IAnalysisStatusNotifier analysisStatusNotifier,
            ICFamilyIssueConverterFactory issueConverterFactory,
            IRequestFactoryAggregate requestFactory,
            ILogger logger)
<<<<<<< HEAD
            : this(telemetryManager, settings, analysisStatusNotifier, issueConverterFactory, requestFactory, logger, new FileSystem(), ThreadHandling.Instance)
=======
            : this(telemetryManager, settings, analysisStatusNotifier, issueConverterFactory, requestFactory, logger, new FileSystem(), new ThreadHandling())
>>>>>>> 936be4be
        {
        }

        internal /* for testing */ CLangAnalyzer(ITelemetryManager telemetryManager,
            ISonarLintSettings settings,
            IAnalysisStatusNotifier analysisStatusNotifier,
            ICFamilyIssueConverterFactory issueConverterFactory,
            IRequestFactoryAggregate requestFactory,
            ILogger logger,
            IFileSystem fileSystem,
            IThreadHandling threadHandling)

        {
            this.telemetryManager = telemetryManager;
            this.settings = settings;
            this.analysisStatusNotifier = analysisStatusNotifier;
            this.logger = logger;
            this.issueConverterFactory = issueConverterFactory;
            this.requestFactory = requestFactory;
            this.fileSystem = fileSystem;
            this.threadHandling = threadHandling;
        }

        public bool IsAnalysisSupported(IEnumerable<AnalysisLanguage> languages)
        {
            return languages.Contains(AnalysisLanguage.CFamily);
        }

        public void ExecuteAnalysis(string path, string charset, IEnumerable<AnalysisLanguage> detectedLanguages,
            IIssueConsumer consumer, IAnalyzerOptions analyzerOptions,
            CancellationToken cancellationToken)
        {
            ExecuteAnalysis(path, detectedLanguages, consumer, analyzerOptions, analysisStatusNotifier, cancellationToken);
        }

        public void ExecuteAnalysis(string path,
            IEnumerable<AnalysisLanguage> detectedLanguages,
            IIssueConsumer consumer,
            IAnalyzerOptions analyzerOptions,
            IAnalysisStatusNotifier statusNotifier,
            CancellationToken cancellationToken) =>
            TriggerAnalysisAsync(path, detectedLanguages, consumer, analyzerOptions, statusNotifier, cancellationToken)
                .Forget(); // fire and forget

        internal /* for testing */ async Task TriggerAnalysisAsync(string path,
            IEnumerable<AnalysisLanguage> detectedLanguages,
            IIssueConsumer consumer,
            IAnalyzerOptions analyzerOptions,
            IAnalysisStatusNotifier statusNotifier,
            CancellationToken cancellationToken)
        {
            Debug.Assert(IsAnalysisSupported(detectedLanguages));

            // Switch to a background thread
            await threadHandling.SwitchToBackgroundThread();

            var request = await TryCreateRequestAsync(path, analyzerOptions);

            if (request != null)
            {
                RunAnalysis(request, consumer, statusNotifier, cancellationToken);
            }
        }

        private async Task<IRequest> TryCreateRequestAsync(string path, IAnalyzerOptions analyzerOptions)
        {
            var cFamilyAnalyzerOptions = analyzerOptions as CFamilyAnalyzerOptions;
            var request = await requestFactory.TryCreateAsync(path, cFamilyAnalyzerOptions);

            if (request == null)
            {
                // Logging for PCH is too noisy: #2553
                if (cFamilyAnalyzerOptions == null || !cFamilyAnalyzerOptions.CreatePreCompiledHeaders)
                {
                    logger.WriteLine(CFamilyStrings.MSG_UnableToCreateConfig, path);
                }
                return null;
            }

            return request;
        }

        protected /* for testing */ virtual void CallSubProcess(Action<Message> handleMessage, IRequest request, ISonarLintSettings settings, ILogger logger, CancellationToken cancellationToken)
        {
            ExecuteSubProcess(handleMessage, request, new ProcessRunner(settings, logger), logger, cancellationToken, fileSystem);
        }

        private void RunAnalysis(IRequest request, IIssueConsumer consumer, IAnalysisStatusNotifier statusNotifier, CancellationToken cancellationToken)
        {
            var analysisStartTime = DateTime.Now;
            statusNotifier?.AnalysisStarted(request.Context.File);

            var messageHandler = consumer == null
                ? NoOpMessageHandler.Instance
                : new MessageHandler(request, consumer, issueConverterFactory.Create(), logger);

            try
            {
                // We're tying up a background thread waiting for out-of-process analysis. We could
                // change the process runner so it works asynchronously. Alternatively, we could change the
                // RequestAnalysis method to be asynchronous, rather than fire-and-forget.
                CallSubProcess(messageHandler.HandleMessage, request, settings, logger, cancellationToken);

                if (cancellationToken.IsCancellationRequested)
                {
                    statusNotifier?.AnalysisCancelled(request.Context.File);
                }
                else
                {
                    if (messageHandler.AnalysisSucceeded)
                    {
                        var analysisTime = DateTime.Now - analysisStartTime;
                        statusNotifier?.AnalysisFinished(request.Context.File, messageHandler.IssueCount, analysisTime);
                    }
                    else
                    {
                        statusNotifier?.AnalysisFailed(request.Context.File, CFamilyStrings.MSG_GenericAnalysisFailed);
                    }
                }
            }
            catch (Exception ex) when (!ErrorHandler.IsCriticalException(ex))
            {
                statusNotifier?.AnalysisFailed(request.Context.File, ex);
            }

            telemetryManager.LanguageAnalyzed(request.Context.CFamilyLanguage); // different keys for C and C++
        }

        internal /* for testing */ static void ExecuteSubProcess(Action<Message> handleMessage, IRequest request, IProcessRunner runner, ILogger logger, CancellationToken cancellationToken, IFileSystem fileSystem)
        {
            if (SubProcessFilePaths.AnalyzerExeFilePath == null)
            {
                logger.WriteLine(CFamilyStrings.MSG_UnableToLocateSubProcessExe);
                return;
            }

            var createReproducer = request.Context.AnalyzerOptions?.CreateReproducer ?? false;
            if(createReproducer)
            {
                SaveRequestDiagnostics(request, logger, fileSystem);
            }

            const string communicateViaStreaming = "-"; // signal the subprocess we want to communicate via standard IO streams.

            var args = new ProcessRunnerArguments(SubProcessFilePaths.AnalyzerExeFilePath, false)
            {
                CmdLineArgs = new[] { communicateViaStreaming },
                CancellationToken = cancellationToken,
                WorkingDirectory = SubProcessFilePaths.WorkingDirectory,
                EnvironmentVariables = request.EnvironmentVariables,
                HandleInputStream = writer =>
                {
                    using (var binaryWriter = new BinaryWriter(writer.BaseStream))
                    {
                        request.WriteRequest(binaryWriter);
                    }
                },
                HandleOutputStream = reader =>
                {
                    if (createReproducer)
                    {
                        reader.ReadToEnd();
                        logger.WriteLine(CFamilyStrings.MSG_ReproducerSaved, SubProcessFilePaths.ReproducerFilePath);
                    }
                    else if (request.Context.AnalyzerOptions?.CreatePreCompiledHeaders ?? false)
                    {
                        reader.ReadToEnd();
                        logger.WriteLine(CFamilyStrings.MSG_PchSaved, request.Context.File, request.Context.PchFile);
                    }
                    else
                    {
                        using (var binaryReader = new BinaryReader(reader.BaseStream))
                        {
                            Protocol.Read(binaryReader, handleMessage);
                        }
                    }
                }
            };

            runner.Execute(args);
        }

        private static void SaveRequestDiagnostics(IRequest request, ILogger logger, IFileSystem fileSystem)
        {
            using (var stream = fileSystem.FileStream.Create(SubProcessFilePaths.RequestConfigFilePath, FileMode.Create, FileAccess.Write))
            using (var writer = new StreamWriter(stream))
            {
                request.WriteRequestDiagnostics(writer);
            }

            logger.WriteLine(CFamilyStrings.MSG_RequestConfigSaved, SubProcessFilePaths.RequestConfigFilePath);
        }
    }
}<|MERGE_RESOLUTION|>--- conflicted
+++ resolved
@@ -69,11 +69,7 @@
             ICFamilyIssueConverterFactory issueConverterFactory,
             IRequestFactoryAggregate requestFactory,
             ILogger logger)
-<<<<<<< HEAD
-            : this(telemetryManager, settings, analysisStatusNotifier, issueConverterFactory, requestFactory, logger, new FileSystem(), ThreadHandling.Instance)
-=======
             : this(telemetryManager, settings, analysisStatusNotifier, issueConverterFactory, requestFactory, logger, new FileSystem(), new ThreadHandling())
->>>>>>> 936be4be
         {
         }
 
