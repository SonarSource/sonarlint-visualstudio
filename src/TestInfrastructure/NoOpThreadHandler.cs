﻿/*
 * SonarLint for Visual Studio
 * Copyright (C) 2016-2023 SonarSource SA
 * mailto:info AT sonarsource DOT com
 *
 * This program is free software; you can redistribute it and/or
 * modify it under the terms of the GNU Lesser General Public
 * License as published by the Free Software Foundation; either
 * version 3 of the License, or (at your option) any later version.
 *
 * This program is distributed in the hope that it will be useful,
 * but WITHOUT ANY WARRANTY; without even the implied warranty of
 * MERCHANTABILITY or FITNESS FOR A PARTICULAR PURPOSE.  See the GNU
 * Lesser General Public License for more details.
 *
 * You should have received a copy of the GNU Lesser General Public License
 * along with this program; if not, write to the Free Software Foundation,
 * Inc., 51 Franklin Street, Fifth Floor, Boston, MA  02110-1301, USA.
 */

using System;
using System.Threading.Tasks;
using SonarLint.VisualStudio.Core;

namespace SonarLint.VisualStudio.TestInfrastructure
{
    /// <summary>
    /// Dummy implementation of IThreadHandling
    /// </summary>
    /// <remarks>All operations are performed synchronously and return immediately.
    /// No thread switches take place.</remarks>
    public class NoOpThreadHandler : IThreadHandling
    {
        public bool CheckAccess() => true;

        public T Run<T>(Func<Task<T>> asyncMethod) => asyncMethod().Result;
        public Task RunAsync(Func<Task> asyncMethod) => asyncMethod();

        public Task RunAsync<T>(Func<Task<T>> asyncMethod) => asyncMethod();

        public Task RunOnUIThread(Action op)
        {
            op();
            return Task.CompletedTask;
        }

        public void RunOnUIThreadSync(Action op) => op();

        public void RunOnUIThreadSync2(Action op) => op();

        public Task<T> RunOnBackgroundThread<T>(Func<Task<T>> asyncMethod) => asyncMethod();

        public IAwaitableWrapper SwitchToBackgroundThread() => new NoOpAwaitable();

        public Task SwitchToMainThreadAsync() => Task.CompletedTask;
<<<<<<< HEAD
        
=======

>>>>>>> b83d45ac
        public void ThrowIfNotOnUIThread() { /* no-op */ }

        public void ThrowIfOnUIThread() { /* no-op */ }

        #region No-op awaiter/awaitable

        private class NoOpAwaiter : IAwaiterWrapper
        {
            public bool IsCompleted => true;

            public void GetResult() { /* no-op */ }

            public void OnCompleted(Action continuation) => continuation();

            public void UnsafeOnCompleted(Action continuation) => continuation();
        }

        public class NoOpAwaitable : IAwaitableWrapper
        {
            public IAwaiterWrapper GetAwaiter() => new NoOpAwaiter();
        }

        #endregion
    }
}<|MERGE_RESOLUTION|>--- conflicted
+++ resolved
@@ -53,11 +53,7 @@
         public IAwaitableWrapper SwitchToBackgroundThread() => new NoOpAwaitable();
 
         public Task SwitchToMainThreadAsync() => Task.CompletedTask;
-<<<<<<< HEAD
-        
-=======
 
->>>>>>> b83d45ac
         public void ThrowIfNotOnUIThread() { /* no-op */ }
 
         public void ThrowIfOnUIThread() { /* no-op */ }
