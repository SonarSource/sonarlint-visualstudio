--- conflicted
+++ resolved
@@ -56,31 +56,15 @@
 
         [TestMethod]
         [DataRow(1)]
-<<<<<<< HEAD
-        public void NotificationReceived_CounterIncremented(int initialCounter)
-        {
-            var telemetryData = CreateServerNotificationsData();
-            telemetryData.ServerNotifications.ServerNotificationCounters["test"] = new ServerNotificationCounter
-            {
-                ReceivedCount = initialCounter
-            };
-=======
         [DataRow(2)]
         public void NotificationReceived_CounterIncremented(int numberOfNotifications)
         {
             const string counterName = "Test";
             var telemetryData = CreateServerNotificationsData();
->>>>>>> 20486849
 
             var telemetryRepository = CreateTelemetryRepository(telemetryData);
             var testSubject = CreateTestSubject(telemetryRepository.Object);
 
-<<<<<<< HEAD
-            testSubject.NotificationReceived("test");
-
-            telemetryData.ServerNotifications.ServerNotificationCounters["test"].ReceivedCount.Should().Be(initialCounter + 1);
-            telemetryRepository.Verify(x => x.Save(), Times.Once);
-=======
             telemetryData.ServerNotifications.ServerNotificationCounters.Should().NotContainKey(counterName);
 
             for (var i = 0; i < numberOfNotifications; i++)
@@ -91,37 +75,19 @@
             telemetryData.ServerNotifications.ServerNotificationCounters[counterName].ReceivedCount.Should().Be(numberOfNotifications);
 
             telemetryRepository.Verify(x => x.Save(), Times.Exactly(numberOfNotifications));
->>>>>>> 20486849
         }
 
         [TestMethod]
         [DataRow(1)]
-<<<<<<< HEAD
-        public void NotificationClicked_CounterIncremented(int initialCounter)
-=======
         [DataRow(2)]
         public void NotificationClicked_CounterIncremented(int numberOfNotifications)
->>>>>>> 20486849
         {
             const string counterName = "Test";
             var telemetryData = CreateServerNotificationsData();
-<<<<<<< HEAD
-            telemetryData.ServerNotifications.ServerNotificationCounters["test"] = new ServerNotificationCounter
-            {
-                ClickedCount = initialCounter
-            };
-=======
->>>>>>> 20486849
 
             var telemetryRepository = CreateTelemetryRepository(telemetryData);
             var testSubject = CreateTestSubject(telemetryRepository.Object);
 
-<<<<<<< HEAD
-            testSubject.NotificationClicked("test");
-
-            telemetryData.ServerNotifications.ServerNotificationCounters["test"].ClickedCount.Should().Be(initialCounter + 1);
-            telemetryRepository.Verify(x => x.Save(), Times.Once);
-=======
             telemetryData.ServerNotifications.ServerNotificationCounters.Should().NotContainKey(counterName);
 
             for (var i = 0; i < numberOfNotifications; i++)
@@ -132,7 +98,6 @@
             telemetryData.ServerNotifications.ServerNotificationCounters[counterName].ClickedCount.Should().Be(numberOfNotifications);
 
             telemetryRepository.Verify(x => x.Save(), Times.Exactly(numberOfNotifications));
->>>>>>> 20486849
         }
 
         private static IServerNotificationsTelemetryManager CreateTestSubject(ITelemetryDataRepository dataRepository)
