--- conflicted
+++ resolved
@@ -96,10 +96,7 @@
             var connectionInformation = new ConnectionInformation(new Uri("http://valid"));
             var logger = new TestLogger();
             var projectBinderFactory = Mock.Of<IProjectBinderFactory>();
-<<<<<<< HEAD
-=======
             var folderModifier = Mock.Of<ILegacyConfigFolderItemAdder>();
->>>>>>> d088bcb0
             Exceptions.Expect<ArgumentNullException>(() => new SolutionBindingOperation(null, connectionInformation, "key", "name", SonarLintMode.LegacyConnected, logger));
             Exceptions.Expect<ArgumentNullException>(() => new SolutionBindingOperation(this.serviceProvider, null, "key", "name", SonarLintMode.LegacyConnected, logger));
             Exceptions.Expect<ArgumentNullException>(() => new SolutionBindingOperation(this.serviceProvider, connectionInformation, null, "name", SonarLintMode.LegacyConnected, logger));
@@ -107,14 +104,9 @@
 
             Exceptions.Expect<ArgumentOutOfRangeException>(() => new SolutionBindingOperation(this.serviceProvider, connectionInformation, "123", "name", SonarLintMode.Standalone, logger));
             Exceptions.Expect<ArgumentNullException>(() => new SolutionBindingOperation(this.serviceProvider, connectionInformation, "123", "name", SonarLintMode.LegacyConnected, null));
-<<<<<<< HEAD
-            Exceptions.Expect<ArgumentOutOfRangeException>(() => new SolutionBindingOperation(this.serviceProvider, connectionInformation, "123", "name", SonarLintMode.Standalone, logger, null, new MockFileSystem()));
-            Exceptions.Expect<ArgumentOutOfRangeException>(() => new SolutionBindingOperation(this.serviceProvider, connectionInformation, "123", "name", SonarLintMode.Standalone, logger, projectBinderFactory, null));
-=======
             Exceptions.Expect<ArgumentOutOfRangeException>(() => new SolutionBindingOperation(this.serviceProvider, connectionInformation, "123", "name", SonarLintMode.Standalone, null, folderModifier, logger, new MockFileSystem()));
             Exceptions.Expect<ArgumentOutOfRangeException>(() => new SolutionBindingOperation(this.serviceProvider, connectionInformation, "123", "name", SonarLintMode.Standalone, projectBinderFactory, null, logger, new MockFileSystem()));
             Exceptions.Expect<ArgumentOutOfRangeException>(() => new SolutionBindingOperation(this.serviceProvider, connectionInformation, "123", "name", SonarLintMode.Standalone, projectBinderFactory, folderModifier, logger,null));
->>>>>>> d088bcb0
 
             var testSubject = new SolutionBindingOperation(this.serviceProvider, connectionInformation, "key", "name", SonarLintMode.LegacyConnected, logger);
             testSubject.Should().NotBeNull("Avoid 'testSubject' not used analysis warning");
@@ -449,7 +441,6 @@
                 new ProjectBinderFactory(serviceProvider, fileSystem),
                 new LegacyConfigFolderItemAdder(serviceProvider, fileSystem),
                 logger ?? new TestLogger(),
-                new ProjectBinderFactory(serviceProvider, fileSystem),
                 fileSystem);
         }
 
