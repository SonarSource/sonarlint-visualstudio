﻿/*
 * SonarLint for Visual Studio
 * Copyright (C) 2016-2020 SonarSource SA
 * mailto:info AT sonarsource DOT com
 *
 * This program is free software; you can redistribute it and/or
 * modify it under the terms of the GNU Lesser General Public
 * License as published by the Free Software Foundation; either
 * version 3 of the License, or (at your option) any later version.
 *
 * This program is distributed in the hope that it will be useful,
 * but WITHOUT ANY WARRANTY; without even the implied warranty of
 * MERCHANTABILITY or FITNESS FOR A PARTICULAR PURPOSE.  See the GNU
 * Lesser General Public License for more details.
 *
 * You should have received a copy of the GNU Lesser General Public License
 * along with this program; if not, write to the Free Software Foundation,
 * Inc., 51 Franklin Street, Fifth Floor, Boston, MA  02110-1301, USA.
 */

using System;
using System.Collections.Generic;
using System.IO;
using System.IO.Abstractions.TestingHelpers;
using System.Linq;
using System.Threading;
using EnvDTE;
using FluentAssertions;
using Microsoft.VisualStudio.CodeAnalysis.RuleSets;
using Microsoft.VisualStudio.Shell.Interop;
using Microsoft.VisualStudio.TestTools.UnitTesting;
using Moq;
using SonarLint.VisualStudio.Core.Binding;
using SonarLint.VisualStudio.Integration.Binding;
using SonarLint.VisualStudio.Integration.NewConnectedMode;
using SonarLint.VisualStudio.Integration.Persistence;
using SonarQube.Client.Models;
using Language = SonarLint.VisualStudio.Core.Language;

namespace SonarLint.VisualStudio.Integration.UnitTests.Binding
{
    [TestClass]
    public class SolutionBindingOperationTests
    {
        private DTEMock dte;
        private ConfigurableServiceProvider serviceProvider;
        private ConfigurableVsProjectSystemHelper projectSystemHelper;
        private ConfigurableVsOutputWindowPane outputPane;
        private ProjectMock solutionItemsProject;
        private SolutionMock solutionMock;
        private ConfigurableSourceControlledFileSystem sccFileSystem;
        private MockFileSystem fileSystem;

        // Note: currently the project binding saves files using the IRuleSetSerializer.
        // However, solution binding saves files using IBindingConfigFileWithRuleSet.Save(...)
        // -> a test might need to mock both.
        // If/when the project binding switches to IBindingConfigFileWithRuleSet.Save(...)
        // then the tests can be simplified.
        private ConfigurableRuleSetSerializer ruleFS;

        private ConfigurableSolutionRuleSetsInformationProvider ruleSetInfo;

        private const string SolutionRoot = @"c:\solution";

        [TestInitialize]
        public void TestInitialize()
        {
            this.dte = new DTEMock();
            this.serviceProvider = new ConfigurableServiceProvider();
            this.solutionMock = new SolutionMock(dte, Path.Combine(SolutionRoot, "xxx.sln"));
            this.outputPane = new ConfigurableVsOutputWindowPane();
            this.serviceProvider.RegisterService(typeof(SVsGeneralOutputWindowPane), this.outputPane);
            this.projectSystemHelper = new ConfigurableVsProjectSystemHelper(this.serviceProvider);
            this.solutionItemsProject = this.solutionMock.AddOrGetProject("Solution items");
            this.projectSystemHelper.SolutionItemsProject = this.solutionItemsProject;
            this.projectSystemHelper.CurrentActiveSolution = this.solutionMock;
            this.fileSystem = new MockFileSystem();
            this.sccFileSystem = new ConfigurableSourceControlledFileSystem(fileSystem);
            this.ruleFS = new ConfigurableRuleSetSerializer(fileSystem);
            this.ruleSetInfo = new ConfigurableSolutionRuleSetsInformationProvider
            {
                SolutionRootFolder = SolutionRoot
            };

            this.serviceProvider.RegisterService(typeof(IProjectSystemHelper), this.projectSystemHelper);
            this.serviceProvider.RegisterService(typeof(ISourceControlledFileSystem), this.sccFileSystem);
            this.serviceProvider.RegisterService(typeof(IRuleSetSerializer), this.ruleFS);
            this.serviceProvider.RegisterService(typeof(ISolutionRuleSetsInformationProvider), this.ruleSetInfo);
        }

        #region Tests

        [TestMethod]
        public void SolutionBindingOperation_ArgChecks()
        {
            var connectionInformation = new ConnectionInformation(new Uri("http://valid"));
            var logger = new TestLogger();
            var projectBinderFactory = Mock.Of<IProjectBinderFactory>();
<<<<<<< HEAD
            var legacySonarQubeFolderModifier = Mock.Of<ILegacySonarQubeFolderModifier>();

            Exceptions.Expect<ArgumentNullException>(() => new SolutionBindingOperation(null, connectionInformation, "key", "name", SonarLintMode.LegacyConnected, projectBinderFactory, legacySonarQubeFolderModifier, logger));
            Exceptions.Expect<ArgumentNullException>(() => new SolutionBindingOperation(this.serviceProvider, null, "key", "name", SonarLintMode.LegacyConnected, projectBinderFactory, legacySonarQubeFolderModifier, logger));
            Exceptions.Expect<ArgumentNullException>(() => new SolutionBindingOperation(this.serviceProvider, connectionInformation, null, "name", SonarLintMode.LegacyConnected, projectBinderFactory, legacySonarQubeFolderModifier, logger));
            Exceptions.Expect<ArgumentNullException>(() => new SolutionBindingOperation(this.serviceProvider, connectionInformation, string.Empty, "name", SonarLintMode.LegacyConnected, projectBinderFactory, legacySonarQubeFolderModifier, logger));
            Exceptions.Expect<ArgumentNullException>(() => new SolutionBindingOperation(this.serviceProvider, connectionInformation, "key", "name", SonarLintMode.LegacyConnected, null, legacySonarQubeFolderModifier,logger));
            Exceptions.Expect<ArgumentNullException>(() => new SolutionBindingOperation(this.serviceProvider, connectionInformation, "key", "name", SonarLintMode.LegacyConnected, projectBinderFactory, null,logger));
            Exceptions.Expect<ArgumentNullException>(() => new SolutionBindingOperation(this.serviceProvider, connectionInformation, "key", "name", SonarLintMode.LegacyConnected, projectBinderFactory, legacySonarQubeFolderModifier, null));
            Exceptions.Expect<ArgumentNullException>(() => new SolutionBindingOperation(this.serviceProvider, connectionInformation, "key", "name", SonarLintMode.LegacyConnected, projectBinderFactory, legacySonarQubeFolderModifier, logger, null));

            Exceptions.Expect<ArgumentOutOfRangeException>(() => new SolutionBindingOperation(this.serviceProvider, connectionInformation, "123", "name", SonarLintMode.Standalone, projectBinderFactory, legacySonarQubeFolderModifier, logger));

            var testSubject = new SolutionBindingOperation(this.serviceProvider, connectionInformation, "key", "name", SonarLintMode.LegacyConnected, projectBinderFactory, legacySonarQubeFolderModifier, logger);
=======
            Exceptions.Expect<ArgumentNullException>(() => new SolutionBindingOperation(null, connectionInformation, "key", "name", SonarLintMode.LegacyConnected, logger));
            Exceptions.Expect<ArgumentNullException>(() => new SolutionBindingOperation(this.serviceProvider, null, "key", "name", SonarLintMode.LegacyConnected, logger));
            Exceptions.Expect<ArgumentNullException>(() => new SolutionBindingOperation(this.serviceProvider, connectionInformation, null, "name", SonarLintMode.LegacyConnected, logger));
            Exceptions.Expect<ArgumentNullException>(() => new SolutionBindingOperation(this.serviceProvider, connectionInformation, string.Empty, "name", SonarLintMode.LegacyConnected, logger));

            Exceptions.Expect<ArgumentOutOfRangeException>(() => new SolutionBindingOperation(this.serviceProvider, connectionInformation, "123", "name", SonarLintMode.Standalone, logger));
            Exceptions.Expect<ArgumentNullException>(() => new SolutionBindingOperation(this.serviceProvider, connectionInformation, "123", "name", SonarLintMode.LegacyConnected, null));
            Exceptions.Expect<ArgumentOutOfRangeException>(() => new SolutionBindingOperation(this.serviceProvider, connectionInformation, "123", "name", SonarLintMode.Standalone, logger, null, new MockFileSystem()));
            Exceptions.Expect<ArgumentOutOfRangeException>(() => new SolutionBindingOperation(this.serviceProvider, connectionInformation, "123", "name", SonarLintMode.Standalone, logger, projectBinderFactory, null));

            var testSubject = new SolutionBindingOperation(this.serviceProvider, connectionInformation, "key", "name", SonarLintMode.LegacyConnected, logger);
>>>>>>> 46a74106
            testSubject.Should().NotBeNull("Avoid 'testSubject' not used analysis warning");
        }

        [TestMethod]
        public void SolutionBindingOperation_RegisterKnownRuleSets_ArgChecks()
        {
            // Arrange
            SolutionBindingOperation testSubject = this.CreateTestSubject("key");

            // Act + Assert
            Exceptions.Expect<ArgumentNullException>(() => testSubject.RegisterKnownConfigFiles(null));
        }

        [TestMethod]
        public void SolutionBindingOperation_RegisterKnownRuleSets()
        {
            // Arrange
            SolutionBindingOperation testSubject = this.CreateTestSubject("key");
            var languageToFileMap = new Dictionary<Language, IBindingConfigFile>();
            languageToFileMap[Language.CSharp] = CreateMockRuleSetConfigFile("cs").Object;
            languageToFileMap[Language.VBNET] = CreateMockRuleSetConfigFile("vb").Object;

            // Sanity
            testSubject.RuleSetsInformationMap.Should().BeEmpty("Not expecting any registered rulesets");

            // Act
            testSubject.RegisterKnownConfigFiles(languageToFileMap);

            // Assert
            CollectionAssert.AreEquivalent(languageToFileMap.Keys.ToArray(), testSubject.RuleSetsInformationMap.Keys.ToArray());
            testSubject.RuleSetsInformationMap[Language.CSharp].BindingConfigFile.Should().Be(languageToFileMap[Language.CSharp]);
            testSubject.RuleSetsInformationMap[Language.VBNET].BindingConfigFile.Should().Be(languageToFileMap[Language.VBNET]);
        }

        [TestMethod]
        public void SolutionBindingOperation_GetRuleSetInformation()
        {
            // Arrange
            SolutionBindingOperation testSubject = this.CreateTestSubject("key");

            // Test case 1: unknown ruleset map
            // Act + Assert
            using (new AssertIgnoreScope())
            {
                testSubject.GetConfigFileInformation(Language.CSharp).Should().BeNull();
            }

            // Test case 2: known ruleset map
            // Arrange
            var ruleSetMap = new Dictionary<Language, IBindingConfigFile>();
            ruleSetMap[Language.CSharp] = CreateMockRuleSetConfigFile("cs").Object;
            ruleSetMap[Language.VBNET] = CreateMockRuleSetConfigFile("vb").Object;

            testSubject.RegisterKnownConfigFiles(ruleSetMap);
            testSubject.Initialize(new ProjectMock[0], GetQualityProfiles());
            testSubject.Prepare(CancellationToken.None);

            // Act
            string filePath = testSubject.GetConfigFileInformation(Language.CSharp).NewFilePath;

            // Assert
            string.IsNullOrWhiteSpace(filePath).Should().BeFalse();
            filePath.Should().Be(testSubject.RuleSetsInformationMap[Language.CSharp].NewFilePath, "NewRuleSetFilePath is expected to be updated during Prepare and returned now");
        }

        [TestMethod]
        public void SolutionBindingOperation_Initialization_ArgChecks()
        {
            // Arrange
            SolutionBindingOperation testSubject = this.CreateTestSubject("key");

            // Act + Assert
            Exceptions.Expect<ArgumentNullException>(() => testSubject.Initialize(null, GetQualityProfiles()));
            Exceptions.Expect<ArgumentNullException>(() => testSubject.Initialize(new Project[0], null));
        }

        [TestMethod]
        public void SolutionBindingOperation_Initialization()
        {
            // Arrange
            var cs1Project = this.solutionMock.AddOrGetProject("CS1.csproj");
            cs1Project.SetCSProjectKind();
            var cs2Project = this.solutionMock.AddOrGetProject("CS2.csproj");
            cs2Project.SetCSProjectKind();
            var vbProject = this.solutionMock.AddOrGetProject("VB.vbproj");
            vbProject.SetVBProjectKind();
            var otherProjectType = this.solutionMock.AddOrGetProject("xxx.proj");
            otherProjectType.ProjectKind = "{" + Guid.NewGuid().ToString() + "}";

            var logger = new TestLogger();

            SolutionBindingOperation testSubject = this.CreateTestSubject("key", logger: logger);
            var projects = new[] { cs1Project, vbProject, cs2Project, otherProjectType };

            // Sanity
            testSubject.Binders.Should().BeEmpty("Not expecting any project binders");

            // Act
            testSubject.Initialize(projects, GetQualityProfiles());

            // Assert
            testSubject.SolutionFullPath.Should().Be(Path.Combine(SolutionRoot, "xxx.sln"));
            testSubject.Binders.Should().HaveCount(3, "Should be one per managed project");

            testSubject.Binders.Select(x => ((ProjectBindingOperation)x).ProjectFullPath)
                .Should().BeEquivalentTo("CS1.csproj", "CS2.csproj", "VB.vbproj");

            logger.AssertPartialOutputStringExists("xxx.proj"); // expecting a message about the project that won't be bound, but not the others
            logger.AssertPartialOutputStringDoesNotExist("CS1.csproj");
        }

        [TestMethod]
        public void SolutionBindingOperation_Prepare()
        {
            // Arrange
            var csProject = this.solutionMock.AddOrGetProject("CS.csproj");
            csProject.SetCSProjectKind();
            var vbProject = this.solutionMock.AddOrGetProject("VB.vbproj");
            vbProject.SetVBProjectKind();
            var projects = new[] { csProject, vbProject };

            SolutionBindingOperation testSubject = this.CreateTestSubject("key");

            var csConfigFile = CreateMockRuleSetConfigFile("cs");
            var vbConfigFile = CreateMockRuleSetConfigFile("vb");
            var ruleSetMap = new Dictionary<Language, IBindingConfigFile>();
            ruleSetMap[Language.CSharp] = csConfigFile.Object;
            ruleSetMap[Language.VBNET] = vbConfigFile.Object;

            testSubject.RegisterKnownConfigFiles(ruleSetMap);
            testSubject.Initialize(projects, GetQualityProfiles());
            testSubject.Binders.Clear(); // Ignore the real binders, not part of this test scope
            var binder = new ConfigurableBindingOperation();
            testSubject.Binders.Add(binder);
            bool prepareCalledForBinder = false;
            binder.PrepareAction = (ct) => prepareCalledForBinder = true;
            string sonarQubeRulesDirectory = Path.Combine(SolutionRoot, ConfigurableSolutionRuleSetsInformationProvider.DummyLegacyModeFolderName);

            var csharpRulesetPath = Path.Combine(sonarQubeRulesDirectory, "keycsharp.ruleset");
            var vbRulesetPath = Path.Combine(sonarQubeRulesDirectory, "keyvb.ruleset");

            // Sanity
            fileSystem.AllDirectories.Should().NotContain(sonarQubeRulesDirectory);
            testSubject.RuleSetsInformationMap[Language.CSharp].NewFilePath.Should().Be(csharpRulesetPath);
            testSubject.RuleSetsInformationMap[Language.VBNET].NewFilePath.Should().Be(vbRulesetPath);

            // Act
            testSubject.Prepare(CancellationToken.None);

            // Assert
            fileSystem.AllDirectories.Should().NotContain(sonarQubeRulesDirectory);
            prepareCalledForBinder.Should().BeTrue("Expected to propagate the prepare call to binders");
            CheckSaveWasNotCalled(csConfigFile);
            CheckSaveWasNotCalled(vbConfigFile);

            // Act (write pending)
            this.sccFileSystem.WritePendingNoErrorsExpected();

            // Assert
            CheckRuleSetFileWasSaved(csConfigFile, csharpRulesetPath);
            CheckRuleSetFileWasSaved(vbConfigFile, vbRulesetPath);
            fileSystem.AllDirectories.Should().Contain(sonarQubeRulesDirectory);
        }

        [TestMethod]
        public void SolutionBindingOperation_Prepare_Cancellation_DuringBindersPrepare()
        {
            // Arrange
            var csProject = this.solutionMock.AddOrGetProject("CS.csproj");
            csProject.SetCSProjectKind();
            var vbProject = this.solutionMock.AddOrGetProject("VB.vbproj");
            vbProject.SetVBProjectKind();
            var projects = new[] { csProject, vbProject };

            SolutionBindingOperation testSubject = this.CreateTestSubject("key");

            var csConfigFile = CreateMockRuleSetConfigFile("cs");
            var vbConfigFile = CreateMockRuleSetConfigFile("vb");
            var languageToFileMap = new Dictionary<Language, IBindingConfigFile>();
            languageToFileMap[Language.CSharp] = csConfigFile.Object;
            languageToFileMap[Language.VBNET] = vbConfigFile.Object;

            testSubject.RegisterKnownConfigFiles(languageToFileMap);
            testSubject.Initialize(projects, GetQualityProfiles());
            testSubject.Binders.Clear(); // Ignore the real binders, not part of this test scope
            bool prepareCalledForBinder = false;
            using (CancellationTokenSource src = new CancellationTokenSource())
            {
                testSubject.Binders.Add(new ConfigurableBindingOperation { PrepareAction = (t) => src.Cancel() });
                testSubject.Binders.Add(new ConfigurableBindingOperation { PrepareAction = (t) => prepareCalledForBinder = true });

                // Act
                testSubject.Prepare(src.Token);
            }

            // Assert
            string expectedSolutionFolder = Path.Combine(SolutionRoot, ConfigurableSolutionRuleSetsInformationProvider.DummyLegacyModeFolderName);
            testSubject.RuleSetsInformationMap[Language.CSharp].NewFilePath.Should().Be(Path.Combine(expectedSolutionFolder, "keycsharp.ruleset"));
            testSubject.RuleSetsInformationMap[Language.VBNET].NewFilePath.Should().Be(Path.Combine(expectedSolutionFolder, "keyvb.ruleset"));
            prepareCalledForBinder.Should().BeFalse("Expected to be canceled as soon as possible i.e. after the first binder");

            CheckSaveWasNotCalled(csConfigFile);
            CheckSaveWasNotCalled(vbConfigFile);
        }

        [TestMethod]
        public void SolutionBindingOperation_Prepare_Cancellation_BeforeBindersPrepare()
        {
            // Arrange
            var csProject = this.solutionMock.AddOrGetProject("CS.csproj");
            csProject.SetCSProjectKind();
            var vbProject = this.solutionMock.AddOrGetProject("VB.vbproj");
            vbProject.SetVBProjectKind();
            var projects = new[] { csProject, vbProject };

            SolutionBindingOperation testSubject = this.CreateTestSubject("key");

            var csConfigFile = CreateMockRuleSetConfigFile("cs");
            var vbConfigFile = CreateMockRuleSetConfigFile("vb");
            var ruleSetMap = new Dictionary<Language, IBindingConfigFile>();
            ruleSetMap[Language.CSharp] = csConfigFile.Object;
            ruleSetMap[Language.VBNET] = vbConfigFile.Object;

            testSubject.RegisterKnownConfigFiles(ruleSetMap);
            testSubject.Initialize(projects, GetQualityProfiles());
            testSubject.Binders.Clear(); // Ignore the real binders, not part of this test scope
            bool prepareCalledForBinder = false;
            using (CancellationTokenSource src = new CancellationTokenSource())
            {
                testSubject.Binders.Add(new ConfigurableBindingOperation { PrepareAction = (t) => prepareCalledForBinder = true });
                src.Cancel();

                // Act
                testSubject.Prepare(src.Token);
            }

            // Assert
            testSubject.RuleSetsInformationMap[Language.CSharp].NewFilePath.Should().NotBeNull("Expected to be set before Prepare is called");
            testSubject.RuleSetsInformationMap[Language.VBNET].NewFilePath.Should().NotBeNull("Expected to be set before Prepare is called");
            prepareCalledForBinder.Should().BeFalse("Expected to be canceled as soon as possible i.e. before the first binder");
            CheckSaveWasNotCalled(csConfigFile);
            CheckSaveWasNotCalled(vbConfigFile);
        }

        [TestMethod]
        public void SolutionBindingOperation_CommitSolutionBinding_LegacyConnectedMode()
        {
            // Act & Assert
            ExecuteCommitSolutionBindingTest(SonarLintMode.LegacyConnected);

            var expectedRuleset = Path.Combine(SolutionRoot, ConfigurableSolutionRuleSetsInformationProvider.DummyLegacyModeFolderName, "keyCSharp.ruleset");
            this.solutionItemsProject.Files.ContainsKey(expectedRuleset).Should().BeTrue("Ruleset was expected to be added to solution items when in legacy mode");
            fileSystem.GetFile(expectedRuleset).Should().NotBe(null); // check the file was saved
        }

        [TestMethod]
        public void SolutionBindingOperation_CommitSolutionBinding_ConnectedMode()
        {
            // Act & Assert
            ExecuteCommitSolutionBindingTest(SonarLintMode.Connected);

            this.solutionItemsProject.Files.Count.Should().Be(0, "Not expecting any items to be added to the solution in new connected mode");
            var expectedRuleset = Path.Combine(SolutionRoot, ConfigurableSolutionRuleSetsInformationProvider.DummyConnectedModeFolderName, "keyCSharp.ruleset");
            fileSystem.GetFile(expectedRuleset).Should().NotBe(null); // check the file was saved
        }

        private void ExecuteCommitSolutionBindingTest(SonarLintMode bindingMode)
        {
            // Arrange
            var configProvider = new ConfigurableConfigurationProvider();
            this.serviceProvider.RegisterService(typeof(IConfigurationProvider), configProvider);
            var csProject = this.solutionMock.AddOrGetProject("CS.csproj");
            csProject.SetCSProjectKind();
            var projects = new[] { csProject };

            var connectionInformation = new ConnectionInformation(new Uri("http://xyz"));
            SolutionBindingOperation testSubject = this.CreateTestSubject("key", connectionInformation, bindingMode);

            var configFileMock = CreateMockRuleSetConfigFile("cs");
            var languageToFileMap = new Dictionary<Language, IBindingConfigFile>()
            {
                { Language.CSharp, configFileMock.Object }
            };

            testSubject.RegisterKnownConfigFiles(languageToFileMap);
            var profiles = GetQualityProfiles();

            DateTime expectedTimeStamp = DateTime.Now;
            profiles[Language.CSharp] = new SonarQubeQualityProfile("expected profile Key", "", "", false, expectedTimeStamp);
            testSubject.Initialize(projects, profiles);
            testSubject.Binders.Clear(); // Ignore the real binders, not part of this test scope
            bool commitCalledForBinder = false;
            testSubject.Binders.Add(new ConfigurableBindingOperation { CommitAction = () => commitCalledForBinder = true });
            testSubject.Prepare(CancellationToken.None);

            // Sanity
            configProvider.SavedConfiguration.Should().BeNull();

            // Act
            var commitResult = testSubject.CommitSolutionBinding();

            // Assert
            commitResult.Should().BeTrue();
            commitCalledForBinder.Should().BeTrue();

            configProvider.SavedConfiguration.Should().NotBeNull();
            configProvider.SavedConfiguration.Mode.Should().Be(bindingMode);

            var savedProject = configProvider.SavedConfiguration.Project;
            savedProject.ServerUri.Should().Be(connectionInformation.ServerUri);
            savedProject.Profiles.Should().HaveCount(1);
            savedProject.Profiles[Language.CSharp].ProfileKey.Should().Be("expected profile Key");
            savedProject.Profiles[Language.CSharp].ProfileTimestamp.Should().Be(expectedTimeStamp);
        }

        [TestMethod]
        public void SolutionBindingOperation_ConfigFileInformation_Ctor_ArgChecks()
        {
            Action act = () => new ConfigFileInformation(null);
            act.Should().ThrowExactly<ArgumentNullException>().And.ParamName.Should().Be("bindingConfigFile");
        }

        #endregion Tests

        #region Helpers

        private SolutionBindingOperation CreateTestSubject(string projectKey,
            ConnectionInformation connection = null,
            SonarLintMode bindingMode = SonarLintMode.LegacyConnected,
            ILogger logger = null)
        {
            return new SolutionBindingOperation(this.serviceProvider,
                connection ?? new ConnectionInformation(new Uri("http://host")),
                projectKey,
                projectKey,
                bindingMode,
<<<<<<< HEAD
                new ProjectBinderFactory(),
                new LegacySonarQubeFolderModifier(serviceProvider, fileSystem), 
                logger ?? new TestLogger(),
=======
                logger ?? new TestLogger(),
                new ProjectBinderFactory(serviceProvider, fileSystem),
>>>>>>> 46a74106
                fileSystem);
        }

        private static Dictionary<Language, SonarQubeQualityProfile> GetQualityProfiles()
        {
            return new Dictionary<Language, SonarQubeQualityProfile>();
        }

        private Mock<IBindingConfigFileWithRuleset> CreateMockRuleSetConfigFile(string displayName)
        {
            var rulesetConfig = new Mock<IBindingConfigFileWithRuleset>();
            rulesetConfig.Setup(x => x.RuleSet)
                .Returns(new RuleSet(displayName));

            // Simulate an update to the scc file system on Save (prevents an assertion
            // in the product code).
            rulesetConfig.Setup(x => x.Save(It.IsAny<string>()))
                .Callback<string>(s =>
                {
                    fileSystem.AddFile(s, new MockFileData(""));
                });

            return rulesetConfig;
        }

        private static void CheckRuleSetFileWasSaved(Mock<IBindingConfigFileWithRuleset> mock, string expectedFileName)
            => mock.Verify(x => x.Save(expectedFileName), Times.Once);

        private static void CheckSaveWasNotCalled(Mock<IBindingConfigFileWithRuleset> mock)
            => mock.Verify(x => x.Save(It.IsAny<string>()), Times.Never);



        #endregion Helpers
    }
}<|MERGE_RESOLUTION|>--- conflicted
+++ resolved
@@ -96,22 +96,7 @@
             var connectionInformation = new ConnectionInformation(new Uri("http://valid"));
             var logger = new TestLogger();
             var projectBinderFactory = Mock.Of<IProjectBinderFactory>();
-<<<<<<< HEAD
-            var legacySonarQubeFolderModifier = Mock.Of<ILegacySonarQubeFolderModifier>();
-
-            Exceptions.Expect<ArgumentNullException>(() => new SolutionBindingOperation(null, connectionInformation, "key", "name", SonarLintMode.LegacyConnected, projectBinderFactory, legacySonarQubeFolderModifier, logger));
-            Exceptions.Expect<ArgumentNullException>(() => new SolutionBindingOperation(this.serviceProvider, null, "key", "name", SonarLintMode.LegacyConnected, projectBinderFactory, legacySonarQubeFolderModifier, logger));
-            Exceptions.Expect<ArgumentNullException>(() => new SolutionBindingOperation(this.serviceProvider, connectionInformation, null, "name", SonarLintMode.LegacyConnected, projectBinderFactory, legacySonarQubeFolderModifier, logger));
-            Exceptions.Expect<ArgumentNullException>(() => new SolutionBindingOperation(this.serviceProvider, connectionInformation, string.Empty, "name", SonarLintMode.LegacyConnected, projectBinderFactory, legacySonarQubeFolderModifier, logger));
-            Exceptions.Expect<ArgumentNullException>(() => new SolutionBindingOperation(this.serviceProvider, connectionInformation, "key", "name", SonarLintMode.LegacyConnected, null, legacySonarQubeFolderModifier,logger));
-            Exceptions.Expect<ArgumentNullException>(() => new SolutionBindingOperation(this.serviceProvider, connectionInformation, "key", "name", SonarLintMode.LegacyConnected, projectBinderFactory, null,logger));
-            Exceptions.Expect<ArgumentNullException>(() => new SolutionBindingOperation(this.serviceProvider, connectionInformation, "key", "name", SonarLintMode.LegacyConnected, projectBinderFactory, legacySonarQubeFolderModifier, null));
-            Exceptions.Expect<ArgumentNullException>(() => new SolutionBindingOperation(this.serviceProvider, connectionInformation, "key", "name", SonarLintMode.LegacyConnected, projectBinderFactory, legacySonarQubeFolderModifier, logger, null));
-
-            Exceptions.Expect<ArgumentOutOfRangeException>(() => new SolutionBindingOperation(this.serviceProvider, connectionInformation, "123", "name", SonarLintMode.Standalone, projectBinderFactory, legacySonarQubeFolderModifier, logger));
-
-            var testSubject = new SolutionBindingOperation(this.serviceProvider, connectionInformation, "key", "name", SonarLintMode.LegacyConnected, projectBinderFactory, legacySonarQubeFolderModifier, logger);
-=======
+            var folderModifier = Mock.Of<ILegacySonarQubeFolderModifier>();
             Exceptions.Expect<ArgumentNullException>(() => new SolutionBindingOperation(null, connectionInformation, "key", "name", SonarLintMode.LegacyConnected, logger));
             Exceptions.Expect<ArgumentNullException>(() => new SolutionBindingOperation(this.serviceProvider, null, "key", "name", SonarLintMode.LegacyConnected, logger));
             Exceptions.Expect<ArgumentNullException>(() => new SolutionBindingOperation(this.serviceProvider, connectionInformation, null, "name", SonarLintMode.LegacyConnected, logger));
@@ -119,11 +104,11 @@
 
             Exceptions.Expect<ArgumentOutOfRangeException>(() => new SolutionBindingOperation(this.serviceProvider, connectionInformation, "123", "name", SonarLintMode.Standalone, logger));
             Exceptions.Expect<ArgumentNullException>(() => new SolutionBindingOperation(this.serviceProvider, connectionInformation, "123", "name", SonarLintMode.LegacyConnected, null));
-            Exceptions.Expect<ArgumentOutOfRangeException>(() => new SolutionBindingOperation(this.serviceProvider, connectionInformation, "123", "name", SonarLintMode.Standalone, logger, null, new MockFileSystem()));
-            Exceptions.Expect<ArgumentOutOfRangeException>(() => new SolutionBindingOperation(this.serviceProvider, connectionInformation, "123", "name", SonarLintMode.Standalone, logger, projectBinderFactory, null));
+            Exceptions.Expect<ArgumentOutOfRangeException>(() => new SolutionBindingOperation(this.serviceProvider, connectionInformation, "123", "name", SonarLintMode.Standalone, null, folderModifier, logger, new MockFileSystem()));
+            Exceptions.Expect<ArgumentOutOfRangeException>(() => new SolutionBindingOperation(this.serviceProvider, connectionInformation, "123", "name", SonarLintMode.Standalone, projectBinderFactory, null, logger, new MockFileSystem()));
+            Exceptions.Expect<ArgumentOutOfRangeException>(() => new SolutionBindingOperation(this.serviceProvider, connectionInformation, "123", "name", SonarLintMode.Standalone, projectBinderFactory, folderModifier, logger,null));
 
             var testSubject = new SolutionBindingOperation(this.serviceProvider, connectionInformation, "key", "name", SonarLintMode.LegacyConnected, logger);
->>>>>>> 46a74106
             testSubject.Should().NotBeNull("Avoid 'testSubject' not used analysis warning");
         }
 
@@ -455,19 +440,14 @@
             SonarLintMode bindingMode = SonarLintMode.LegacyConnected,
             ILogger logger = null)
         {
-            return new SolutionBindingOperation(this.serviceProvider,
+            return new SolutionBindingOperation(serviceProvider,
                 connection ?? new ConnectionInformation(new Uri("http://host")),
                 projectKey,
                 projectKey,
                 bindingMode,
-<<<<<<< HEAD
-                new ProjectBinderFactory(),
-                new LegacySonarQubeFolderModifier(serviceProvider, fileSystem), 
+                new ProjectBinderFactory(serviceProvider, fileSystem),
+                new LegacySonarQubeFolderModifier(serviceProvider, fileSystem),
                 logger ?? new TestLogger(),
-=======
-                logger ?? new TestLogger(),
-                new ProjectBinderFactory(serviceProvider, fileSystem),
->>>>>>> 46a74106
                 fileSystem);
         }
 
