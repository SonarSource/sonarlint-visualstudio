--- conflicted
+++ resolved
@@ -321,37 +321,6 @@
         }
 
         [TestMethod]
-<<<<<<< HEAD
-        public void ProjectBindingOperation_Commit_RulesetIsAlreadyReferenced_RulesetNotWritten()
-        {
-            // Arrange
-            CreateRuleSetProperty(projectMock, "config1", CSharpVBBindingOperation.DefaultProjectRuleSet);
-            projectMock.SetVBProjectKind();
-            ruleSetReferenceChecker
-                .Setup(x => x.IsReferenced(projectMock, cSharpVBBindingConfig.RuleSet.Path))
-                .Returns(true);
-
-            var testSubject = CreateTestSubject();
-            testSubject.Initialize();
-            testSubject.Prepare(CancellationToken.None);
-
-            // Act
-            testSubject.Commit();
-
-            // Assert
-            string expectedRuleSetFileForPropertiesWithDefaultRuleSets = Path.Combine(Path.GetDirectoryName(this.projectMock.FilePath), Path.GetFileNameWithoutExtension(this.projectMock.FilePath) + ".ruleset");
-            fileSystem.GetFile(expectedRuleSetFileForPropertiesWithDefaultRuleSets).Should().Be(null);
-
-            // Act (write pending)
-            this.sccFileSystem.WritePendingNoErrorsExpected();
-
-            // Assert that not written
-            fileSystem.GetFile(expectedRuleSetFileForPropertiesWithDefaultRuleSets).Should().Be(null);
-        }
-
-        [TestMethod]
-=======
->>>>>>> d898e0c5
         public void ProjectBindingOperation_Prepare_Cancellation()
         {
             // Arrange
