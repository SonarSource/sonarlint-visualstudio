--- conflicted
+++ resolved
@@ -684,11 +684,7 @@
             this.host.SonarQubeService = this.sonarQubeServiceMock.Object;
             var bindingArgs = new BindCommandArgs(projectKey, projectName, new ConnectionInformation(new Uri("http://connected")));
 
-<<<<<<< HEAD
-            var slnBindOperation = new SolutionBindingOperation(this.host, bindingArgs.Connection, projectKey, "projectName", SonarLintMode.LegacyConnected, this.host.Logger, new ConfigProjectBinderFactory(host));
-=======
-            var slnBindOperation = new SolutionBindingOperation(this.host, bindingArgs.Connection, projectKey, "projectName", SonarLintMode.LegacyConnected, this.host.Logger, new ProjectBinderFactory());
->>>>>>> 7333977c
+            var slnBindOperation = new SolutionBindingOperation(this.host, bindingArgs.Connection, projectKey, "projectName", SonarLintMode.LegacyConnected, this.host.Logger, new ProjectBinderFactory(host));
             var finder = new ConfigurableUnboundProjectFinder();
 
             return new BindingProcessImpl(this.host, bindingArgs, slnBindOperation, nuGetBindingOperation, finder, configProvider);
