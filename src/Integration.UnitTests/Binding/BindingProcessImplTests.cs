﻿/*
 * SonarLint for Visual Studio
 * Copyright (C) 2016-2020 SonarSource SA
 * mailto:info AT sonarsource DOT com
 *
 * This program is free software; you can redistribute it and/or
 * modify it under the terms of the GNU Lesser General Public
 * License as published by the Free Software Foundation; either
 * version 3 of the License, or (at your option) any later version.
 *
 * This program is distributed in the hope that it will be useful,
 * but WITHOUT ANY WARRANTY; without even the implied warranty of
 * MERCHANTABILITY or FITNESS FOR A PARTICULAR PURPOSE.  See the GNU
 * Lesser General Public License for more details.
 *
 * You should have received a copy of the GNU Lesser General Public License
 * along with this program; if not, write to the Free Software Foundation,
 * Inc., 51 Franklin Street, Fifth Floor, Boston, MA  02110-1301, USA.
 */

using System;
using System.Collections.Generic;
using System.IO.Abstractions.TestingHelpers;
using System.Linq;
using System.Text;
using System.Threading;
using System.Threading.Tasks;
using System.Windows.Threading;
using EnvDTE;
using FluentAssertions;
using Microsoft.VisualStudio;
using Microsoft.VisualStudio.CodeAnalysis.RuleSets;
using Microsoft.VisualStudio.Shell.Interop;
using Microsoft.VisualStudio.TestTools.UnitTesting;
using Moq;
using NuGet;
using SonarLint.VisualStudio.Core.Binding;
using SonarLint.VisualStudio.Integration.Binding;
using SonarLint.VisualStudio.Integration.NewConnectedMode;
using SonarLint.VisualStudio.Integration.Resources;
using SonarQube.Client;
using SonarQube.Client.Models;
using Language = SonarLint.VisualStudio.Core.Language;

namespace SonarLint.VisualStudio.Integration.UnitTests
{
    [TestClass]
    public class BindingProcessImplTests
    {
        private ConfigurableServiceProvider serviceProvider;
        private Mock<ISonarQubeService> sonarQubeServiceMock;
        private ConfigurableVsOutputWindowPane outputWindowPane;
        private ConfigurableVsProjectSystemHelper projectSystemHelper;
        private ConfigurableSolutionRuleSetsInformationProvider ruleSetsInformationProvider;
        private ConfigurableHost host;

        [TestInitialize]
        public void TestInitialize()
        {
            this.serviceProvider = new ConfigurableServiceProvider();

            var outputWindow = new ConfigurableVsOutputWindow();
            this.outputWindowPane = outputWindow.GetOrCreateSonarLintPane();
            this.serviceProvider.RegisterService(typeof(SVsOutputWindow), outputWindow);

            this.sonarQubeServiceMock = new Mock<ISonarQubeService>();
            this.projectSystemHelper = new ConfigurableVsProjectSystemHelper(this.serviceProvider);

            var mockFileSystem = new MockFileSystem();
            var sccFileSystem = new ConfigurableSourceControlledFileSystem(mockFileSystem);
            var ruleSerializer = new ConfigurableRuleSetSerializer(mockFileSystem);
            this.ruleSetsInformationProvider = new ConfigurableSolutionRuleSetsInformationProvider();

            this.serviceProvider.RegisterService(typeof(ISourceControlledFileSystem), sccFileSystem);
            this.serviceProvider.RegisterService(typeof(IRuleSetSerializer), ruleSerializer);
            this.serviceProvider.RegisterService(typeof(IProjectSystemHelper), this.projectSystemHelper);
            this.serviceProvider.RegisterService(typeof(ISolutionRuleSetsInformationProvider), this.ruleSetsInformationProvider);

            this.host = new ConfigurableHost(this.serviceProvider, Dispatcher.CurrentDispatcher);
        }

        #region Tests

        [TestMethod]
        public void Ctor_ArgChecks()
        {
            var validHost = new ConfigurableHost();
            var bindingArgs = new BindCommandArgs("key", "name", new ConnectionInformation(new Uri("http://server")));
            var slnBindOp = new Mock<ISolutionBindingOperation>().Object;
            var nuGetOp = new Mock<INuGetBindingOperation>().Object;
            var finder = new ConfigurableUnboundProjectFinder();
            var bindingConfigProvider = new Mock<IBindingConfigProvider>().Object;

            // 1. Null host
            Action act = () => new BindingProcessImpl(null, bindingArgs, slnBindOp, nuGetOp, finder, bindingConfigProvider);
            act.Should().ThrowExactly<ArgumentNullException>().And.ParamName.Should().Be("host");

            // 2. Null binding args
            act = () => new BindingProcessImpl(validHost, null, slnBindOp, nuGetOp, finder, bindingConfigProvider);
            act.Should().ThrowExactly<ArgumentNullException>().And.ParamName.Should().Be("bindingArgs");

            // 3. Null solution binding operation
            act = () => new BindingProcessImpl(validHost, bindingArgs, null, nuGetOp, finder, bindingConfigProvider);
            act.Should().ThrowExactly<ArgumentNullException>().And.ParamName.Should().Be("solutionBindingOperation");

            // 4. Null NuGet operation
            act = () => new BindingProcessImpl(validHost, bindingArgs, slnBindOp, null, finder, bindingConfigProvider);
            act.Should().ThrowExactly<ArgumentNullException>().And.ParamName.Should().Be("nugetBindingOperation");

            // 5. Null binding info provider
            act = () => new BindingProcessImpl(validHost, bindingArgs, slnBindOp, nuGetOp, null, bindingConfigProvider);
            act.Should().ThrowExactly<ArgumentNullException>().And.ParamName.Should().Be("unboundProjectFinder");

            // 6. Null rules configuration provider
            act = () => new BindingProcessImpl(validHost, bindingArgs, slnBindOp, nuGetOp, finder, null);
            act.Should().ThrowExactly<ArgumentNullException>().And.ParamName.Should().Be("bindingConfigProvider");
        }

        [TestMethod]
        public async Task DownloadQualityProfile_Success()
        {
            // Arrange
            const string QualityProfileName = "SQQualityProfileName";
            const string ProjectName = "SQProjectName";

            Mock<INuGetBindingOperation> nuGetOpMock = new Mock<INuGetBindingOperation>();

            var notifications = new ConfigurableProgressStepExecutionEvents();
            var progressAdapter = new FixedStepsProgressAdapter(notifications);

            RuleSet expectedRuleSet = TestRuleSetHelper.CreateTestRuleSetWithRuleIds(new[] { "Key1", "Key2" });
            var configFile = new Mock<IBindingConfigFile>().Object;

            var language = Language.VBNET;
            SonarQubeQualityProfile profile = this.ConfigureQualityProfile(language, QualityProfileName);

            var configProviderMock = new Mock<IBindingConfigProvider>();
            configProviderMock.Setup(x => x.GetConfigurationAsync(profile, null, language, CancellationToken.None))
                .ReturnsAsync(configFile);

            var testSubject = this.CreateTestSubject("key", ProjectName, nuGetOpMock.Object, configProviderMock.Object);

            ConfigureSupportedBindingProject(testSubject.InternalState, language);

            // Act
            var result = await testSubject.DownloadQualityProfileAsync(progressAdapter, CancellationToken.None);

            // Assert
            result.Should().BeTrue();
            testSubject.InternalState.BindingConfigFiles.Should().ContainKey(language);
            testSubject.InternalState.BindingConfigFiles[language].Should().Be(configFile);
            testSubject.InternalState.BindingConfigFiles.Count().Should().Be(1);

            testSubject.InternalState.QualityProfiles[language].Should().Be(profile);

            notifications.AssertProgress(0.0, 1.0);
            notifications.AssertProgressMessages(Strings.DownloadingQualityProfileProgressMessage, string.Empty);

            this.outputWindowPane.AssertOutputStrings(1);
            var expectedOutput = string.Format(Strings.SubTextPaddingFormat,
                string.Format(Strings.QualityProfileDownloadSuccessfulMessageFormat, QualityProfileName, string.Empty, language.Name));
            this.outputWindowPane.AssertOutputStrings(expectedOutput);
        }

        [TestMethod]
        public async Task DownloadQualityProfile_WhenQualityProfileIsNotAvailable_Fails()
        {
            // Arrange
            var testSubject = this.CreateTestSubject();
            var notifications = new ConfigurableProgressStepExecutionEvents();
            var progressAdapter = new FixedStepsProgressAdapter(notifications);

            var language = Language.CSharp;
            ConfigureSupportedBindingProject(testSubject.InternalState, language);
            this.ConfigureQualityProfile(Language.VBNET, "");

            // Act
            var result = await testSubject.DownloadQualityProfileAsync(progressAdapter, CancellationToken.None);

            // Assert
            result.Should().BeFalse();
            testSubject.InternalState.BindingConfigFiles.Should().NotContainKey(Language.VBNET, "Not expecting any rules for this language");
            testSubject.InternalState.BindingConfigFiles.Should().NotContainKey(language, "Not expecting any rules");

            notifications.AssertProgressMessages(Strings.DownloadingQualityProfileProgressMessage);

            this.outputWindowPane.AssertOutputStrings(1);
            var expectedOutput = string.Format(Strings.SubTextPaddingFormat,
                string.Format(Strings.CannotDownloadQualityProfileForLanguage, language.Name));
            this.outputWindowPane.AssertOutputStrings(expectedOutput);
        }

        [TestMethod]
        public async Task DownloadQualityProfile_WhenBindingConfigIsNull_Fails()
        {
            // Arrange
            const string QualityProfileName = "SQQualityProfileName";
            const string ProjectName = "SQProjectName";

            Mock<INuGetBindingOperation> nuGetOpMock = new Mock<INuGetBindingOperation>();

            var notifications = new ConfigurableProgressStepExecutionEvents();
            var progressAdapter = new FixedStepsProgressAdapter(notifications);

            var language = Language.VBNET;
            SonarQubeQualityProfile profile = this.ConfigureQualityProfile(language, QualityProfileName);

            var configProviderMock = new Mock<IBindingConfigProvider>();
            var testSubject = this.CreateTestSubject("key", ProjectName, nuGetOpMock.Object, configProviderMock.Object);

            ConfigureSupportedBindingProject(testSubject.InternalState, language);

            // Act
            var result = await testSubject.DownloadQualityProfileAsync(progressAdapter, CancellationToken.None);

            // Assert
            result.Should().BeFalse();
            testSubject.InternalState.QualityProfiles[language].Should().Be(profile);

            notifications.AssertProgress(0.0);
            notifications.AssertProgressMessages(Strings.DownloadingQualityProfileProgressMessage);

            this.outputWindowPane.AssertOutputStrings(1);
            var expectedOutput = string.Format(Strings.SubTextPaddingFormat,
                string.Format(Strings.FailedToCreateBindingConfigForLanguage, language.Name));
            this.outputWindowPane.AssertOutputStrings(expectedOutput);
        }

        [TestMethod]
        public void GetBindingLanguages_ReturnsDistinctLanguagesForProjects()
        {
            // Arrange
            var testSubject = this.CreateTestSubject();

            var csProject1 = new ProjectMock("cs1.csproj");
            var csProject2 = new ProjectMock("cs2.csproj");
            var csProject3 = new ProjectMock("cs3.csproj");
            csProject1.SetCSProjectKind();
            csProject2.SetCSProjectKind();
            csProject3.SetCSProjectKind();
            var vbNetProject1 = new ProjectMock("vb1.vbproj");
            var vbNetProject2 = new ProjectMock("vb2.vbproj");
            vbNetProject1.SetVBProjectKind();
            vbNetProject2.SetVBProjectKind();
            var projects = new[]
            {
                csProject1,
                csProject2,
                vbNetProject1,
                csProject3,
                vbNetProject2
            };
            testSubject.InternalState.BindingProjects.AddRange(projects);

            var expectedLanguages = new[] { Language.CSharp, Language.VBNET };
            this.host.SupportedPluginLanguages.UnionWith(expectedLanguages);

            // Act
            var actualLanguages = testSubject.GetBindingLanguages();

            // Assert
            CollectionAssert.AreEquivalent(expectedLanguages, actualLanguages.ToArray(), "Unexpected languages for binding projects");
        }

        [TestMethod]
        public void GetBindingLanguages_IfCppIsDetected_ThenCIsReturnedToo()
        {
            // Arrange
            var testSubject = this.CreateTestSubject();

            var project1 = new ProjectMock("cs1.csproj");
            project1.ProjectKind = ProjectSystemHelper.CppProjectKind;
            var projects = new[]
            {
                project1,
            };
            testSubject.InternalState.BindingProjects.AddRange(projects);

            this.host.SupportedPluginLanguages.Add(Language.Cpp);
            this.host.SupportedPluginLanguages.Add(Language.C);

            // Act
            var actualLanguages = testSubject.GetBindingLanguages();

            // Assert
            var expectedLanguages = new[] { Language.Cpp, Language.C };
            CollectionAssert.AreEquivalent(expectedLanguages, actualLanguages.ToArray());
        }

        [TestMethod]
        public void GetBindingLanguages_FiltersProjectsWithUnsupportedPluginLanguage()
        {
            // Arrange
            var testSubject = this.CreateTestSubject();

            var csProject1 = new ProjectMock("cs1.csproj");
            var csProject2 = new ProjectMock("cs2.csproj");
            var csProject3 = new ProjectMock("cs3.csproj");
            csProject1.SetCSProjectKind();
            csProject2.SetCSProjectKind();
            csProject3.SetCSProjectKind();
            var vbNetProject1 = new ProjectMock("vb1.vbproj");
            var vbNetProject2 = new ProjectMock("vb2.vbproj");
            vbNetProject1.SetVBProjectKind();
            vbNetProject2.SetVBProjectKind();
            var projects = new[]
            {
                csProject1,
                csProject2,
                vbNetProject1,
                csProject3,
                vbNetProject2
            };
            testSubject.InternalState.BindingProjects.AddRange(projects);

            var expectedLanguages = new[] { Language.VBNET };
            this.host.SupportedPluginLanguages.UnionWith(expectedLanguages);

            // Act
            var actualLanguages = testSubject.GetBindingLanguages();

            // Assert
            CollectionAssert.AreEquivalent(expectedLanguages, actualLanguages.ToArray(), "Unexpected languages for binding projects");
        }

        [TestMethod]
        public void InstallPackages_Succeeds_SuccessPropertyIsTrue()
        {
            // Arrange
            var bindingArgs = new BindCommandArgs("projectKey", "projectName", new ConnectionInformation(new Uri("http://connected")));

            var slnBindOpMock = new Mock<ISolutionBindingOperation>();
            var nugetMock = new Mock<INuGetBindingOperation>();
            nugetMock.Setup(x => x.InstallPackages(It.IsAny<ISet<Project>>(),
                It.IsAny<IProgress<FixedStepsProgress>>(),
                It.IsAny<CancellationToken>())).Returns(true);
            var finder = new ConfigurableUnboundProjectFinder();
            var configProvider = new Mock<IBindingConfigProvider>();

            var testSubject = new BindingProcessImpl(this.host, bindingArgs, slnBindOpMock.Object, nugetMock.Object, finder, configProvider.Object);

            ProjectMock project1 = new ProjectMock("project1") { ProjectKind = ProjectSystemHelper.CSharpProjectKind };
            testSubject.InternalState.BindingProjects.Clear();
            testSubject.InternalState.BindingProjects.Add(project1);

            var progressEvents = new ConfigurableProgressStepExecutionEvents();
            var progressAdapter = new FixedStepsProgressAdapter(progressEvents);
            var cts = new CancellationTokenSource();

            testSubject.InternalState.BindingOperationSucceeded = false;

            // Act
            testSubject.InstallPackages(progressAdapter, cts.Token);

            // Assert
            testSubject.InternalState.BindingOperationSucceeded.Should().BeTrue();
        }

        [TestMethod]
        public void InstallPackages_Succeeds_SuccessPropertyIsFalse()
        {
            // Arrange
            var bindingArgs = new BindCommandArgs("projectKey", "projectName", new ConnectionInformation(new Uri("http://connected")));

            var slnBindOpMock = new Mock<ISolutionBindingOperation>();
            var nugetMock = new Mock<INuGetBindingOperation>();
            nugetMock.Setup(x => x.InstallPackages(It.IsAny<ISet<Project>>(),
                It.IsAny<IProgress<FixedStepsProgress>>(),
                It.IsAny<CancellationToken>())).Returns(false);
            var finder = new ConfigurableUnboundProjectFinder();
            var configProvider = new Mock<IBindingConfigProvider>();

            var testSubject = new BindingProcessImpl(this.host, bindingArgs, slnBindOpMock.Object, nugetMock.Object, finder, configProvider.Object);

            ProjectMock project1 = new ProjectMock("project1") { ProjectKind = ProjectSystemHelper.CSharpProjectKind };
            testSubject.InternalState.BindingProjects.Clear();
            testSubject.InternalState.BindingProjects.Add(project1);

            var progressEvents = new ConfigurableProgressStepExecutionEvents();
            var progressAdapter = new FixedStepsProgressAdapter(progressEvents);
            var cts = new CancellationTokenSource();

            testSubject.InternalState.BindingOperationSucceeded = true;

            // Act
            testSubject.InstallPackages(progressAdapter, cts.Token);

            // Assert
            testSubject.InternalState.BindingOperationSucceeded.Should().BeFalse();
        }

        [TestMethod]
        public void EmitBindingCompleteMessage()
        {
            // Arrange
            var testSubject = this.CreateTestSubject();

            // Test case 1: Default state is 'true'
            testSubject.InternalState.BindingOperationSucceeded.Should().BeTrue($"Initial state of {nameof(BindingProcessImpl.InternalState.BindingOperationSucceeded)} should be true");
        }

        [TestMethod]
        public void PromptSaveSolutionIfDirty()
        {
            // Arrange
            var testSubject = this.CreateTestSubject();
            var solution = new SolutionMock();
            serviceProvider.RegisterService(typeof(SVsSolution), solution);

            // Case 1: Users saves the changes
            solution.SaveSolutionElementAction = (options, hierarchy, docCookie) => VSConstants.S_OK;
            // Act
            var result = testSubject.PromptSaveSolutionIfDirty();
            // Assert
            result.Should().BeTrue();
            this.outputWindowPane.AssertOutputStrings(0);

            // Case 2: Users cancels the save
            solution.SaveSolutionElementAction = (options, hierarchy, docCookie) => VSConstants.S_FALSE;
            // Act
            result = testSubject.PromptSaveSolutionIfDirty();
            // Assert
            result.Should().BeFalse();
            this.outputWindowPane.AssertOutputStrings(Strings.SolutionSaveCancelledBindAborted);
        }

        [TestMethod]
        public void SilentSaveSolutionIfDirty()
        {
            // Arrange
            var testSubject = this.CreateTestSubject();
            var solution = new SolutionMock();
            serviceProvider.RegisterService(typeof(SVsSolution), solution);
            solution.SaveSolutionElementAction = (options, hierarchy, docCookie) => VSConstants.S_OK;

            // Act
            testSubject.SilentSaveSolutionIfDirty();

            // Assert
            this.outputWindowPane.AssertOutputStrings(0);
        }

        [TestMethod]
        public void DiscoverProjects_AddsMatchingProjectsToBinding()
        {
            // Arrange
            ThreadHelper.SetCurrentThreadAsUIThread();

            var csProject1 = new ProjectMock("cs1.csproj");
            var csProject2 = new ProjectMock("cs2.csproj");
            csProject1.SetCSProjectKind();
            csProject2.SetCSProjectKind();

            var matchingProjects = new[] { csProject1, csProject2 };
            this.projectSystemHelper.FilteredProjects = matchingProjects;

            var testSubject = this.CreateTestSubject();
            this.host.SupportedPluginLanguages.UnionWith(new[] { Language.CSharp });

            // Act
            var result = testSubject.DiscoverProjects();

            // Assert
            result.Should().BeTrue();
            CollectionAssert.AreEqual(matchingProjects, testSubject.InternalState.BindingProjects.ToArray(), "Unexpected projects selected for binding");
        }

        private void DiscoverProjects_GenericPart(int numberOfProjectsToCreate, int numberOfProjectsToInclude, bool expectedResult)
        {
            // Arrange
            List<Project> projects = new List<Project>();
            for (int i = 0; i < numberOfProjectsToCreate; i++)
            {
                var project = new ProjectMock($"cs{i}.csproj");
                project.SetCSProjectKind();
                projects.Add(project);
            }

            this.projectSystemHelper.FilteredProjects = projects.Take(numberOfProjectsToInclude);
            this.projectSystemHelper.Projects = projects;

            var testSubject = this.CreateTestSubject();
            this.host.SupportedPluginLanguages.UnionWith(new[] { Language.CSharp });

            // Act
            var result = testSubject.DiscoverProjects();

            // Assert
            result.Should().Be(expectedResult);
            testSubject.InternalState.BindingProjects.Should().HaveCount(numberOfProjectsToInclude, "Expected " + numberOfProjectsToInclude + " project(s) selected for binding");
            this.outputWindowPane.AssertOutputStrings(1);

            // Returns expected output message
            var expectedOutput = new StringBuilder();
            expectedOutput.AppendFormat(Strings.SubTextPaddingFormat, Strings.DiscoveringSolutionIncludedProjectsHeader).AppendLine();
            if (numberOfProjectsToInclude > 0)
            {
                this.projectSystemHelper.FilteredProjects.ToList().ForEach(p => expectedOutput.AppendFormat("   * {0}\r\n", p.Name));
            }
            else
            {
                var msg = string.Format(Strings.DiscoveredIncludedOrExcludedProjectFormat, Strings.NoProjectsExcludedFromBinding);
                expectedOutput.AppendFormat(Strings.SubTextPaddingFormat, msg).AppendLine();
            }
            expectedOutput.AppendFormat(Strings.SubTextPaddingFormat, Strings.DiscoveringSolutionExcludedProjectsHeader).AppendLine();
            if (numberOfProjectsToCreate - numberOfProjectsToInclude > 0)
            {
                this.projectSystemHelper.Projects.Except(this.projectSystemHelper.FilteredProjects)
                                                 .ToList()
                                                 .ForEach(p => expectedOutput.AppendFormat("   * {0}\r\n", p.Name));
            }
            else
            {
                var msg = string.Format(Strings.DiscoveredIncludedOrExcludedProjectFormat, Strings.NoProjectsExcludedFromBinding);
                expectedOutput.AppendFormat(Strings.SubTextPaddingFormat, msg).AppendLine();
            }
            expectedOutput.AppendFormat(Strings.SubTextPaddingFormat, Strings.FilteredOutProjectFromBindingEnding);

            this.outputWindowPane.AssertOutputStrings(expectedOutput.ToString());
        }

        [TestMethod]
        public void DiscoverProjects_OutputsIncludedProjects()
        {
            // Arrange
            ThreadHelper.SetCurrentThreadAsUIThread();

            // Act & Common Assert
            DiscoverProjects_GenericPart(2, 2, true);
        }

        [TestMethod]
        public void DiscoverProjects_OutputsExcludedProjects()
        {
            // Arrange
            ThreadHelper.SetCurrentThreadAsUIThread();

            // Act & Common Assert
            DiscoverProjects_GenericPart(2, 0, false);
        }

        [TestMethod]
        public void DiscoverProjects_OutputsIncludedAndExcludedProjects()
        {
            // Arrange
            ThreadHelper.SetCurrentThreadAsUIThread();

            // Act & Common Assert
            DiscoverProjects_GenericPart(4, 2, true);
        }

        [TestMethod]
        public void DiscoverProjects_NoMatchingProjects_AbortsWorkflow()
        {
            // Arrange
            ThreadHelper.SetCurrentThreadAsUIThread();

            // Act & Common Assert
            DiscoverProjects_GenericPart(0, 0, false);
        }

        [TestMethod]
        public void GetProjectsForRulesetBinding_FirstBinding_AllProjectsBound()
        {
            // Arrange
            var allProjects = new Project[]
            {
                new ProjectMock("cs1.csproj"),
                new ProjectMock("cs2.csproj"),
                new ProjectMock("cs3.csproj")
            };

            var logger = new TestLogger();
            var finder = new ConfigurableUnboundProjectFinder
            {
                UnboundProjects = allProjects
            };

            // Act
            var result = BindingProcessImpl.GetProjectsForRulesetBinding(true, allProjects, finder, logger);

            // Assert
            result.Should().BeEquivalentTo(allProjects);
            logger.AssertOutputStringExists(Strings.Bind_Ruleset_InitialBinding);
        }

        [TestMethod]
        public void GetProjectsForRulesetBinding_NoProjectsUpToDate()
        {
            // Arrange
            var allProjects = new Project[]
            {
                new ProjectMock("cs1.csproj"),
                new ProjectMock("cs2.csproj"),
                new ProjectMock("cs3.csproj")
            };

            var logger = new TestLogger();
            var finder = new ConfigurableUnboundProjectFinder
            {
                UnboundProjects = allProjects
            };

            // Act
            var result = BindingProcessImpl.GetProjectsForRulesetBinding(false, allProjects, finder, logger);

            // Assert
            result.Should().BeEquivalentTo(allProjects);
            logger.AssertOutputStringExists(Strings.Bind_Ruleset_AllProjectsNeedToBeUpdated);
        }

        [TestMethod]
        public void InitializeSolutionBinding_Update_NotAllUpToDate_SomeProjectsUpdated()
        {
            // Arrange
            var allProjects = new Project[]
            {
                new ProjectMock("csA.csproj"),
                new ProjectMock("csB.csproj"),
                new ProjectMock("csC.csproj"),
                new ProjectMock("csD.csproj")
            };

            var unboundProjects = new Project[]
            {
                new ProjectMock("XXX.csproj"),
                allProjects[1],
                allProjects[3]
            };

            var logger = new TestLogger();
            var finder = new ConfigurableUnboundProjectFinder
            {
                UnboundProjects = unboundProjects
            };

            // Act
            var result = BindingProcessImpl.GetProjectsForRulesetBinding(false, allProjects, finder, logger);

            // Assert
            result.Should().BeEquivalentTo(allProjects[1], allProjects[3]);
            logger.AssertOutputStringExists(Strings.Bind_Ruleset_SomeProjectsDoNotNeedToBeUpdated);
            logger.AssertPartialOutputStringExists("csA.csproj", "csC.csproj");
        }

        [TestMethod]
        public void InitializeSolutionBinding_Update_AllUpToDate_NoProjectsUpdated()
        {
            // Arrange
            var allProjects = new Project[]
            {
                new ProjectMock("cs1.csproj"),
                new ProjectMock("cs2.csproj"),
                new ProjectMock("cs3.csproj"),
                new ProjectMock("cs4.csproj")
            };

            var logger = new TestLogger();
            var finder = new ConfigurableUnboundProjectFinder
            {
                UnboundProjects = null
            };

            // Act
            var result = BindingProcessImpl.GetProjectsForRulesetBinding(false, allProjects, finder, logger);

            // Assert
            result.Should().BeEmpty();
            logger.AssertOutputStringExists(Strings.Bind_Ruleset_SomeProjectsDoNotNeedToBeUpdated);
            logger.AssertPartialOutputStringExists("cs1.csproj", "cs2.csproj", "cs3.csproj", "cs4.csproj");
        }

        #endregion Tests

        #region Helpers

        private BindingProcessImpl CreateTestSubject(string projectKey = "anykey", string projectName = "anyname",
            INuGetBindingOperation nuGetBindingOperation = null,
            IBindingConfigProvider configProvider = null)
        {
            nuGetBindingOperation = nuGetBindingOperation ?? new NoOpNuGetBindingOperation(this.host.Logger);
            configProvider = configProvider ?? new Mock<IBindingConfigProvider>().Object;

            this.host.SonarQubeService = this.sonarQubeServiceMock.Object;
            var bindingArgs = new BindCommandArgs(projectKey, projectName, new ConnectionInformation(new Uri("http://connected")));

<<<<<<< HEAD
            var slnBindOperation = new SolutionBindingOperation(this.host,
                bindingArgs.Connection,
                projectKey,
                "projectName",
                SonarLintMode.LegacyConnected,
                new ProjectBinderFactory(),
                Mock.Of<Persistence.ILegacySonarQubeFolderModifier>(),
                this.host.Logger);

=======
            var slnBindOperation = new SolutionBindingOperation(this.host, bindingArgs.Connection, projectKey, "projectName", SonarLintMode.LegacyConnected, this.host.Logger);
>>>>>>> 46a74106
            var finder = new ConfigurableUnboundProjectFinder();

            return new BindingProcessImpl(this.host, bindingArgs, slnBindOperation, nuGetBindingOperation, finder, configProvider);
        }

        private void ConfigureSupportedBindingProject(BindingProcessImpl.BindingProcessState internalState, Language language)
        {
            // Mark the language as supported by the host
            host.SupportedPluginLanguages.Add(language);

            // Create a dummy project and add it to the internal state
            var project = new ProjectMock(null);
            switch (language.Id)
            {
                case "VB":
                    project.SetVBProjectKind();
                    break;
                case "CSharp":
                    project.SetCSProjectKind();
                    break;
                default:
                    Assert.Fail($"Test setup error: unknown language: {language}");
                    break;
            }
            internalState.BindingProjects.Add(project);
        }

        private SonarQubeQualityProfile ConfigureQualityProfile(Language language, string profileName)
        {
            var profile = new SonarQubeQualityProfile("", profileName, "", false, DateTime.Now);
            this.sonarQubeServiceMock
                .Setup(x => x.GetQualityProfileAsync(It.IsAny<string>(), It.IsAny<string>(), language.ServerLanguage, It.IsAny<CancellationToken>()))
                .ReturnsAsync(profile);

            return profile;
        }

        #endregion Helpers
    }
}<|MERGE_RESOLUTION|>--- conflicted
+++ resolved
@@ -684,19 +684,7 @@
             this.host.SonarQubeService = this.sonarQubeServiceMock.Object;
             var bindingArgs = new BindCommandArgs(projectKey, projectName, new ConnectionInformation(new Uri("http://connected")));
 
-<<<<<<< HEAD
-            var slnBindOperation = new SolutionBindingOperation(this.host,
-                bindingArgs.Connection,
-                projectKey,
-                "projectName",
-                SonarLintMode.LegacyConnected,
-                new ProjectBinderFactory(),
-                Mock.Of<Persistence.ILegacySonarQubeFolderModifier>(),
-                this.host.Logger);
-
-=======
             var slnBindOperation = new SolutionBindingOperation(this.host, bindingArgs.Connection, projectKey, "projectName", SonarLintMode.LegacyConnected, this.host.Logger);
->>>>>>> 46a74106
             var finder = new ConfigurableUnboundProjectFinder();
 
             return new BindingProcessImpl(this.host, bindingArgs, slnBindOperation, nuGetBindingOperation, finder, configProvider);
