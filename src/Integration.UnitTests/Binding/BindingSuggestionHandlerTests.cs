--- conflicted
+++ resolved
@@ -38,11 +38,7 @@
             MefTestHelpers.CreateExport<INotificationService>(),
             MefTestHelpers.CreateExport<IActiveSolutionBoundTracker>(),
             MefTestHelpers.CreateExport<IIDEWindowService>(),
-<<<<<<< HEAD
-            MefTestHelpers.CreateExport<IConnectedModeManager>(),
-=======
             MefTestHelpers.CreateExport<IConnectedModeUIManager>(),
->>>>>>> 8c6d14fc
             MefTestHelpers.CreateExport<IBrowserService>());
     }
 
@@ -93,15 +89,9 @@
     public void Notify_ConnectAction_OpensSonarQubePage()
     {
         var notificationService = Substitute.For<INotificationService>();
-<<<<<<< HEAD
-        var connectedModeManager = Substitute.For<IConnectedModeManager>();
-
-        var testSubject = CreateTestSubject(sonarLintMode: SonarLintMode.Standalone, notificationService: notificationService, connectedModeManager: connectedModeManager);
-=======
         var connectedModeManager = Substitute.For<IConnectedModeUIManager>();
 
         var testSubject = CreateTestSubject(sonarLintMode: SonarLintMode.Standalone, notificationService: notificationService, connectedModeUiManager: connectedModeManager);
->>>>>>> 8c6d14fc
         testSubject.Notify();
         var notification = (Notification)notificationService.ReceivedCalls().Single().GetArguments().Single();
         var connectAction = notification.Actions.First(x => x.CommandText.Equals(BindingStrings.BindingSuggestionConnect));
@@ -132,29 +122,17 @@
     private BindingSuggestionHandler CreateTestSubject(SonarLintMode sonarLintMode,
         INotificationService notificationService = null,
         IIDEWindowService ideWindowService = null,
-<<<<<<< HEAD
-        IConnectedModeManager connectedModeManager = null,
-=======
         IConnectedModeUIManager connectedModeUiManager = null,
->>>>>>> 8c6d14fc
         IBrowserService browserService = null)
     {
         notificationService ??= Substitute.For<INotificationService>();
         var activeSolutionBoundTracker = Substitute.For<IActiveSolutionBoundTracker>();
         ideWindowService ??= Substitute.For<IIDEWindowService>();
-<<<<<<< HEAD
-        connectedModeManager ??= Substitute.For<IConnectedModeManager>();
-=======
         connectedModeUiManager ??= Substitute.For<IConnectedModeUIManager>();
->>>>>>> 8c6d14fc
         browserService ??= Substitute.For<IBrowserService>();
 
         activeSolutionBoundTracker.CurrentConfiguration.Returns(new BindingConfiguration(new BoundServerProject("solution", "server project", new ServerConnection.SonarCloud("org")), sonarLintMode, "a-directory"));
 
-<<<<<<< HEAD
-        return new BindingSuggestionHandler(notificationService, activeSolutionBoundTracker, ideWindowService, connectedModeManager, browserService);
-=======
         return new BindingSuggestionHandler(notificationService, activeSolutionBoundTracker, ideWindowService, connectedModeUiManager, browserService);
->>>>>>> 8c6d14fc
     }
 }