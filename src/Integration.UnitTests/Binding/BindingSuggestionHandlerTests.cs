--- conflicted
+++ resolved
@@ -56,11 +56,7 @@
             MefTestHelpers.CreateExport<INotificationService>(),
             MefTestHelpers.CreateExport<IActiveSolutionBoundTracker>(),
             MefTestHelpers.CreateExport<IIDEWindowService>(),
-<<<<<<< HEAD
-            MefTestHelpers.CreateExport<IConnectedModeManager>(),
-=======
             MefTestHelpers.CreateExport<IConnectedModeUIManager>(),
->>>>>>> 8c6d14fc
             MefTestHelpers.CreateExport<IBrowserService>());
     }
 
@@ -107,15 +103,8 @@
     [TestMethod]
     public void Notify_ConnectAction_ShowsManageBindingDialog()
     {
-<<<<<<< HEAD
         MockCurrentConfiguration(SonarLintMode.Standalone);
 
-=======
-        var notificationService = Substitute.For<INotificationService>();
-        var connectedModeManager = Substitute.For<IConnectedModeUIManager>();
-
-        var testSubject = CreateTestSubject(sonarLintMode: SonarLintMode.Standalone, notificationService: notificationService, connectedModeUiManager: connectedModeManager);
->>>>>>> 8c6d14fc
         testSubject.Notify();
 
         var notification = (Notification)notificationService.ReceivedCalls().Single().GetArguments().Single();
@@ -143,28 +132,10 @@
         browserService.Received().Navigate(DocumentationLinks.OpenInIdeBindingSetup);
     }
 
-<<<<<<< HEAD
     private void MockCurrentConfiguration(SonarLintMode sonarLintMode)
     {
         activeSolutionBoundTracker.CurrentConfiguration.Returns(new BindingConfiguration(
             new BoundServerProject("solution", "server project", new ServerConnection.SonarCloud("org")), sonarLintMode,
             "a-directory"));
-=======
-    private BindingSuggestionHandler CreateTestSubject(SonarLintMode sonarLintMode,
-        INotificationService notificationService = null,
-        IIDEWindowService ideWindowService = null,
-        IConnectedModeUIManager connectedModeUiManager = null,
-        IBrowserService browserService = null)
-    {
-        notificationService ??= Substitute.For<INotificationService>();
-        var activeSolutionBoundTracker = Substitute.For<IActiveSolutionBoundTracker>();
-        ideWindowService ??= Substitute.For<IIDEWindowService>();
-        connectedModeUiManager ??= Substitute.For<IConnectedModeUIManager>();
-        browserService ??= Substitute.For<IBrowserService>();
-
-        activeSolutionBoundTracker.CurrentConfiguration.Returns(new BindingConfiguration(new BoundServerProject("solution", "server project", new ServerConnection.SonarCloud("org")), sonarLintMode, "a-directory"));
-
-        return new BindingSuggestionHandler(notificationService, activeSolutionBoundTracker, ideWindowService, connectedModeUiManager, browserService);
->>>>>>> 8c6d14fc
     }
 }