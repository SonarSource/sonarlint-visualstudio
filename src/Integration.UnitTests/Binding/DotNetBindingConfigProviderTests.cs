--- conflicted
+++ resolved
@@ -255,11 +255,7 @@
                     new SonarQubeOrganization("key", "name")),
                 SonarLintMode.Connected);
 
-<<<<<<< HEAD
-            return new DotNetBindingConfigProvider(this.sonarQubeServiceMock.Object, nuGetBindingOperation, bindingConfiguration, this.logger);
-=======
             return new DotNetBindingConfigProvider(sonarQubeServiceMock.Object, nuGetBindingOperation, bindingConfiguration, logger);
->>>>>>> 25d9ff66
         }
 
         private SonarQubeQualityProfile ConfigureProfileExport(RoslynExportProfileResponse export, Language language, string profileName)
