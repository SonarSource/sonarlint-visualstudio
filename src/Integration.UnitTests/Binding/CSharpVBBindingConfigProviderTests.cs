--- conflicted
+++ resolved
@@ -162,18 +162,13 @@
                 PropertiesResponse = anyProperties,
                 NuGetBindingOperationResponse = true,
                 RuleSetGeneratorResponse = validRuleSet,
-<<<<<<< HEAD
-                FilePathResponse = "expected file path",
-=======
->>>>>>> ce8b42eb
             };
             var testSubject = builder.CreateTestSubject();
 
             var expectedRulesetFilePath = builder.BindingConfiguration.BuildPathUnderConfigDirectory(Language.VBNET.FileSuffixAndExtension);
 
             var response = await testSubject.GetConfigurationAsync(validQualityProfile, Language.VBNET, builder.BindingConfiguration, CancellationToken.None);
-<<<<<<< HEAD
-            (response as ICSharpVBBindingConfig).RuleSet.Path.Should().Be("expected file path");
+            (response as ICSharpVBBindingConfig).RuleSet.Path.Should().Be(expectedRulesetFilePath);
             (response as ICSharpVBBindingConfig).RuleSet.Content.Description.Should().Be(validRuleSet.Description);
             (response as ICSharpVBBindingConfig).RuleSet.Content.Rules.Should().AllBeEquivalentTo(validRuleSet.Rules);
             (response as ICSharpVBBindingConfig).RuleSet.Content.ToolsVersion.ToString().Should().Be(validRuleSet.ToolsVersion);
@@ -201,7 +196,6 @@
                 PropertiesResponse = anyProperties,
                 NuGetBindingOperationResponse = true,
                 RuleSetGeneratorResponse = validRuleSet,
-                AdditionalFilePathResponse = "expected_additional_file_directory",
                 SonarLintConfigurationResponse = expectedConfiguration
             };
             var testSubject = builder.CreateTestSubject();
@@ -209,9 +203,6 @@
             var response = await testSubject.GetConfigurationAsync(validQualityProfile, Language.VBNET, builder.BindingConfiguration, CancellationToken.None);
             (response as ICSharpVBBindingConfig).AdditionalFile.Path.Should().Be("expected_additional_file_directory\\VB\\SonarLint.xml");
             (response as ICSharpVBBindingConfig).AdditionalFile.Content.Should().Be(expectedConfiguration);
-=======
-            (response as ICSharpVBBindingConfig).FilePath.Should().Be(expectedRulesetFilePath);
->>>>>>> ce8b42eb
         }
 
         [TestMethod]
@@ -370,19 +361,10 @@
                 this.serverUrl = serverUrl;
 
                 Logger = new TestLogger();
-<<<<<<< HEAD
                 FilePathResponse = "test";
-                AdditionalFilePathResponse = "additional file";
-                SonarLintConfigurationResponse = new SonarLintConfiguration();
-                PropertiesResponse = new List<SonarQubeProperty>();
-            }
-
-            public string AdditionalFilePathResponse { get; set; }
+            }
+
             public string FilePathResponse { get; set; }
-=======
-            }
-
->>>>>>> ce8b42eb
             public BindingConfiguration BindingConfiguration { get; set; }
             public SonarLintConfiguration SonarLintConfigurationResponse { get; set; }
             public IList<SonarQubeRule> ActiveRulesResponse { get; set; }
@@ -437,35 +419,16 @@
                 BindingConfiguration = new BindingConfiguration(new BoundSonarQubeProject(new Uri(serverUrl), ExpectedProjectKey, projectName),
                     SonarLintMode.Connected, bindingRootFolder);
 
-<<<<<<< HEAD
                 var solutionBindingFilePathGeneratorMock = new Mock<ISolutionBindingFilePathGenerator>();
                 solutionBindingFilePathGeneratorMock
                     .Setup(x => x.Generate(bindingRootFolder, ExpectedProjectKey, language.FileSuffixAndExtension))
                     .Returns(FilePathResponse);
 
-                solutionBindingFilePathGeneratorMock
-                    .Setup(x => x.Generate(bindingRootFolder, ExpectedProjectKey, string.Empty))
-                    .Returns(AdditionalFilePathResponse);
-
-                var sonarProperties = PropertiesResponse.ToDictionary(p => p.Key, y => y.Value);
-
-                sonarLintConfigGeneratorMock = new Mock<ISonarLintConfigGenerator>();
-                sonarLintConfigGeneratorMock
-                    .Setup(x => x.Generate(It.IsAny<IEnumerable<SonarQubeRule>>(), sonarProperties, language))
-                    .Returns(SonarLintConfigurationResponse);
-
                 return new CSharpVBBindingConfigProvider(sonarQubeServiceMock.Object, nugetBindingMock.Object, Logger,
                     // inject the generator mocks
                     ruleGenMock.Object,
                     nugetGenMock.Object,
-                    solutionBindingFilePathGeneratorMock.Object,
-                    sonarLintConfigGeneratorMock.Object);
-=======
-                return new CSharpVBBindingConfigProvider(sonarQubeServiceMock.Object, nugetBindingMock.Object, Logger,
-                    // inject the generator mocks
-                    ruleGenMock.Object,
-                    nugetGenMock.Object);
->>>>>>> ce8b42eb
+                    solutionBindingFilePathGeneratorMock.Object);
             }
 
             public void AssertRuleSetGeneratorNotCalled()
