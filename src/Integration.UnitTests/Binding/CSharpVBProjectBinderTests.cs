--- conflicted
+++ resolved
@@ -284,17 +284,7 @@
 
         private string SetupRulesetPath(BindingConfiguration bindingConfiguration)
         {
-<<<<<<< HEAD
-            var mockRulesetPath = "c:\\test.ruleset";
-
-            solutionBindingFilePathGeneratorMock
-                .Setup(x => x.Generate(bindingConfiguration.BindingConfigDirectory, bindingConfiguration.Project.ProjectKey, Language.CSharp.FileSuffixAndExtension))
-                .Returns(mockRulesetPath);
-
-            return mockRulesetPath;
-=======
             return bindingConfiguration.BuildPathUnderConfigDirectory(Language.CSharp.FileSuffixAndExtension);
->>>>>>> ce8b42eb
         }
 
         private string SetupAdditionalFilePath(BindingConfiguration bindingConfiguration)
