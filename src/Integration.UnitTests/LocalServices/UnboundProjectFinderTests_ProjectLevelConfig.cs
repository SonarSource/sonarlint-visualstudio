﻿/*
 * SonarLint for Visual Studio
 * Copyright (C) 2016-2020 SonarSource SA
 * mailto:info AT sonarsource DOT com
 *
 * This program is free software; you can redistribute it and/or
 * modify it under the terms of the GNU Lesser General Public
 * License as published by the Free Software Foundation; either
 * version 3 of the License, or (at your option) any later version.
 *
 * This program is distributed in the hope that it will be useful,
 * but WITHOUT ANY WARRANTY; without even the implied warranty of
 * MERCHANTABILITY or FITNESS FOR A PARTICULAR PURPOSE.  See the GNU
 * Lesser General Public License for more details.
 *
 * You should have received a copy of the GNU Lesser General Public License
 * along with this program; if not, write to the Free Software Foundation,
 * Inc., 51 Franklin Street, Fifth Floor, Boston, MA  02110-1301, USA.
 */

using System;
using System.Collections.Generic;
using System.IO.Abstractions;
using System.IO.Abstractions.TestingHelpers;
using System.Linq;
using EnvDTE;
using FluentAssertions;
using Microsoft.VisualStudio.CodeAnalysis.RuleSets;
using Microsoft.VisualStudio.TestTools.UnitTesting;
using Moq;
using SonarLint.VisualStudio.Integration.Binding;
using SonarLint.VisualStudio.Integration.NewConnectedMode;
using SonarLint.VisualStudio.Integration.Persistence;
using Language = SonarLint.VisualStudio.Core.Language;

// This file contains tests for UnboundProjectFinder that relate to
// the project-level config files.
// The solution-level config tests are in another class.

namespace SonarLint.VisualStudio.Integration.UnitTests
{
    [TestClass]
    public class UnboundProjectFinderTests_ProjectLevelConfig
    {
        private ConfigurableServiceProvider serviceProvider;
        private ConfigurableConfigurationProvider configProvider;
        private ConfigurableRuleSetSerializer ruleSetSerializer;
        private ConfigurableVsProjectSystemHelper projectSystemHelper;
        private ConfigurableSolutionRuleSetsInformationProvider ruleSetInfoProvider;
        private Mock<IFileSystem> fileMock;

        [TestInitialize]
        public void TestInit()
        {
            this.serviceProvider = new ConfigurableServiceProvider();

            this.configProvider = new ConfigurableConfigurationProvider();
            this.serviceProvider.RegisterService(typeof(IConfigurationProvider), this.configProvider);

            this.projectSystemHelper = new ConfigurableVsProjectSystemHelper(this.serviceProvider);
            this.serviceProvider.RegisterService(typeof(IProjectSystemHelper), this.projectSystemHelper);

            this.ruleSetInfoProvider = new ConfigurableSolutionRuleSetsInformationProvider();
            this.serviceProvider.RegisterService(typeof(ISolutionRuleSetsInformationProvider), this.ruleSetInfoProvider);

            this.ruleSetSerializer = new ConfigurableRuleSetSerializer(new MockFileSystem());
            this.serviceProvider.RegisterService(typeof(IRuleSetSerializer), this.ruleSetSerializer);

            this.fileMock = new Mock<IFileSystem>();
            fileMock.Setup(x => x.File.Exists(It.IsAny<string>())).Returns(false);
        }

        #region Tests

        [TestMethod]
        public void ArgCheck()
        {
<<<<<<< HEAD
            Action action = () => new UnboundProjectFinder(null, new ConfigProjectBinderFactory(serviceProvider));
            action.Should().ThrowExactly<ArgumentNullException>().And.ParamName.Should().Be("serviceProvider");

            action = () => new UnboundProjectFinder(serviceProvider,  null);
            action.Should().ThrowExactly<ArgumentNullException>().And.ParamName.Should().Be("configProjectBinderFactory");
=======
            Action action = () => new UnboundProjectFinder(null, new ProjectBinderFactory());
            action.Should().ThrowExactly<ArgumentNullException>().And.ParamName.Should().Be("serviceProvider");

            action = () => new UnboundProjectFinder(serviceProvider,  null);
            action.Should().ThrowExactly<ArgumentNullException>().And.ParamName.Should().Be("projectBinderFactory");

            action = () => new UnboundProjectFinder(serviceProvider, new ProjectBinderFactory(), null);
            action.Should().ThrowExactly<ArgumentNullException>().And.ParamName.Should().Be("fileSystem");
>>>>>>> 7333977c
        }

        [TestMethod]
        [DataRow(SonarLintMode.Connected)]
        [DataRow(SonarLintMode.LegacyConnected)]
        public void GetUnboundProjects_ValidSolution_ProjectRuleSetIsMissing(SonarLintMode mode)
        {
            // Arrange
            var testSubject = CreateTestSubject();
            var expected = this.SetValidFilteredProjects();

            this.SetValidSolutionBinding(mode);
            this.SetValidCSharpSolutionRuleSet(new RuleSet("SolutionRuleSet"), mode);

            // Act
            var projects = testSubject.GetUnboundProjects();

            // Assert
            AssertExpectedProjects(expected, projects);
        }

        [TestMethod]
        [DataRow(SonarLintMode.Connected)]
        [DataRow(SonarLintMode.LegacyConnected)]
        public void GetUnboundProjects_ValidSolution_ProjectRuleSetNotIncludingSolutionRuleSet(SonarLintMode mode)
        {
            // Arrange
            var testSubject = CreateTestSubject();
            var expected = this.SetValidFilteredProjects();
            this.SetValidProjectRuleSets((project, filePath) => new RuleSet("ProjectRuleSet") { FilePath = filePath });

            this.SetValidSolutionBinding(mode);
            this.SetValidCSharpSolutionRuleSet(new RuleSet("SolutionRuleSet"), mode);

            // Act
            var projects = testSubject.GetUnboundProjects();

            // Assert
            AssertExpectedProjects(expected, projects);
        }

        [TestMethod]
        [DataRow(SonarLintMode.Connected)]
        [DataRow(SonarLintMode.LegacyConnected)]
        public void GetUnboundProjectsValidSolution_ProjectRuleSetIncludesSolutionRuleSet(SonarLintMode mode)
        {
            // Arrange
            var testSubject = CreateTestSubject();
            var allProjects = this.SetValidFilteredProjects();

            this.SetValidSolutionBinding(mode);
            ProjectMock boundProject = SetValidSolutionAndProjectRuleSets(mode);

            IEnumerable<Project> projects;

            // Act
            projects = testSubject.GetUnboundProjects();

            // Assert
            AssertExpectedProjects(allProjects.Except(new Project[] { boundProject }), projects);
            this.ruleSetSerializer.AssertAllRegisteredRuleSetsLoadedExactlyOnce();
        }

        [TestMethod]
        [DataRow(SonarLintMode.Connected)]
        [DataRow(SonarLintMode.LegacyConnected)]
        public void GetUnboundProjects_ValidSolution_ProjectRuleSetIncludesSolutionRuleSet_RuleSetAggregation(SonarLintMode mode)
        {
            // Arrange
            var testSubject = CreateTestSubject();
            var allProjects = this.SetValidFilteredProjects();
            // Duplicate the configurations, which will create duplicate rule sets
            allProjects.OfType<ProjectMock>().ToList().ForEach(p => this.SetValidProjectConfiguration(p, "AnotherConfiguration"));

            this.SetValidSolutionBinding(mode);
            ProjectMock boundProject = SetValidSolutionAndProjectRuleSets(mode);

            IEnumerable<Project> projects;

            // Act
            projects = testSubject.GetUnboundProjects();

            // Assert
            AssertExpectedProjects(allProjects.Except(new Project[] { boundProject }), projects);
            this.ruleSetSerializer.AssertAllRegisteredRuleSetsLoadedExactlyOnce();
        }

        [TestMethod]
        public void GetUnboundProjects_SolutionNotBound_Standalone()
        {
            // Arrange
            var testSubject = CreateTestSubject();
            this.configProvider.ModeToReturn = SonarLintMode.Standalone;

            // Act
            var projects = testSubject.GetUnboundProjects();

            // Assert
            AssertEmptyResult(projects);
            this.serviceProvider.AssertServiceNotUsed(typeof(IProjectSystemHelper));
        }

        [TestMethod]
        [DataRow(SonarLintMode.Connected)]
        [DataRow(SonarLintMode.LegacyConnected)]
        public void GetUnboundProjects_HasBoundProjects(SonarLintMode mode)
        {
            // Arrange
            var testSubject = CreateTestSubject();
            this.SetValidFilteredProjects();

            this.SetValidSolutionBinding(mode);
            ProjectMock boundProject = SetValidSolutionAndProjectRuleSets(mode);

            ProjectMock unboundProject = this.projectSystemHelper.FilteredProjects.OfType<ProjectMock>().Except(new[] { boundProject }).SingleOrDefault();
            IEnumerable<Project> projects;

            // Act
            projects = testSubject.GetUnboundProjects();

            // Assert
            projects.SingleOrDefault().Should().Be(unboundProject, "Unexpected unbound project");
        }

        [TestMethod]
        [DataRow(SonarLintMode.Connected)]
        [DataRow(SonarLintMode.LegacyConnected)]
        public void GetUnboundProjects_HasNoBoundProjects(SonarLintMode mode)
        {
            // Arrange
            var testSubject = CreateTestSubject();

            this.SetValidSolutionBinding(mode);
            this.SetValidFilteredProjects();

            // Act
            var projects = testSubject.GetUnboundProjects();

            // Assert
            CollectionAssert.AreEquivalent(this.projectSystemHelper.FilteredProjects.ToArray(), projects.ToArray(), "Unexpected unbound projects");
        }

        #endregion Tests

        #region Helpers

        private UnboundProjectFinder CreateTestSubject() =>
<<<<<<< HEAD
            new UnboundProjectFinder(this.serviceProvider, new ConfigProjectBinderFactory(serviceProvider, fileMock.Object));
=======
            new UnboundProjectFinder(this.serviceProvider, new ProjectBinderFactory(), this.fileMock.Object);
>>>>>>> 7333977c

        private IEnumerable<Project> SetValidFilteredProjects()
        {
            var project1 = new ProjectMock(@"c:\SolutionRoot\Project1\Project1.csproj");
            project1.SetCSProjectKind();

            var project2 = new ProjectMock(@"c:\SolutionRoot\Project2\project2.csproj");
            project2.SetCSProjectKind();

            this.projectSystemHelper.FilteredProjects = new Project[] { project1, project2 };
            this.projectSystemHelper.Projects = new Project[] { new ProjectMock(@"c:\SolutionRoot\excluded.csproj") };
            this.ruleSetInfoProvider.SolutionRootFolder = @"c:\SolutionRoot";

            this.SetValidProjectConfiguration(project1);
            this.SetValidProjectConfiguration(project2);

            return this.projectSystemHelper.FilteredProjects;
        }

        private void SetValidProjectConfiguration(ProjectMock project, string configurationName = "Configuration")
        {
            var configuration = new ConfigurationMock(configurationName);
            project.ConfigurationManager.Configurations.Add(configuration);

            PropertyMock ruleSetProperty = configuration.Properties.RegisterKnownProperty(Constants.CodeAnalysisRuleSetPropertyKey);
            ruleSetProperty.Value = project.FilePath.ToUpperInvariant(); // Catch cases where file paths are compared without OrdinalIgnoreCase

            this.ruleSetInfoProvider.RegisterProjectInfo(project, new RuleSetDeclaration[] {
                new RuleSetDeclaration(project, ruleSetProperty, (string)ruleSetProperty.Value, configurationName)
            });
        }

        private void SetValidProjectRuleSets(Func<ProjectMock, string, RuleSet> filePathToRuleSetFactory)
        {
            foreach (ProjectMock project in this.projectSystemHelper.FilteredProjects.OfType<ProjectMock>())
            {
                foreach (ConfigurationMock config in project.ConfigurationManager.Configurations)
                {
                    PropertyMock property = config.Properties
                        .OfType<PropertyMock>()
                        .SingleOrDefault(p => p.Name == Constants.CodeAnalysisRuleSetPropertyKey);

                    string ruleSetPath = property?.Value as string;
                    if (ruleSetPath != null)
                    {
                        this.ruleSetSerializer.RegisterRuleSet(filePathToRuleSetFactory.Invoke(project, ruleSetPath));
                    }
                }
            }
        }

        private void SetValidSolutionBinding(SonarLintMode bindingMode)
        {
            this.configProvider.ModeToReturn = bindingMode;
            this.configProvider.ProjectToReturn = new BoundSonarQubeProject { ProjectKey = "projectKey" };
        }

        private void SetValidCSharpSolutionRuleSet(RuleSet ruleSet, SonarLintMode bindingMode)
        {
            string expectedSolutionRuleSet = SetValidSolutionRulesFile("projectKey", Language.CSharp, bindingMode);

            ruleSet.FilePath = expectedSolutionRuleSet;
            this.ruleSetSerializer.RegisterRuleSet(ruleSet);
        }

        private string SetValidSolutionRulesFile(string projectKey, Language language, SonarLintMode bindingMode)
        {
            string expectedSolutionRulesFile = ((ISolutionRuleSetsInformationProvider)this.ruleSetInfoProvider)
                .CalculateSolutionSonarQubeRuleSetFilePath(projectKey, language, bindingMode);

            fileMock.Setup(x => x.File.Exists(expectedSolutionRulesFile)).Returns(true);
            return expectedSolutionRulesFile;
        }

        /// <summary>
        /// Sets configures the solution and project rule sets to have
        /// one rule set that will be considered as a rule set for a bound project
        /// </summary>
        /// <returns>The bound project for which the rule set was set</returns>
        private ProjectMock SetValidSolutionAndProjectRuleSets(SonarLintMode bindingMode)
        {
            var solutionRuleSet = new RuleSet("SolutionRuleSet");
            ProjectMock boundProject = this.projectSystemHelper.FilteredProjects.OfType<ProjectMock>().First();

            this.SetValidCSharpSolutionRuleSet(solutionRuleSet, bindingMode);
            this.SetValidProjectRuleSets((project, filePath) =>
            {
                var ruleSet = new RuleSet("ProjectRuleSet") { FilePath = filePath };

                if (project == boundProject)
                {
                    ruleSet.RuleSetIncludes.Add(new RuleSetInclude(solutionRuleSet.FilePath, RuleAction.Default));
                }

                return ruleSet;
            });

            return boundProject;
        }

        private static void AssertEmptyResult(IEnumerable<Project> projects)
        {
            projects.Should().NotBeNull("Null are not expected");
            projects.Should().BeEmpty("Not expecting any results. Actual: {0}", GetString(projects));
        }

        private static string GetString(IEnumerable<Project> projects)
        {
            return string.Join(", ", projects.Select(p => p.FullName));
        }

        private void AssertExpectedProjects(IEnumerable<Project> expected, IEnumerable<Project> projects)
        {
            expected.Should().BeEquivalentTo(projects); // order is not important
        }

        #endregion Helpers
    }
}<|MERGE_RESOLUTION|>--- conflicted
+++ resolved
@@ -75,22 +75,11 @@
         [TestMethod]
         public void ArgCheck()
         {
-<<<<<<< HEAD
-            Action action = () => new UnboundProjectFinder(null, new ConfigProjectBinderFactory(serviceProvider));
-            action.Should().ThrowExactly<ArgumentNullException>().And.ParamName.Should().Be("serviceProvider");
-
-            action = () => new UnboundProjectFinder(serviceProvider,  null);
-            action.Should().ThrowExactly<ArgumentNullException>().And.ParamName.Should().Be("configProjectBinderFactory");
-=======
-            Action action = () => new UnboundProjectFinder(null, new ProjectBinderFactory());
+            Action action = () => new UnboundProjectFinder(null, new ProjectBinderFactory(serviceProvider));
             action.Should().ThrowExactly<ArgumentNullException>().And.ParamName.Should().Be("serviceProvider");
 
             action = () => new UnboundProjectFinder(serviceProvider,  null);
             action.Should().ThrowExactly<ArgumentNullException>().And.ParamName.Should().Be("projectBinderFactory");
-
-            action = () => new UnboundProjectFinder(serviceProvider, new ProjectBinderFactory(), null);
-            action.Should().ThrowExactly<ArgumentNullException>().And.ParamName.Should().Be("fileSystem");
->>>>>>> 7333977c
         }
 
         [TestMethod]
@@ -238,11 +227,7 @@
         #region Helpers
 
         private UnboundProjectFinder CreateTestSubject() =>
-<<<<<<< HEAD
-            new UnboundProjectFinder(this.serviceProvider, new ConfigProjectBinderFactory(serviceProvider, fileMock.Object));
-=======
-            new UnboundProjectFinder(this.serviceProvider, new ProjectBinderFactory(), this.fileMock.Object);
->>>>>>> 7333977c
+            new UnboundProjectFinder(this.serviceProvider, new ProjectBinderFactory(serviceProvider, fileMock.Object));
 
         private IEnumerable<Project> SetValidFilteredProjects()
         {
