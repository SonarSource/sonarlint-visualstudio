﻿/*
 * SonarLint for Visual Studio
 * Copyright (C) 2016-2020 SonarSource SA
 * mailto:info AT sonarsource DOT com
 *
 * This program is free software; you can redistribute it and/or
 * modify it under the terms of the GNU Lesser General Public
 * License as published by the Free Software Foundation; either
 * version 3 of the License, or (at your option) any later version.
 *
 * This program is distributed in the hope that it will be useful,
 * but WITHOUT ANY WARRANTY; without even the implied warranty of
 * MERCHANTABILITY or FITNESS FOR A PARTICULAR PURPOSE.  See the GNU
 * Lesser General Public License for more details.
 *
 * You should have received a copy of the GNU Lesser General Public License
 * along with this program; if not, write to the Free Software Foundation,
 * Inc., 51 Franklin Street, Fifth Floor, Boston, MA  02110-1301, USA.
 */

using System;
using System.Collections.Generic;
using System.IO.Abstractions;
using System.Linq;
using FluentAssertions;
using Microsoft.VisualStudio.TestTools.UnitTesting;
using Moq;
using SonarLint.VisualStudio.Core;
using SonarLint.VisualStudio.Integration.Binding;
using SonarLint.VisualStudio.Integration.NewConnectedMode;
using SonarLint.VisualStudio.Integration.Persistence;

// This file contains tests for UnboundProjectFinder that relate to
// the solution-level config files.
// The project-level config tests are in another class.

namespace SonarLint.VisualStudio.Integration.UnitTests.LocalServices
{
    [TestClass]
    public class UnboundProjectFinderTests_SolutionConfigLevel
    {
        [TestMethod]
        [DataRow(SonarLintMode.Connected)]
        [DataRow(SonarLintMode.LegacyConnected)]
        public void GetUnboundProjects_SolutionBound_EmptyFilteredProjects(SonarLintMode mode)
        {
            // Arrange - no projects created
            var testConfig = new TestConfigurationBuilder(mode, "sqKey1");

            var testSubject = testConfig.CreateTestSubject();

            // Act
            var result = testSubject.GetUnboundProjects();

            // Assert
            AssertEmptyResult(result);
        }

        [TestMethod]
        [DataRow(SonarLintMode.Connected)]
        [DataRow(SonarLintMode.LegacyConnected)]
        public void GetUnboundProjects_ValidSolution_SolutionRuleConfigIsMissing(SonarLintMode mode)
        {
            // If the solution ruleset is missing then all projects will be returned as unbound
            // Arrange - no projects created
            var testConfig = new TestConfigurationBuilder(mode, "sqKey1");
            var project1 = testConfig.AddFilteredProject(ProjectSystemHelper.CSharpProjectKind);
            var project2 = testConfig.AddFilteredProject(ProjectSystemHelper.VbCoreProjectKind);
            var project3 = testConfig.AddFilteredProject(ProjectSystemHelper.CppProjectKind);

            testConfig.SetSolutionLevelFilePathForLanguage(Language.CSharp, "c:\\slnConfig.csharp", false);
            testConfig.SetSolutionLevelFilePathForLanguage(Language.VBNET, "c:\\slnConfig.vb", false);
            testConfig.SetSolutionLevelFilePathForLanguage(Language.Cpp, "c:\\slnConfig.cpp", false);

            var testSubject = testConfig.CreateTestSubject();

            // Act
            var result = testSubject.GetUnboundProjects();

            // Assert
            result.Should().BeEquivalentTo(project1, project2, project3);
            testConfig.AssertExistenceOfFileWasChecked("c:\\slnConfig.csharp");
            testConfig.AssertExistenceOfFileWasChecked("c:\\slnConfig.vb");
            testConfig.AssertExistenceOfFileWasChecked("c:\\slnConfig.cpp");
        }

        [TestMethod]
        [DataRow(SonarLintMode.Connected, /* cppConfig =*/ true, /* cConfig */ true)]
        [DataRow(SonarLintMode.Connected, /* cppConfig =*/ true, /* cConfig */ false)]
        [DataRow(SonarLintMode.Connected, /* cppConfig =*/ false, /* cConfig */ false)]
        [DataRow(SonarLintMode.Connected, /* cppConfig =*/ false, /* cConfig */ true)]
        [DataRow(SonarLintMode.LegacyConnected, /* cppConfig =*/ true, /* cConfig */ true)]
        [DataRow(SonarLintMode.LegacyConnected, /* cppConfig =*/ true, /* cConfig */ false)]
        [DataRow(SonarLintMode.LegacyConnected , /* cppConfig =*/ false, /* cConfig */ false)]
        [DataRow(SonarLintMode.LegacyConnected, /* cppConfig =*/ false, /* cConfig */ true)]
        public void GetUnboundProjects_ValidSolution_CFamily_RequiresBothCppAndCConfig(SonarLintMode mode,
            bool cppConfigExists, bool cConfigExists)
        {
            // Cpp projects should have both C++ and C solution-level rules config files
            var shouldBeBound = cppConfigExists && cConfigExists;

            // Arrange
            var testConfig = new TestConfigurationBuilder(mode, "sqKey1");
            var projectCpp = testConfig.AddFilteredProject(ProjectSystemHelper.CppProjectKind);

            testConfig.SetSolutionLevelFilePathForLanguage(Language.Cpp, "c:\\slnConfig.cpp", cppConfigExists);
            testConfig.SetSolutionLevelFilePathForLanguage(Language.C, "c:\\slnConfig.c", cConfigExists);

            var testSubject = testConfig.CreateTestSubject();

            // Act
            var result = testSubject.GetUnboundProjects();

            // Assert
            if (shouldBeBound)
            {
                result.Should().BeEmpty();
            }
            else
            {
                result.Should().BeEquivalentTo(projectCpp);
            }
        }

        [TestMethod]
        public void GetUnboundProjects_Connected_ValidSolution_ProjectLevelBindingIsNotRequired_ProjectsAreNotChecked()
        {
            // Arrange
            var testConfig = new TestConfigurationBuilder(SonarLintMode.Connected, "xxx_key");
            testConfig.SetSolutionLevelFilePathForLanguage(Language.Cpp, "c:\\existingConfig.cpp", true);
            testConfig.SetSolutionLevelFilePathForLanguage(Language.C, "c:\\existingConfig.c", true);
            testConfig.AddFilteredProject(ProjectSystemHelper.CppProjectKind);

            var testSubject = testConfig.CreateTestSubject();

            // Act
            var projects = testSubject.GetUnboundProjects();

            // Assert
            projects.Should().BeEmpty();
            testConfig.AssertNoAttemptToLoadRulesetFile("c:\\existingConfig.cpp");
        }

        private static void AssertEmptyResult(IEnumerable<EnvDTE.Project> projects)
        {
            projects.Should().NotBeNull("Null are not expected");
            projects.Should().BeEmpty("Not expecting any results. Actual: {0}", GetString(projects));
        }

        private static string GetString(IEnumerable<EnvDTE.Project> projects)
        {
            return string.Join(", ", projects.Select(p => p.FullName));
        }

        /// <summary>
        /// Builder that provides more declarative methods to set up the test environment 
        /// </summary>
        private class TestConfigurationBuilder
        {
            private readonly SonarLintMode mode;
            private readonly string sqProjectKey;

            private readonly Mock<IFileSystem> fileSystemMock = new Mock<IFileSystem>();
            private readonly List<ProjectMock> projects = new List<ProjectMock>();
            private readonly Mock<ISolutionRuleSetsInformationProvider> ruleSetsInfoProvider = new Mock<ISolutionRuleSetsInformationProvider>();
            private readonly Mock<IRuleSetSerializer> ruleSetSerializerMock = new Mock<IRuleSetSerializer>();

            public TestConfigurationBuilder(SonarLintMode bindingMode, string sqProjectKey)
            {
                mode = bindingMode;
                this.sqProjectKey = sqProjectKey;
            }

            public void SetSolutionLevelFilePathForLanguage(Language language, string filePathToReturn, bool fileExists)
            {
                ruleSetsInfoProvider.Setup(x => x.CalculateSolutionSonarQubeRuleSetFilePath(sqProjectKey, language, mode))
                    .Returns(filePathToReturn);

                fileSystemMock.Setup(x => x.File.Exists(filePathToReturn)).Returns(fileExists);
            }

            public ProjectMock AddFilteredProject(string projectKind)
            {
                var project = new ProjectMock("any.proj");
                project.ProjectKind = projectKind;
                projects.Add(project);
                return project;
            }

            public UnboundProjectFinder CreateTestSubject()
            {
                var projectSystemHelper = new Mock<IProjectSystemHelper>();
                projectSystemHelper.Setup(x => x.GetFilteredSolutionProjects()).Returns(projects);

                var configProviderMock = new Mock<IConfigurationProvider>();
                configProviderMock.Setup(x => x.GetConfiguration())
                    .Returns(new BindingConfiguration(
                        new BoundSonarQubeProject(new Uri("http://localhost:8888"), sqProjectKey, "anySQProjectName"), mode));

                var sp = new ConfigurableServiceProvider();
                sp.RegisterService(typeof(ISolutionRuleSetsInformationProvider), ruleSetsInfoProvider.Object);
                sp.RegisterService(typeof(IProjectSystemHelper), projectSystemHelper.Object);
                sp.RegisterService(typeof(IConfigurationProvider), configProviderMock.Object);
                sp.RegisterService(typeof(IRuleSetSerializer), ruleSetSerializerMock.Object);

<<<<<<< HEAD
                var testSubject = new UnboundProjectFinder(sp, new ConfigProjectBinderFactory(sp, fileSystemMock.Object));
=======
                var testSubject = new UnboundProjectFinder(sp, new ProjectBinderFactory(), fileSystemMock.Object);
>>>>>>> 7333977c
                return testSubject;
            }

            public void AssertExistenceOfFileWasChecked(string filePath) =>
                fileSystemMock.Verify(x => x.File.Exists(filePath), Times.Once);

            public void AssertNoAttemptToLoadRulesetFile(string filePath) =>
                ruleSetSerializerMock.Verify(x => x.LoadRuleSet(filePath), Times.Never);
        }
    }
}<|MERGE_RESOLUTION|>--- conflicted
+++ resolved
@@ -203,11 +203,7 @@
                 sp.RegisterService(typeof(IConfigurationProvider), configProviderMock.Object);
                 sp.RegisterService(typeof(IRuleSetSerializer), ruleSetSerializerMock.Object);
 
-<<<<<<< HEAD
-                var testSubject = new UnboundProjectFinder(sp, new ConfigProjectBinderFactory(sp, fileSystemMock.Object));
-=======
-                var testSubject = new UnboundProjectFinder(sp, new ProjectBinderFactory(), fileSystemMock.Object);
->>>>>>> 7333977c
+                var testSubject = new UnboundProjectFinder(sp, new ProjectBinderFactory(sp, fileSystemMock.Object));
                 return testSubject;
             }
 
