--- conflicted
+++ resolved
@@ -20,23 +20,11 @@
 
 using System;
 using System.IO;
-<<<<<<< HEAD
-=======
 using System.IO.Abstractions;
-using System.IO.Abstractions.TestingHelpers;
-using EnvDTE;
->>>>>>> 0dd19912
 using FluentAssertions;
 using Microsoft.VisualStudio.TestTools.UnitTesting;
 using SonarLint.VisualStudio.Integration.Persistence;
 using Moq;
-<<<<<<< HEAD
-using SonarLint.VisualStudio.Core.SystemAbstractions;
-=======
-using SonarLint.VisualStudio.Integration.Persistence;
-using SonarQube.Client.Helpers;
-using Language = SonarLint.VisualStudio.Core.Language;
->>>>>>> 0dd19912
 
 namespace SonarLint.VisualStudio.Integration.UnitTests
 {
@@ -44,8 +32,7 @@
     public class SolutionBindingSerializerTests
     {
         private Mock<ILogger> logger;
-        private Mock<IFile> file;
-        private Mock<IDirectory> directory;
+        private Mock<IFileSystem> fileSystem;
         private SolutionBindingSerializer testSubject;
 
         private const string MockFilePath = "c:\\test.txt";
@@ -55,29 +42,15 @@
         public void TestInitialize()
         {
             logger = new Mock<ILogger>();
-            file = new Mock<IFile>();
-            directory = new Mock<IDirectory>();
-
-<<<<<<< HEAD
-            testSubject = new SolutionBindingSerializer(logger.Object,
-                file.Object,
-                directory.Object);
-        }
-=======
-            this.projectSystemHelper = new ConfigurableVsProjectSystemHelper(this.serviceProvider)
-            {
-                SolutionItemsProject = this.dte.Solution.AddOrGetProject("Solution Items")
-            };
-            this.serviceProvider.RegisterService(typeof(IProjectSystemHelper), this.projectSystemHelper);
-
-            this.sourceControlledFileSystem = new ConfigurableSourceControlledFileSystem(new MockFileSystem());
-            this.serviceProvider.RegisterService(typeof(ISourceControlledFileSystem), this.sourceControlledFileSystem);
->>>>>>> 0dd19912
+            fileSystem = new Mock<IFileSystem>();
+
+            testSubject = new SolutionBindingSerializer(logger.Object, fileSystem.Object);
+        }
 
         [TestMethod]
         public void Ctor_NullLogger_Exception()
         {
-            Action act = () => new SolutionBindingSerializer(null, null, null);
+            Action act = () => new SolutionBindingSerializer(null, null);
 
             act.Should().ThrowExactly<ArgumentNullException>().And.ParamName.Should().Be("logger");
         }
@@ -85,40 +58,29 @@
         [TestMethod]
         public void Ctor_NullFileSystem_Exception()
         {
-<<<<<<< HEAD
-            Action act = () => new SolutionBindingSerializer(logger.Object, null, null);
-
-            act.Should().ThrowExactly<ArgumentNullException>().And.ParamName.Should().Be("fileWrapper");
-=======
-            ILogger loggerMock = new Mock<ILogger>().Object;
-            IFileSystem fileWrapper = new FileSystem();
-            Exceptions.Expect<ArgumentNullException>(() => new SolutionBindingSerializer(null));
-            Exceptions.Expect<ArgumentNullException>(() => new SolutionBindingSerializer(null, sourceControlledFileSystem, store, loggerMock, fileWrapper));
-            Exceptions.Expect<ArgumentNullException>(() => new SolutionBindingSerializer(serviceProvider, null, store, loggerMock, fileWrapper));
-            Exceptions.Expect<ArgumentNullException>(() => new SolutionBindingSerializer(serviceProvider, sourceControlledFileSystem, null, loggerMock, fileWrapper));
-            Exceptions.Expect<ArgumentNullException>(() => new SolutionBindingSerializer(serviceProvider, sourceControlledFileSystem, store, null, fileWrapper));
-            Exceptions.Expect<ArgumentNullException>(() => new SolutionBindingSerializer(serviceProvider, sourceControlledFileSystem, store, loggerMock, null));
->>>>>>> 0dd19912
+            Action act = () => new SolutionBindingSerializer(logger.Object, null);
+
+            act.Should().ThrowExactly<ArgumentNullException>().And.ParamName.Should().Be("fileSystem");
         }
 
         [TestMethod]
         public void SerializeToFile_DirectoryDoesNotExist_DirectoryIsCreated()
         {
-            directory.Setup(x => x.Exists(MockDirectory)).Returns(false);
+            fileSystem.Setup(x => x.Directory.Exists(MockDirectory)).Returns(false);
 
             testSubject.SerializeToFile(MockFilePath, new BoundSonarQubeProject());
 
-            directory.Verify(x => x.Create(MockDirectory), Times.Once);
+            fileSystem.Verify(x => x.Directory.CreateDirectory(MockDirectory), Times.Once);
         }
 
         [TestMethod]
         public void SerializeToFile_DirectoryExists_DirectoryNotCreated()
         {
-            directory.Setup(x => x.Exists(MockDirectory)).Returns(true);
+            fileSystem.Setup(x => x.Directory.Exists(MockDirectory)).Returns(true);
 
             testSubject.SerializeToFile(MockFilePath, new BoundSonarQubeProject());
 
-            directory.Verify(x => x.Create(It.IsAny<string>()), Times.Never);
+            fileSystem.Verify(x => x.Directory.CreateDirectory(It.IsAny<string>()), Times.Never);
         }
 
         [TestMethod]
@@ -144,17 +106,17 @@
   ""Profiles"": null
 }";
 
-            file.Setup(x => x.WriteAllText(MockFilePath, expectedContent));
+            fileSystem.Setup(x => x.File.WriteAllText(MockFilePath, expectedContent));
 
             testSubject.SerializeToFile(MockFilePath, boundSonarQubeProject);
 
-            file.Verify(x => x.WriteAllText(MockFilePath, expectedContent), Times.Once);
+            fileSystem.Verify(x => x.File.WriteAllText(MockFilePath, expectedContent), Times.Once);
         }
 
         [TestMethod]
         public void SerializeToFile_NonCriticalException_False()
         {
-            file.Setup(x => x.WriteAllText(MockFilePath, It.IsAny<string>())).Throws<PathTooLongException>();
+            fileSystem.Setup(x => x.File.WriteAllText(MockFilePath, It.IsAny<string>())).Throws<PathTooLongException>();
 
             var actual = testSubject.SerializeToFile(MockFilePath, new BoundSonarQubeProject());
             actual.Should().BeFalse();
@@ -163,7 +125,7 @@
         [TestMethod]
         public void SerializeToFile_CriticalException_Exception()
         {
-            file.Setup(x => x.WriteAllText(MockFilePath, It.IsAny<string>())).Throws<StackOverflowException>();
+            fileSystem.Setup(x => x.File.WriteAllText(MockFilePath, It.IsAny<string>())).Throws<StackOverflowException>();
 
             Action act = () => testSubject.SerializeToFile(MockFilePath, new BoundSonarQubeProject());
 
@@ -182,7 +144,7 @@
         [TestMethod]
         public void DeserializeFromFile_FileDoesNotExist_Null()
         {
-            file.Setup(x => x.Exists(MockFilePath)).Returns(false);
+            fileSystem.Setup(x => x.File.Exists(MockFilePath)).Returns(false);
 
             var actual = testSubject.DeserializeFromFile(MockFilePath);
             actual.Should().Be(null);
@@ -191,8 +153,8 @@
         [TestMethod]
         public void DeserializeFromFile_InvalidJson_Null()
         {
-            file.Setup(x => x.Exists(MockFilePath)).Returns(true);
-            file.Setup(x => x.ReadAllText(MockFilePath)).Returns("bad json");
+            fileSystem.Setup(x => x.File.Exists(MockFilePath)).Returns(true);
+            fileSystem.Setup(x => x.File.ReadAllText(MockFilePath)).Returns("bad json");
 
             var actual = testSubject.DeserializeFromFile(MockFilePath);
             actual.Should().Be(null);
@@ -201,8 +163,8 @@
         [TestMethod]
         public void DeserializeFromFile_NonCriticalException_Null()
         {
-            file.Setup(x => x.Exists(MockFilePath)).Returns(true);
-            file.Setup(x => x.ReadAllText(MockFilePath)).Throws<PathTooLongException>();
+            fileSystem.Setup(x => x.File.Exists(MockFilePath)).Returns(true);
+            fileSystem.Setup(x => x.File.ReadAllText(MockFilePath)).Throws<PathTooLongException>();
 
             var actual = testSubject.DeserializeFromFile(MockFilePath);
             actual.Should().Be(null);
@@ -211,16 +173,12 @@
         [TestMethod]
         public void DeserializeFromFile_CriticalException_Exception()
         {
-<<<<<<< HEAD
-            file.Setup(x => x.Exists(MockFilePath)).Returns(true);
-            file.Setup(x => x.ReadAllText(MockFilePath)).Throws<StackOverflowException>();
+            fileSystem.Setup(x => x.File.Exists(MockFilePath)).Returns(true);
+            fileSystem.Setup(x => x.File.ReadAllText(MockFilePath)).Throws<StackOverflowException>();
 
             Action act = () => testSubject.DeserializeFromFile(MockFilePath);
 
             act.Should().ThrowExactly<StackOverflowException>();
-=======
-            return new SolutionBindingSerializer(this.serviceProvider, this.sourceControlledFileSystem, this.store, new SonarLintOutputLogger(serviceProvider), new FileSystem());
->>>>>>> 0dd19912
         }
 
         [TestMethod]
@@ -240,8 +198,8 @@
                 "projectName");
 
 
-            file.Setup(x => x.Exists(MockFilePath)).Returns(true);
-            file.Setup(x => x.ReadAllText(MockFilePath)).Returns(fileContent);
+            fileSystem.Setup(x => x.File.Exists(MockFilePath)).Returns(true);
+            fileSystem.Setup(x => x.File.ReadAllText(MockFilePath)).Returns(fileContent);
 
             var actual = testSubject.DeserializeFromFile(MockFilePath);
             actual.Should().BeEquivalentTo(expectedProject);
