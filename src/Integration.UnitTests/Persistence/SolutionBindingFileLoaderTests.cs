--- conflicted
+++ resolved
@@ -50,7 +50,8 @@
 
             testSubject = new SolutionBindingFileLoader(logger.Object, fileSystem.Object);
 
-<<<<<<< HEAD
+            fileSystem.Setup(x => x.Directory.Exists(MockDirectory)).Returns(true);
+
             boundProject = new BoundSonarQubeProject(
                 new Uri("http://xxx.www.zzz/yyy:9000"),
                 "MyProject Key",
@@ -80,57 +81,50 @@
     }
   }
 }";
-=======
+        }
+
+        [TestMethod]
+        public void Ctor_NullLogger_Exception()
+        {
+            Action act = () => new SolutionBindingFileLoader(null, null);
+
+            act.Should().ThrowExactly<ArgumentNullException>().And.ParamName.Should().Be("logger");
+        }
+
+        [TestMethod]
+        public void Ctor_NullFileSystem_Exception()
+        {
+            Action act = () => new SolutionBindingFileLoader(logger.Object, null);
+
+            act.Should().ThrowExactly<ArgumentNullException>().And.ParamName.Should().Be("fileSystem");
+        }
+
+        [TestMethod]
+        public void Save_DirectoryDoesNotExist_DirectoryIsCreated()
+        {
+            fileSystem.Setup(x => x.Directory.Exists(MockDirectory)).Returns(false);
+
+            testSubject.Save(MockFilePath, boundProject);
+
+            fileSystem.Verify(x => x.Directory.CreateDirectory(MockDirectory), Times.Once);
+        }
+
+        [TestMethod]
+        public void Save_DirectoryExists_DirectoryNotCreated()
+        {
             fileSystem.Setup(x => x.Directory.Exists(MockDirectory)).Returns(true);
->>>>>>> a5bd3128
-        }
-
-        [TestMethod]
-        public void Ctor_NullLogger_Exception()
-        {
-            Action act = () => new SolutionBindingFileLoader(null, null);
-
-            act.Should().ThrowExactly<ArgumentNullException>().And.ParamName.Should().Be("logger");
-        }
-
-        [TestMethod]
-        public void Ctor_NullFileSystem_Exception()
-        {
-            Action act = () => new SolutionBindingFileLoader(logger.Object, null);
-
-            act.Should().ThrowExactly<ArgumentNullException>().And.ParamName.Should().Be("fileSystem");
-        }
-
-        [TestMethod]
-        public void Save_DirectoryDoesNotExist_DirectoryIsCreated()
-        {
-            fileSystem.Setup(x => x.Directory.Exists(MockDirectory)).Returns(false);
 
             testSubject.Save(MockFilePath, boundProject);
 
-            fileSystem.Verify(x => x.Directory.CreateDirectory(MockDirectory), Times.Once);
-        }
-
-        [TestMethod]
-        public void Save_DirectoryExists_DirectoryNotCreated()
-        {
-            fileSystem.Setup(x => x.Directory.Exists(MockDirectory)).Returns(true);
-
-            testSubject.Save(MockFilePath, boundProject);
-
             fileSystem.Verify(x => x.Directory.CreateDirectory(It.IsAny<string>()), Times.Never);
         }
 
         [TestMethod]
         public void Save_ReturnsTrue()
         {
-<<<<<<< HEAD
+            fileSystem.Setup(x => x.File.WriteAllText(MockFilePath, serializedProject));
+
             var actual = testSubject.Save(MockFilePath, boundProject);
-=======
-            fileSystem.Setup(x => x.File.WriteAllText(MockFilePath, It.IsAny<string>()));
-
-            var actual = testSubject.Save(MockFilePath, new BoundSonarQubeProject());
->>>>>>> a5bd3128
             actual.Should().BeTrue();
         }
 
