﻿/*
 * SonarLint for Visual Studio
 * Copyright (C) 2016-2020 SonarSource SA
 * mailto:info AT sonarsource DOT com
 *
 * This program is free software; you can redistribute it and/or
 * modify it under the terms of the GNU Lesser General Public
 * License as published by the Free Software Foundation; either
 * version 3 of the License, or (at your option) any later version.
 *
 * This program is distributed in the hope that it will be useful,
 * but WITHOUT ANY WARRANTY; without even the implied warranty of
 * MERCHANTABILITY or FITNESS FOR A PARTICULAR PURPOSE.  See the GNU
 * Lesser General Public License for more details.
 *
 * You should have received a copy of the GNU Lesser General Public License
 * along with this program; if not, write to the Free Software Foundation,
 * Inc., 51 Franklin Street, Fifth Floor, Boston, MA  02110-1301, USA.
 */

using System;
using FluentAssertions;
using Microsoft.VisualStudio.TestTools.UnitTesting;
using Moq;
using SonarLint.VisualStudio.Core.Binding;
using SonarLint.VisualStudio.Integration.NewConnectedMode;
using SonarLint.VisualStudio.Integration.Persistence;

namespace SonarLint.VisualStudio.Integration.UnitTests
{
    [TestClass]
    public class ConfigurationProviderTests
    {
        private Mock<ISolutionBindingPathProvider> legacyPathProvider;
        private Mock<ISolutionBindingPathProvider> newPathProvider;
        private Mock<ISolutionBindingSerializer> solutionBindingSerializer;
        private Mock<ILegacyConfigFolderItemAdder> legacySonarQubeFolderModifier;
        private ConfigurationProvider testSubject;

        [TestInitialize]
        public void TestInitialize()
        {
            legacyPathProvider = new Mock<ISolutionBindingPathProvider>();
            newPathProvider = new Mock<ISolutionBindingPathProvider>();
            solutionBindingSerializer = new Mock<ISolutionBindingSerializer>();
            legacySonarQubeFolderModifier = new Mock<ILegacyConfigFolderItemAdder>();

            testSubject = new ConfigurationProvider(legacyPathProvider.Object,
                newPathProvider.Object,
                solutionBindingSerializer.Object,
                legacySonarQubeFolderModifier.Object);
        }

        [TestMethod]
        public void Ctor_InvalidArgs_NullLegacySerializer_Throws()
        {
            // Arrange
            Action act = () => new ConfigurationProvider(null, newPathProvider.Object, null, null);

            // Act & Assert
            act.Should().ThrowExactly<ArgumentNullException>().And.ParamName.Should().Be("legacyPathProvider");
        }

        [TestMethod]
        public void Ctor_InvalidArgs_NullConnectedModeSerializer_Throws()
        {
            // Arrange
            Action act = () => new ConfigurationProvider(legacyPathProvider.Object, null, null,null);

            // Act & Assert
            act.Should().ThrowExactly<ArgumentNullException>().And.ParamName.Should().Be("connectedModePathProvider");
        }

        [TestMethod]
        public void Ctor_InvalidArgs_NullSolutionBindingSerializer_Throws()
        {
            // Arrange
            Action act = () => new ConfigurationProvider(legacyPathProvider.Object, newPathProvider.Object, null, null);

            // Act & Assert
            act.Should().ThrowExactly<ArgumentNullException>().And.ParamName.Should().Be("solutionBindingSerializer");
        }

        [TestMethod]
        public void Ctor_InvalidArgs_NullPostSaveAction_Throws()
        {
            // Arrange
            Action act = () => new ConfigurationProvider(legacyPathProvider.Object, newPathProvider.Object, solutionBindingSerializer.Object, null);

            // Act & Assert
            act.Should().ThrowExactly<ArgumentNullException>().And.ParamName.Should().Be("legacyConfigFolderItemAdder");
        }

        [TestMethod]
        public void GetConfig_NoConfig_ReturnsStandalone()
        {
            // Arrange
            legacyPathProvider.Setup(x => x.Get()).Returns(null as string);
            newPathProvider.Setup(x => x.Get()).Returns(null as string);

            // Act
            var actual = testSubject.GetConfiguration();

            // Assert
            actual.Should().NotBeNull();
            actual.Project.Should().BeNull();
            actual.Mode.Should().Be(SonarLintMode.Standalone);
        }


        [TestMethod]
        public void GetConfig_NewConfigOnly_ReturnsConnected()
        {
            // Arrange
            legacyPathProvider.Setup(x => x.Get()).Returns(null as string);
            newPathProvider.Setup(x => x.Get()).Returns("new");

            var expectedProject = new BoundSonarQubeProject();
            solutionBindingSerializer.Setup(x => x.Read("new")).Returns(expectedProject);

            // Act
            var actual = testSubject.GetConfiguration();

            // Assert
            actual.Should().NotBeNull();
            actual.Project.Should().NotBeNull();
            actual.Project.Should().BeSameAs(expectedProject);
            actual.Mode.Should().Be(SonarLintMode.Connected);
        }

        [TestMethod]
        public void GetConfig_LegacyConfigOnly_ReturnsLegacy()
        {
            // Arrange
            legacyPathProvider.Setup(x => x.Get()).Returns("old");

            var expectedProject = new BoundSonarQubeProject();
            solutionBindingSerializer.Setup(x => x.Read("old")).Returns(expectedProject);

            // Act
            var actual = testSubject.GetConfiguration();

            // Assert
            actual.Should().NotBeNull();
            actual.Project.Should().NotBeNull();
            actual.Project.Should().BeSameAs(expectedProject);
            actual.Mode.Should().Be(SonarLintMode.LegacyConnected);
        }

        [TestMethod]
        public void GetConfig_NoLegacyProjectAtFileLocation_NoConnectedProjectAtFileLocation_ReturnsStandalone()
        {
            // Arrange
            legacyPathProvider.Setup(x => x.Get()).Returns("legacy");
            solutionBindingSerializer.Setup(x => x.Read("legacy")).Returns(null as BoundSonarQubeProject);

            newPathProvider.Setup(x => x.Get()).Returns("new");
            solutionBindingSerializer.Setup(x => x.Read("new")).Returns(null as BoundSonarQubeProject);

            // Act
            var actual = testSubject.GetConfiguration();

            // Assert
            actual.Should().NotBeNull();
            actual.Project.Should().BeNull();
            actual.Mode.Should().Be(SonarLintMode.Standalone);
        }

        [TestMethod]
        public void GetConfig_NoLegacyProjectAtFileLocation_ConnectedProjectAtFileLocation_ReturnsConnected()
        {
            // Arrange
            legacyPathProvider.Setup(x => x.Get()).Returns("legacy");
            solutionBindingSerializer.Setup(x => x.Read("legacy")).Returns(null as BoundSonarQubeProject);

            var expectedProject = new BoundSonarQubeProject();
            newPathProvider.Setup(x => x.Get()).Returns("new");
            solutionBindingSerializer.Setup(x => x.Read("new")).Returns(expectedProject);

            // Act
            var actual = testSubject.GetConfiguration();

            // Assert
            actual.Should().NotBeNull();
            actual.Project.Should().BeSameAs(expectedProject);
            actual.Mode.Should().Be(SonarLintMode.Connected);
        }

        [TestMethod]
        public void GetConfig_LegacyProjectAtFileLocation_ConnectedProjectAtFileLocation_ReturnsLegacy()
        {
            // Note that this should not happen in practice - we only expect the legacys
            // or new bindings to present. However, the legacy should take priority.

            // Arrange
            legacyPathProvider.Setup(x => x.Get()).Returns("legacy");
            newPathProvider.Setup(x => x.Get()).Returns("new");

            var expectedProject = new BoundSonarQubeProject();
            solutionBindingSerializer.Setup(x => x.Read("legacy")).Returns(expectedProject);

            // Act
            var actual = testSubject.GetConfiguration();

            // Assert
            actual.Should().NotBeNull();
            actual.Project.Should().BeSameAs(expectedProject);
            actual.Mode.Should().Be(SonarLintMode.LegacyConnected);
        }

        [TestMethod]
        public void Persist_NullProject_Throws()
        {
            // Act
            Action act = () => testSubject.Persist(null, SonarLintMode.Connected);

            // Assert
            act.Should().ThrowExactly<ArgumentNullException>().And.ParamName.Should().Be("project");
        }

        [TestMethod]
        public void Persist_StandaloneMode_Throws()
        {
            // Act
            Action act = () => testSubject.Persist(new BoundSonarQubeProject(), SonarLintMode.Standalone);

            // Assert
            act.Should().ThrowExactly<InvalidOperationException>();
        }

        [TestMethod]
        public void Persist_LegacyConfig_SavesLegacyConfig()
        {
            // Arrange
            var project = new BoundSonarQubeProject();
            legacyPathProvider.Setup(x => x.Get()).Returns("old.txt");

            solutionBindingSerializer
<<<<<<< HEAD
                .Setup(x => x.Write("old.txt", project, legacyPostSaveOperation.Object.OnSuccessfulSave))
=======
                .Setup(x => x.Write("old.txt", config.Project, legacySonarQubeFolderModifier.Object.AddToFolder))
>>>>>>> 25d9ff66
                .Returns(true);

            // Act
            var actual = testSubject.Persist(project, SonarLintMode.LegacyConnected);

            // Assert
            actual.Should().BeTrue();

            solutionBindingSerializer.Verify(x =>
<<<<<<< HEAD
                    x.Write("old.txt", project, legacyPostSaveOperation.Object.OnSuccessfulSave),
=======
                    x.Write("old.txt", config.Project, legacySonarQubeFolderModifier.Object.AddToFolder),
>>>>>>> 25d9ff66
                Times.Once);
        }

        [TestMethod]
        public void Persist_NewConnectedModeConfig_SaveNewConfig()
        {
            var projectToWrite = new BoundSonarQubeProject();
            newPathProvider.Setup(x => x.Get()).Returns("new.txt");

            solutionBindingSerializer
<<<<<<< HEAD
                .Setup(x => x.Write("new.txt", projectToWrite, It.Is<Predicate<string>>(s => true)))
=======
                .Setup(x => x.Write("new.txt", config.Project, null))
>>>>>>> 25d9ff66
                .Returns(true);

            // Act
            var actual = testSubject.Persist(projectToWrite, SonarLintMode.Connected);

            // Assert
            actual.Should().BeTrue();

            solutionBindingSerializer.Verify(x =>
<<<<<<< HEAD
                    x.Write("new.txt", projectToWrite, It.Is<Predicate<string>>(s => true)),
=======
                    x.Write("new.txt", config.Project, null),
>>>>>>> 25d9ff66
                Times.Once);
        }
    }
}<|MERGE_RESOLUTION|>--- conflicted
+++ resolved
@@ -34,7 +34,7 @@
         private Mock<ISolutionBindingPathProvider> legacyPathProvider;
         private Mock<ISolutionBindingPathProvider> newPathProvider;
         private Mock<ISolutionBindingSerializer> solutionBindingSerializer;
-        private Mock<ILegacyConfigFolderItemAdder> legacySonarQubeFolderModifier;
+        private Mock<ILegacyConfigFolderItemAdder> legacyItemAdderMock;
         private ConfigurationProvider testSubject;
 
         [TestInitialize]
@@ -43,12 +43,12 @@
             legacyPathProvider = new Mock<ISolutionBindingPathProvider>();
             newPathProvider = new Mock<ISolutionBindingPathProvider>();
             solutionBindingSerializer = new Mock<ISolutionBindingSerializer>();
-            legacySonarQubeFolderModifier = new Mock<ILegacyConfigFolderItemAdder>();
+            legacyItemAdderMock = new Mock<ILegacyConfigFolderItemAdder>();
 
             testSubject = new ConfigurationProvider(legacyPathProvider.Object,
                 newPathProvider.Object,
                 solutionBindingSerializer.Object,
-                legacySonarQubeFolderModifier.Object);
+                legacyItemAdderMock.Object);
         }
 
         [TestMethod]
@@ -236,11 +236,7 @@
             legacyPathProvider.Setup(x => x.Get()).Returns("old.txt");
 
             solutionBindingSerializer
-<<<<<<< HEAD
-                .Setup(x => x.Write("old.txt", project, legacyPostSaveOperation.Object.OnSuccessfulSave))
-=======
-                .Setup(x => x.Write("old.txt", config.Project, legacySonarQubeFolderModifier.Object.AddToFolder))
->>>>>>> 25d9ff66
+                .Setup(x => x.Write("old.txt", project, legacyItemAdderMock.Object.AddToFolder))
                 .Returns(true);
 
             // Act
@@ -250,11 +246,7 @@
             actual.Should().BeTrue();
 
             solutionBindingSerializer.Verify(x =>
-<<<<<<< HEAD
-                    x.Write("old.txt", project, legacyPostSaveOperation.Object.OnSuccessfulSave),
-=======
-                    x.Write("old.txt", config.Project, legacySonarQubeFolderModifier.Object.AddToFolder),
->>>>>>> 25d9ff66
+                    x.Write("old.txt", project, legacyItemAdderMock.Object.AddToFolder),
                 Times.Once);
         }
 
@@ -265,11 +257,7 @@
             newPathProvider.Setup(x => x.Get()).Returns("new.txt");
 
             solutionBindingSerializer
-<<<<<<< HEAD
-                .Setup(x => x.Write("new.txt", projectToWrite, It.Is<Predicate<string>>(s => true)))
-=======
-                .Setup(x => x.Write("new.txt", config.Project, null))
->>>>>>> 25d9ff66
+                .Setup(x => x.Write("new.txt", projectToWrite, null))
                 .Returns(true);
 
             // Act
@@ -279,11 +267,7 @@
             actual.Should().BeTrue();
 
             solutionBindingSerializer.Verify(x =>
-<<<<<<< HEAD
-                    x.Write("new.txt", projectToWrite, It.Is<Predicate<string>>(s => true)),
-=======
-                    x.Write("new.txt", config.Project, null),
->>>>>>> 25d9ff66
+                    x.Write("new.txt", projectToWrite, null),
                 Times.Once);
         }
     }
