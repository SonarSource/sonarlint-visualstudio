﻿/*
 * SonarLint for Visual Studio
 * Copyright (C) 2016-2023 SonarSource SA
 * mailto:info AT sonarsource DOT com
 *
 * This program is free software; you can redistribute it and/or
 * modify it under the terms of the GNU Lesser General Public
 * License as published by the Free Software Foundation; either
 * version 3 of the License, or (at your option) any later version.
 *
 * This program is distributed in the hope that it will be useful,
 * but WITHOUT ANY WARRANTY; without even the implied warranty of
 * MERCHANTABILITY or FITNESS FOR A PARTICULAR PURPOSE.  See the GNU
 * Lesser General Public License for more details.
 *
 * You should have received a copy of the GNU Lesser General Public License
 * along with this program; if not, write to the Free Software Foundation,
 * Inc., 51 Franklin Street, Fifth Floor, Boston, MA  02110-1301, USA.
 */

using System;
using System.Linq;
using FluentAssertions;
using Microsoft.VisualStudio.TestTools.UnitTesting;
using Microsoft.VisualStudio.Text;
using Moq;
using SonarLint.VisualStudio.Core;
using SonarLint.VisualStudio.Core.Analysis;
using SonarLint.VisualStudio.IssueVisualization.Models;
using SonarLint.VisualStudio.IssueVisualization.Security.Taint;
using SonarLint.VisualStudio.IssueVisualization.Security.Taint.Models;
using SonarLint.VisualStudio.TestInfrastructure;
using SonarQube.Client.Models;
using SonarQube.Client.Models.ServerSentEvents.ClientContract;
using ITaintIssue = SonarQube.Client.Models.ServerSentEvents.ClientContract.ITaintIssue;
using ITextRange = SonarQube.Client.Models.ServerSentEvents.ClientContract.ITextRange;

namespace SonarLint.VisualStudio.IssueVisualization.Security.UnitTests.Taint
{
    [TestClass]
    public class TaintIssueToIssueVisualizationConverterTests
    {
        [TestMethod]
        public void MefCtor_CheckIsExported()
        {
            MefTestHelpers.CheckTypeCanBeImported<TaintIssueToIssueVisualizationConverter, ITaintIssueToIssueVisualizationConverter>(
                MefTestHelpers.CreateExport<IAnalysisIssueVisualizationConverter>(),
                MefTestHelpers.CreateExport<IAbsoluteFilePathLocator>());
        }

        [TestMethod]
        public void Convert_FromSonarQubeIssue_ServerIssueHasNoTextRange_ArgumentNullException()
        {
            var serverIssue = CreateServerIssue(textRange: null);

            var testSubject = CreateTestSubject();

            Action act = () => testSubject.Convert(serverIssue);
            act.Should().Throw<ArgumentNullException>().And.ParamName.Should().Be("TextRange");
        }

        [TestMethod]
        public void Convert_FromSonarQubeIssue_FlowLocationHasNoTextRange_ArgumentNullException()
        {
            var serverLocation = CreateServerLocation(textRange: null);
            var serverFlow = CreateServerFlow(serverLocation);
            var sonarQubeIssue = CreateServerIssue(textRange: new IssueTextRange(1, 1, 1, 1), flows: serverFlow);

            var testSubject = CreateTestSubject();

            Action act = () => testSubject.Convert(sonarQubeIssue);
            act.Should().Throw<ArgumentNullException>().And.ParamName.Should().Be("TextRange");
        }

        [TestMethod]
        public void Convert_FromSonarQubeIssue_IssueVizConverterCalledWithCorrectParameters_ReturnsConvertedIssueVizWithReversedLocations()
        {
            var location1 = CreateServerLocation("path1", "message1", new IssueTextRange(1, 2, 3, 4));
            var location2 = CreateServerLocation("path2", "message2", new IssueTextRange(5, 6, 7, 8));
            var flow1 = CreateServerFlow(location1, location2);

            var location3 = CreateServerLocation("path3", "message3", new IssueTextRange(9, 10, 11, 12));
            var flow2 = CreateServerFlow(location3);

            var created = DateTimeOffset.Parse("2001-12-30T01:02:03+0000");
            var lastUpdate = DateTimeOffset.Parse("2009-02-01T13:14:15+0200");

            var issue = CreateServerIssue("issue key", "path4", "hash", "message4", "rule", SonarQubeIssueSeverity.Major,
<<<<<<< HEAD
                new IssueTextRange(13, 14, 15, 16), created, lastUpdate, resolved:true, flow1, flow2);
=======
                new IssueTextRange(13, 14, 15, 16), created, lastUpdate, "contextKey", flow1, flow2);
>>>>>>> 75b53543

            var expectedConvertedIssueViz = CreateIssueViz();
            var issueVizConverter = new Mock<IAnalysisIssueVisualizationConverter>();
            issueVizConverter
                .Setup(x => x.Convert(It.IsAny<IAnalysisIssueBase>(), null))
                .Returns(expectedConvertedIssueViz);

            var testSubject = CreateTestSubject(issueVizConverter.Object);
            var result = testSubject.Convert(issue);

            result.Should().BeSameAs(expectedConvertedIssueViz);

            issueVizConverter.Verify(x => x.Convert(
                    It.Is((TaintIssue taintIssue) =>
                        taintIssue.IssueKey == "issue key" &&
                        taintIssue.RuleKey == "rule" &&
                        taintIssue.Severity == AnalysisIssueSeverity.Major &&
                        taintIssue.RuleDescriptionContextKey == "contextKey" &&

                        taintIssue.PrimaryLocation.FilePath == "path4" &&
                        taintIssue.PrimaryLocation.Message == "message4" &&
                        taintIssue.PrimaryLocation.TextRange.LineHash == "hash" &&
                        taintIssue.PrimaryLocation.TextRange.StartLine == 13 &&
                        taintIssue.PrimaryLocation.TextRange.EndLine == 14 &&
                        taintIssue.PrimaryLocation.TextRange.StartLineOffset == 15 &&
                        taintIssue.PrimaryLocation.TextRange.EndLineOffset == 16 &&

                        taintIssue.CreationTimestamp == created &&
                        taintIssue.LastUpdateTimestamp == lastUpdate &&

                        taintIssue.Flows.Count == 2 &&
                        taintIssue.Flows[0].Locations.Count == 2 &&
                        taintIssue.Flows[1].Locations.Count == 1 &&

                        taintIssue.Flows[0].Locations[0].Message == "message2" &&
                        taintIssue.Flows[0].Locations[0].FilePath == "path2" &&
                        taintIssue.Flows[0].Locations[0].TextRange.LineHash == null &&
                        taintIssue.Flows[0].Locations[0].TextRange.StartLine == 5 &&
                        taintIssue.Flows[0].Locations[0].TextRange.EndLine == 6 &&
                        taintIssue.Flows[0].Locations[0].TextRange.StartLineOffset == 7 &&
                        taintIssue.Flows[0].Locations[0].TextRange.EndLineOffset == 8 &&

                        taintIssue.Flows[0].Locations[1].Message == "message1" &&
                        taintIssue.Flows[0].Locations[1].FilePath == "path1" &&
                        taintIssue.Flows[0].Locations[1].TextRange.LineHash == null &&
                        taintIssue.Flows[0].Locations[1].TextRange.StartLine == 1 &&
                        taintIssue.Flows[0].Locations[1].TextRange.EndLine == 2 &&
                        taintIssue.Flows[0].Locations[1].TextRange.StartLineOffset == 3 &&
                        taintIssue.Flows[0].Locations[1].TextRange.EndLineOffset == 4 &&

                        taintIssue.Flows[1].Locations[0].Message == "message3" &&
                        taintIssue.Flows[1].Locations[0].FilePath == "path3" &&
                        taintIssue.Flows[1].Locations[0].TextRange.LineHash == null &&
                        taintIssue.Flows[1].Locations[0].TextRange.StartLine == 9 &&
                        taintIssue.Flows[1].Locations[0].TextRange.EndLine == 10 &&
                        taintIssue.Flows[1].Locations[0].TextRange.StartLineOffset == 11 &&
                        taintIssue.Flows[1].Locations[0].TextRange.EndLineOffset == 12
                    ),
                    It.IsAny<ITextSnapshot>()),
                Times.Once);
        }

        [TestMethod]
        [DataRow(SonarQubeIssueSeverity.Blocker, AnalysisIssueSeverity.Blocker)]
        [DataRow(SonarQubeIssueSeverity.Critical, AnalysisIssueSeverity.Critical)]
        [DataRow(SonarQubeIssueSeverity.Info, AnalysisIssueSeverity.Info)]
        [DataRow(SonarQubeIssueSeverity.Major, AnalysisIssueSeverity.Major)]
        [DataRow(SonarQubeIssueSeverity.Minor, AnalysisIssueSeverity.Minor)]
        public void Convert_KnownSeverity_ConvertedToAnalysisIssueSeverity(SonarQubeIssueSeverity sqSeverity, AnalysisIssueSeverity expectedSeverity)
        {
            var result = TaintIssueToIssueVisualizationConverter.Convert(sqSeverity);

            result.Should().Be(expectedSeverity);
        }

        [TestMethod]
        [DataRow(SonarQubeIssueSeverity.Unknown)]
        [DataRow((SonarQubeIssueSeverity)1234)]
        public void Convert_UnknownSeverity_ArgumentOutOfRangeException(SonarQubeIssueSeverity sqSeverity)
        {
            Action act = () => TaintIssueToIssueVisualizationConverter.Convert(sqSeverity);

            act.Should().Throw<ArgumentOutOfRangeException>().And.ParamName.Should().Be("issueSeverity");
        }

        public enum OriginalIssueType
        {
            SonarQubeIssue,
            TaintSonarQubeIssue
        }

        [TestMethod]
        [DataRow(OriginalIssueType.SonarQubeIssue)]
        [DataRow(OriginalIssueType.TaintSonarQubeIssue)]
        public void Convert_CalculatesLocalFilePaths(OriginalIssueType originalIssueType)
        {
            var locationViz1 = CreateLocationViz("server-path1");
            var locationViz2 = CreateLocationViz("server-path2");
            var locationViz3 = CreateLocationViz("server-path3");
            var expectedIssueViz = CreateIssueViz("server-path4", locationViz1, locationViz2, locationViz3);

            var issueVizConverter = new Mock<IAnalysisIssueVisualizationConverter>();
            issueVizConverter
                .Setup(x => x.Convert(It.IsAny<IAnalysisIssueBase>(), null))
                .Returns(expectedIssueViz);

            var absoluteFilePathLocator = new Mock<IAbsoluteFilePathLocator>();
            absoluteFilePathLocator.Setup(x => x.Locate("server-path1")).Returns("local1");
            absoluteFilePathLocator.Setup(x => x.Locate("server-path2")).Returns((string)null);
            absoluteFilePathLocator.Setup(x => x.Locate("server-path3")).Returns("local3");
            absoluteFilePathLocator.Setup(x => x.Locate("server-path4")).Returns("local4");

            var testSubject = CreateTestSubject(issueVizConverter.Object, absoluteFilePathLocator.Object);

            var result = originalIssueType == OriginalIssueType.SonarQubeIssue
                ? testSubject.Convert(CreateDummySonarQubeIssue())
                : testSubject.Convert(CreateDummyTaintSonarQubeIssue());

            result.Should().Be(expectedIssueViz);

            expectedIssueViz.CurrentFilePath.Should().Be("local4");

            var secondaryLocations = expectedIssueViz.GetSecondaryLocations().ToList();
            secondaryLocations[0].CurrentFilePath.Should().Be("local1");
            secondaryLocations[1].CurrentFilePath.Should().Be(null);
            secondaryLocations[2].CurrentFilePath.Should().Be("local3");
        }

        [TestMethod]
        public void Convert_FromTaintIssue_IssueVizConverterCalledWithCorrectParameters_ReturnsConvertedIssueVizWithReversedLocations()
        {
            var location1 = CreateTaintServerLocation("path1", "message1", CreateTaintTextRange(1, 2, 3, 4, "hash1"));
            var location2 = CreateTaintServerLocation("path2", "message2", CreateTaintTextRange(5, 6, 7, 8, "hash2"));
            var flow1 = CreateTaintServerFlow(location1, location2);

            var location3 = CreateTaintServerLocation("path3", "message3", CreateTaintTextRange(9, 10, 11, 12, "hash3"));
            var flow2 = CreateTaintServerFlow(location3);

            var mainLocation = CreateTaintServerLocation("path4", "message4", CreateTaintTextRange(13, 14, 15, 16, "hash4"));
            var creationDate = DateTimeOffset.UtcNow;
            var issue = CreateTaintServerIssue("issue key", "rule", creationDate, SonarQubeIssueSeverity.Major, mainLocation, flow1, flow2);

            var expectedConvertedIssueViz = CreateIssueViz();
            var issueVizConverter = new Mock<IAnalysisIssueVisualizationConverter>();
            issueVizConverter
                .Setup(x => x.Convert(It.IsAny<IAnalysisIssueBase>(), null))
                .Returns(expectedConvertedIssueViz);

            var testSubject = CreateTestSubject(issueVizConverter.Object);
            var result = testSubject.Convert(issue);

            result.Should().BeSameAs(expectedConvertedIssueViz);

            issueVizConverter.Verify(x => x.Convert(
                    It.Is((TaintIssue taintIssue) =>
                        taintIssue.IssueKey == "issue key" &&
                        taintIssue.RuleKey == "rule" &&
                        taintIssue.Severity == AnalysisIssueSeverity.Major &&

                        taintIssue.PrimaryLocation.FilePath == "path4" &&
                        taintIssue.PrimaryLocation.Message == "message4" &&
                        taintIssue.PrimaryLocation.TextRange.LineHash == "hash4" &&
                        taintIssue.PrimaryLocation.TextRange.StartLine == 13 &&
                        taintIssue.PrimaryLocation.TextRange.EndLine == 14 &&
                        taintIssue.PrimaryLocation.TextRange.StartLineOffset == 15 &&
                        taintIssue.PrimaryLocation.TextRange.EndLineOffset == 16 &&

                        taintIssue.CreationTimestamp == creationDate &&
                        taintIssue.LastUpdateTimestamp == default &&

                        taintIssue.Flows.Count == 2 &&
                        taintIssue.Flows[0].Locations.Count == 2 &&
                        taintIssue.Flows[1].Locations.Count == 1 &&

                        taintIssue.Flows[0].Locations[0].Message == "message2" &&
                        taintIssue.Flows[0].Locations[0].FilePath == "path2" &&
                        taintIssue.Flows[0].Locations[0].TextRange.LineHash == "hash2" &&
                        taintIssue.Flows[0].Locations[0].TextRange.StartLine == 5 &&
                        taintIssue.Flows[0].Locations[0].TextRange.EndLine == 6 &&
                        taintIssue.Flows[0].Locations[0].TextRange.StartLineOffset == 7 &&
                        taintIssue.Flows[0].Locations[0].TextRange.EndLineOffset == 8 &&

                        taintIssue.Flows[0].Locations[1].Message == "message1" &&
                        taintIssue.Flows[0].Locations[1].FilePath == "path1" &&
                        taintIssue.Flows[0].Locations[1].TextRange.LineHash == "hash1" &&
                        taintIssue.Flows[0].Locations[1].TextRange.StartLine == 1 &&
                        taintIssue.Flows[0].Locations[1].TextRange.EndLine == 2 &&
                        taintIssue.Flows[0].Locations[1].TextRange.StartLineOffset == 3 &&
                        taintIssue.Flows[0].Locations[1].TextRange.EndLineOffset == 4 &&

                        taintIssue.Flows[1].Locations[0].Message == "message3" &&
                        taintIssue.Flows[1].Locations[0].FilePath == "path3" &&
                        taintIssue.Flows[1].Locations[0].TextRange.LineHash == "hash3" &&
                        taintIssue.Flows[1].Locations[0].TextRange.StartLine == 9 &&
                        taintIssue.Flows[1].Locations[0].TextRange.EndLine == 10 &&
                        taintIssue.Flows[1].Locations[0].TextRange.StartLineOffset == 11 &&
                        taintIssue.Flows[1].Locations[0].TextRange.EndLineOffset == 12
                    ),
                    It.IsAny<ITextSnapshot>()),
                Times.Once);
        }

        [TestMethod]
        [DataRow(true)]
        [DataRow(false)]
        public void Convert_FromSonarQubeIssue_IssueVizIsCorrectlyMarkedAsSuppressed(bool isIssueSuppressed)
        {
            var issue = CreateServerIssue(resolved: isIssueSuppressed, textRange: new IssueTextRange(1, 2, 3, 4));

            var expectedConvertedIssueViz = CreateIssueViz();

            var issueVizConverter = new Mock<IAnalysisIssueVisualizationConverter>();
            issueVizConverter
                .Setup(x => x.Convert(It.IsAny<IAnalysisIssueBase>(), null))
                .Returns(expectedConvertedIssueViz);

            var testSubject = CreateTestSubject(issueVizConverter.Object);
            var result = testSubject.Convert(issue);

            result.Should().Be(expectedConvertedIssueViz);
            result.IsSuppressed.Should().Be(isIssueSuppressed);
        }

        [TestMethod]
        public void Convert_FromTaintIssue_IssueVizIsNotSuppressed()
        {
            var taintIssue = CreateTaintServerIssue(
                    mainLocation: CreateTaintServerLocation(
                        textRange: CreateTaintTextRange(1, 2, 3, 4, null)));

            var expectedConvertedIssueViz = CreateIssueViz();

            var issueVizConverter = new Mock<IAnalysisIssueVisualizationConverter>();
            issueVizConverter
                .Setup(x => x.Convert(It.IsAny<IAnalysisIssueBase>(), null))
                .Returns(expectedConvertedIssueViz);

            var testSubject = CreateTestSubject(issueVizConverter.Object);
            var result = testSubject.Convert(taintIssue);

            result.Should().Be(expectedConvertedIssueViz);
            result.IsSuppressed.Should().BeFalse();
        }

        private static TaintIssueToIssueVisualizationConverter CreateTestSubject(IAnalysisIssueVisualizationConverter issueVizConverter = null, IAbsoluteFilePathLocator absoluteFilePathLocator = null)
        {
            issueVizConverter ??= Mock.Of<IAnalysisIssueVisualizationConverter>();
            absoluteFilePathLocator ??= Mock.Of<IAbsoluteFilePathLocator>();

            return new TaintIssueToIssueVisualizationConverter(issueVizConverter, absoluteFilePathLocator);
        }

        private static SonarQubeIssue CreateServerIssue(string issueKey = "issue key", string filePath = "test.cpp", string hash = "hash", string message = "message", string rule = "rule",
            SonarQubeIssueSeverity severity = SonarQubeIssueSeverity.Info, IssueTextRange textRange = null,
<<<<<<< HEAD
            DateTimeOffset created = default, DateTimeOffset lastUpdate = default, bool resolved = true, params IssueFlow[] flows) => 
            new(issueKey, filePath, hash, message, null, rule, resolved, severity, created, lastUpdate, textRange, flows.ToList());
=======
            DateTimeOffset created = default, DateTimeOffset lastUpdate = default, string context = null, params IssueFlow[] flows) =>
            new(issueKey, filePath, hash, message, null, rule, true, severity, created, lastUpdate, textRange, flows.ToList(), context);
>>>>>>> 75b53543

        private static IssueLocation CreateServerLocation(string filePath = "test.cpp", string message = "message",
            IssueTextRange textRange = null) => new(filePath, null, textRange, message);

        private static IssueFlow CreateServerFlow(params IssueLocation[] locations) => new(locations.ToList());

        private static IAnalysisIssueVisualization CreateIssueViz(string serverFilePath = null, params IAnalysisIssueLocationVisualization[] locationVizs)
        {
            var issueViz = new Mock<IAnalysisIssueVisualization>();

            var flowViz = new Mock<IAnalysisIssueFlowVisualization>();
            flowViz.Setup(x => x.Locations).Returns(locationVizs);

            issueViz.Setup(x => x.Flows).Returns(new[] { flowViz.Object });
            issueViz.SetupGet(x => x.Location.FilePath).Returns(serverFilePath);
            issueViz.SetupProperty(x => x.CurrentFilePath);
            issueViz.SetupProperty(x => x.IsSuppressed);

            return issueViz.Object;
        }

        private static IAnalysisIssueLocationVisualization CreateLocationViz(string serverFilePath)
        {
            var locationViz = new Mock<IAnalysisIssueLocationVisualization>();
            locationViz.SetupGet(x => x.Location.FilePath).Returns(serverFilePath);
            locationViz.SetupProperty(x => x.CurrentFilePath);

            return locationViz.Object;
        }

        private SonarQubeIssue CreateDummySonarQubeIssue()
        {
            return CreateServerIssue(textRange: new IssueTextRange(1, 2, 3, 4));
        }

        private ITaintIssue CreateDummyTaintSonarQubeIssue()
        {
            return CreateTaintServerIssue("key", "rule", DateTimeOffset.UtcNow, SonarQubeIssueSeverity.Blocker,
                CreateTaintServerLocation(serverFilePath: "path", message: "blah",
                    textRange: CreateTaintTextRange(1, 2, 3, 4, "hash")));
        }

        private static ITaintIssue CreateTaintServerIssue(string issueKey = "issue1",
            string ruleKey = "rule1", 
            DateTimeOffset creationDate = default, 
            SonarQubeIssueSeverity severity = SonarQubeIssueSeverity.Blocker,
            ILocation mainLocation = null, 
            params IFlow[] flows)
        {
            var issue = new Mock<ITaintIssue>();

            issue.SetupGet(x => x.Key).Returns(issueKey);
            issue.SetupGet(x => x.RuleKey).Returns(ruleKey);
            issue.SetupGet(x => x.Severity).Returns(severity);
            issue.SetupGet(x => x.Flows).Returns(flows);
            issue.SetupGet(x => x.CreationDate).Returns(creationDate);
            issue.SetupGet(x => x.MainLocation).Returns(mainLocation);

            return issue.Object;
        }

        private static IFlow CreateTaintServerFlow(params ILocation[] locations)
        {
            var flow = new Mock<IFlow>();

            flow.SetupGet(x => x.Locations).Returns(locations);

            return flow.Object;
        }

        private static ILocation CreateTaintServerLocation(string serverFilePath = "file.cpp", string message = "message", ITextRange textRange = null)
        {
            var location = new Mock<ILocation>();

            location.SetupGet(x => x.FilePath).Returns(serverFilePath);
            location.SetupGet(x => x.Message).Returns(message);
            location.SetupGet(x => x.TextRange).Returns(textRange);

            return location.Object;
        }

        private static ITextRange CreateTaintTextRange(int startLine, int endLine, int startLineOffset, int endLineOffset, string hash)
        {
            var textRange = new Mock<ITextRange>();

            textRange.SetupGet(x => x.StartLine).Returns(startLine);
            textRange.SetupGet(x => x.EndLine).Returns(endLine);
            textRange.SetupGet(x => x.StartLineOffset).Returns(startLineOffset);
            textRange.SetupGet(x => x.EndLineOffset).Returns(endLineOffset);
            textRange.SetupGet(x => x.Hash).Returns(hash);

            return textRange.Object;
        }
    }
}<|MERGE_RESOLUTION|>--- conflicted
+++ resolved
@@ -86,11 +86,7 @@
             var lastUpdate = DateTimeOffset.Parse("2009-02-01T13:14:15+0200");
 
             var issue = CreateServerIssue("issue key", "path4", "hash", "message4", "rule", SonarQubeIssueSeverity.Major,
-<<<<<<< HEAD
-                new IssueTextRange(13, 14, 15, 16), created, lastUpdate, resolved:true, flow1, flow2);
-=======
-                new IssueTextRange(13, 14, 15, 16), created, lastUpdate, "contextKey", flow1, flow2);
->>>>>>> 75b53543
+                new IssueTextRange(13, 14, 15, 16), created, lastUpdate, resolved:true, contextKey: "contextKey", flow1, flow2);
 
             var expectedConvertedIssueViz = CreateIssueViz();
             var issueVizConverter = new Mock<IAnalysisIssueVisualizationConverter>();
@@ -345,13 +341,8 @@
 
         private static SonarQubeIssue CreateServerIssue(string issueKey = "issue key", string filePath = "test.cpp", string hash = "hash", string message = "message", string rule = "rule",
             SonarQubeIssueSeverity severity = SonarQubeIssueSeverity.Info, IssueTextRange textRange = null,
-<<<<<<< HEAD
-            DateTimeOffset created = default, DateTimeOffset lastUpdate = default, bool resolved = true, params IssueFlow[] flows) => 
-            new(issueKey, filePath, hash, message, null, rule, resolved, severity, created, lastUpdate, textRange, flows.ToList());
-=======
-            DateTimeOffset created = default, DateTimeOffset lastUpdate = default, string context = null, params IssueFlow[] flows) =>
-            new(issueKey, filePath, hash, message, null, rule, true, severity, created, lastUpdate, textRange, flows.ToList(), context);
->>>>>>> 75b53543
+            DateTimeOffset created = default, DateTimeOffset lastUpdate = default, bool resolved = true, string contextKey = null, params IssueFlow[] flows) => 
+            new(issueKey, filePath, hash, message, null, rule, resolved, severity, created, lastUpdate, textRange, flows.ToList(), contextKey);
 
         private static IssueLocation CreateServerLocation(string filePath = "test.cpp", string message = "message",
             IssueTextRange textRange = null) => new(filePath, null, textRange, message);
