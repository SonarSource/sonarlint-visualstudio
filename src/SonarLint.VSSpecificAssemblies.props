--- conflicted
+++ resolved
@@ -45,16 +45,11 @@
   <Target Name="CheckVsTargetVersionSetting" BeforeTargets="PrepareForBuild">
     <Error 
       Condition=" $(BuildingInsideVisualStudio) != 'true' AND $(VsTargetVersion) == '' "
-      Text="Must set VsTargetVersion build property when building outside Visual Studio. Expected values: 2017, 2019"/>
+      Text="Must set VsTargetVersion build property when building outside Visual Studio. Expected values: 2017, 2019, 2022"/>
 
     <Error
-<<<<<<< HEAD
-      Condition=" $(BuildingInsideVisualStudio) != 'true' AND $(VsTargetVersion) != '2015' AND $(VsTargetVersion) != '2017' AND $(VsTargetVersion) != '2019' AND $(VsTargetVersion) != '2022' "
-      Text="Invalid value for VsTargetVersion. Expected values: 2015, 2017, 2019, 2022. Actual value: $(VsTargetVersion)"/>
-=======
-      Condition=" $(BuildingInsideVisualStudio) != 'true' AND $(VsTargetVersion) != '2017' AND $(VsTargetVersion) != '2019' "
-      Text="Invalid value for VsTargetVersion. Expected values: 2017, 2019. Actual value: $(VsTargetVersion)"/>
->>>>>>> 1d0fcccc
+      Condition=" $(BuildingInsideVisualStudio) != 'true' AND $(VsTargetVersion) != '2017' AND $(VsTargetVersion) != '2019' AND $(VsTargetVersion) != '2022' "
+      Text="Invalid value for VsTargetVersion. Expected values: 2017, 2019, 2022. Actual value: $(VsTargetVersion)"/>
     
   </Target>
 
@@ -89,8 +84,6 @@
   <!-- ******************************************************************************* -->
   <!-- Team foundation assemblies -->
   <!-- ******************************************************************************* -->
-  <!-- If we don't specify the version explicitly then the build agents pick up v12 of the assemblies
-       from somewhere. This means we need different includes for VS2015 and VS2017. -->
   <ItemGroup Label="TeamFoundation" Condition="$(RequiresTeamFoundation)=='true'">
     <Reference Include="Microsoft.TeamFoundation.Client">
       <HintPath>$(ThirdPartyPath)\Microsoft.TeamFoundation.Client.dll</HintPath>
@@ -102,7 +95,7 @@
     </Reference>
   </ItemGroup>
 
- <!-- The following dependencies are required by the test projects at runtime but are not required for compile time -->
+  <!-- The following dependencies are required by the test projects at runtime but are not required for compile time -->
   <ItemGroup Label="TeamFoundation" Condition="$(RequiresTeamFoundation)=='true' AND $(IsTestProject) == 'true'">
     <Reference Include="Microsoft.TeamFoundation.Common">
       <HintPath>$(ThirdPartyPath)\Microsoft.TeamFoundation.Common.dll</HintPath>
