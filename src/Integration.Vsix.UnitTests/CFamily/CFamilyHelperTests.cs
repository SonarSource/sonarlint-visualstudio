﻿/*
 * SonarLint for Visual Studio
 * Copyright (C) 2016-2020 SonarSource SA
 * mailto:info AT sonarsource DOT com
 *
 * This program is free software; you can redistribute it and/or
 * modify it under the terms of the GNU Lesser General Public
 * License as published by the Free Software Foundation; either
 * version 3 of the License, or (at your option) any later version.
 *
 * This program is distributed in the hope that it will be useful,
 * but WITHOUT ANY WARRANTY; without even the implied warranty of
 * MERCHANTABILITY or FITNESS FOR A PARTICULAR PURPOSE.  See the GNU
 * Lesser General Public License for more details.
 *
 * You should have received a copy of the GNU Lesser General Public License
 * along with this program; if not, write to the Free Software Foundation,
 * Inc., 51 Franklin Street, Fifth Floor, Boston, MA  02110-1301, USA.
 */

using System;
using System.Collections.Generic;
using System.Linq;
using EnvDTE;
using FluentAssertions;
using Microsoft.VisualStudio.TestTools.UnitTesting;
using Microsoft.VisualStudio.VCProjectEngine;
using Moq;
using SonarLint.VisualStudio.Core;
using SonarLint.VisualStudio.Core.Analysis;
using SonarLint.VisualStudio.Core.CFamily;
using SonarLint.VisualStudio.Integration.UnitTests;
using SonarLint.VisualStudio.Integration.UnitTests.CFamily;

namespace SonarLint.VisualStudio.Integration.Vsix.CFamily.UnitTests
{
    [TestClass]
    public class CFamilyHelperTests
    {
        private const string FileName = @"C:\absolute\path\to\file.cpp";

        private const string ValidPlatformName = "Win32";

        private static readonly IDictionary<string, string> MandatoryProjectConfigProperties = new Dictionary<string, string>
        {
            ["PlatformToolset"] = "v140_xp"
        };

        private static readonly IDictionary<string, string> MandatoryFileConfigProperties = new Dictionary<string, string>
        {
            ["PrecompiledHeader"] = "NotUsing",
            ["CompileAs"] = "CompileAsCpp",
            ["CompileAsManaged"] = "false",
            ["EnableEnhancedInstructionSet"] = "",
            ["RuntimeLibrary"] = "",
            ["LanguageStandard"] = "",
            ["ExceptionHandling"] = "Sync",
            ["BasicRuntimeChecks"] = "UninitializedLocalUsageCheck",
        };

        [TestMethod]
        public void CreateRequest_HeaderFile_IsNotProcessed()
        {
            // Arrange
            var loggerMock = new Mock<ILogger>();

            var projectItemMock = new Mock<ProjectItem>();
            var rulesConfigProviderMock = new Mock<ICFamilyRulesConfigProvider>();

            // Act
            var request = CFamilyHelper.CreateRequest(loggerMock.Object, projectItemMock.Object, "c:\\dummy\\file.h",
                rulesConfigProviderMock.Object, null);

            // Assert
            AssertMessageLogged(loggerMock, "Cannot analyze header files. File: 'c:\\dummy\\file.h'");
            request.Should().BeNull();
        }

        [TestMethod]
        public void CreateRequest_FileOutsideSolution_IsNotProcessed()
        {
            // Arrange
            var loggerMock = new Mock<ILogger>();

            var projectItemMock = CreateProjectItemWithProject("c:\\foo\\SingleFileISense\\xxx.vcxproj");
            var rulesConfigProviderMock = new Mock<ICFamilyRulesConfigProvider>();

            // Act
            var request = CFamilyHelper.CreateRequest(loggerMock.Object, projectItemMock.Object, "c:\\dummy\\file.cpp",
                rulesConfigProviderMock.Object, null);

            // Assert
            AssertMessageLogged(loggerMock,
                "Unable to retrieve the configuration for file 'c:\\dummy\\file.cpp'. Check the file is part of a project in the current solution.");
            request.Should().BeNull();
        }

        [TestMethod]
        public void CreateRequest_ErrorInFileConfigTryGet_IsHandled()
        {
            // Arrange
            var loggerMock = new Mock<ILogger>();

            var projectItemMock = CreateProjectItemWithProject("c:\\foo\\xxx.vcxproj");
            // Note: we want the exception to be thrown from inside the FileConfig::TryGet
            projectItemMock.Setup(x => x.Object).Throws(new InvalidOperationException("xxx"));

            var rulesConfigProviderMock = new Mock<ICFamilyRulesConfigProvider>();

            // Act
            var request = CFamilyHelper.CreateRequest(loggerMock.Object, projectItemMock.Object, "c:\\dummy\\file.cpp",
                rulesConfigProviderMock.Object, null);

            // Assert
            AssertPartialMessageLogged(loggerMock,
                "Unable to collect C/C++ configuration for c:\\dummy\\file.cpp: ");
            request.Should().BeNull();
        }

        [TestMethod]
        public void CreateRequest_NoAnalyzerOptions_RequestCreatedWithoutOptions()
        {
            var request = GetSuccessfulRequest(null);
            request.Should().NotBeNull();

            (request.Flags & Request.CreateReproducer).Should().Be(0);
        }

        [TestMethod]
        public void CreateRequest_AnalyzerOptionsAreNotCFamilyOptions_RequestCreatedWithoutOptions()
        {
            var request = GetSuccessfulRequest(Mock.Of<IAnalyzerOptions>());
            request.Should().NotBeNull();

            (request.Flags & Request.CreateReproducer).Should().Be(0);
        }

        [TestMethod]
        public void CreateRequest_AnalyzerOptionsWithReproducerEnabled_RequestCreatedWithReproducerFlag()
        {
            var request = GetSuccessfulRequest(new CFamilyAnalyzerOptions {CreateReproducer = true});
            request.Should().NotBeNull();

            (request.Flags & Request.CreateReproducer).Should().NotBe(0);
        }

        [TestMethod]
        public void CreateRequest_AnalyzerOptionsWithoutReproducerEnabled_RequestCreatedWithoutReproducerFlag()
        {
            var request = GetSuccessfulRequest(new CFamilyAnalyzerOptions {CreateReproducer = false});
            request.Should().NotBeNull();

            (request.Flags & Request.CreateReproducer).Should().Be(0);
        }

        [TestMethod]
        public void CreateRequest_AnalyzerOptionsWithPCH_RequestCreatedWithPCHFlag()
        {
<<<<<<< HEAD
            var request = GetSuccessfulRequest(new CFamilyAnalyzerOptions { CreatePreCompiledHeaders = true });
            request.Should().NotBeNull();

            (request.Flags & Request.BuildPreamble).Should().NotBe(0);
=======
            var request = GetSuccessfulRequest(new CFamilyAnalyzerOptions { CreatePreCompiledHeaders = true, PreCompiledHeadersFilePath = "c:\\pch-file.cpp" });
            request.Should().NotBeNull();

            (request.Flags & Request.BuildPreamble).Should().NotBe(0);
            request.PchFile.Should().Be("c:\\pch-file.cpp");
>>>>>>> 6cf8bfdb
        }

        [TestMethod]
        public void CreateRequest_AnalyzerOptionsWithoutPCH_RequestCreatedWithoutPCHFlag()
        {
<<<<<<< HEAD
            var request = GetSuccessfulRequest(new CFamilyAnalyzerOptions { CreatePreCompiledHeaders = false });
            request.Should().NotBeNull();

            (request.Flags & Request.BuildPreamble).Should().Be(0);
=======
            var request = GetSuccessfulRequest(new CFamilyAnalyzerOptions { CreatePreCompiledHeaders = false, PreCompiledHeadersFilePath = "c:\\pch-file.cpp" });
            request.Should().NotBeNull();

            (request.Flags & Request.BuildPreamble).Should().Be(0);
            request.PchFile.Should().Be("");
>>>>>>> 6cf8bfdb
        }

        [TestMethod]
        public void TryGetConfig_ErrorsAreLogged()
        {
            // Arrange
            var loggerMock = new Mock<ILogger>();

            // Act
            using (new AssertIgnoreScope())
            {
                var request = CFamilyHelper.TryGetConfig(loggerMock.Object, null, "c:\\dummy");

                // Assert
                AssertPartialMessageLogged(loggerMock,
                    "Unable to collect C/C++ configuration for c:\\dummy: ");
                request.Should().BeNull();
            }
        }

        [TestMethod]
        public void IsFileInSolution_NullItem_ReturnsFalse()
        {
            // Arrange and Act
            var result = CFamilyHelper.IsFileInSolution(null);

            // Assert
            result.Should().BeFalse();
        }

        [TestMethod]
        public void IsFileInSolution_SingleFileIntelliSense_ReturnsFalse()
        {
            // Arrange
            var projectItemMock = CreateProjectItemWithProject("c:\\foo\\SingleFileISense\\xxx.vcxproj");

            // Act
            var result = CFamilyHelper.IsFileInSolution(projectItemMock.Object);

            // Assert
            result.Should().BeFalse();
            projectItemMock.Verify(x => x.ContainingProject, Times.Once); // check the test hit the expected path
        }

        [TestMethod]
        public void IsFileInSolution_ExceptionThrown_ReturnsFalse()
        {
            // Arrange
            var projectItemMock = new Mock<ProjectItem>();
            projectItemMock.Setup(i => i.ContainingProject).Throws<System.Runtime.InteropServices.COMException>();

            // Act
            var result = CFamilyHelper.IsFileInSolution(projectItemMock.Object);

            // Assert
            result.Should().BeFalse();
            projectItemMock.Verify(x => x.ContainingProject, Times.Once); // check the test hit the expected path
        }

        [TestMethod]
        public void IsHeaderFile_DotHExtension_ReturnsTrue()
        {
            // Act and Assert
            CFamilyHelper.IsHeaderFile("c:\\aaa\\bbbb\\file.h").Should().Be(true);
            CFamilyHelper.IsHeaderFile("c:\\aaa\\bbbb\\FILE.H").Should().Be(true);
        }

        [TestMethod]
        public void IsHeaderFile_NotDotHExtension_ReturnsFalse()
        {
            // Act and Assert
            CFamilyHelper.IsHeaderFile("c:\\aaa\\bbbb\\file.hh").Should().Be(false);
            CFamilyHelper.IsHeaderFile("c:\\aaa\\bbbb\\FILE.cpp").Should().Be(false);
            CFamilyHelper.IsHeaderFile("c:\\aaa\\bbbb\\noextension").Should().Be(false);
        }

        [TestMethod]
        public void GetKeyValueOptionsList_UsingRealEmbeddedRulesJson()
        {
            var sonarWayProvider = new CFamilySonarWayRulesConfigProvider(CFamilyShared.CFamilyFilesDirectory);
            var options = CFamilyHelper.GetKeyValueOptionsList(sonarWayProvider.GetRulesConfiguration("cpp"));

            // QP option
            CheckHasOption("internal.qualityProfile=");

            // Check a few known rules with parameters
            CheckHasOption("ClassComplexity.maximumClassComplexityThreshold=80");
            CheckHasOption("S1142.max=3");
            CheckHasOption("S1578.format=^[A-Za-z_-][A-Za-z0-9_-]+\\.(c|m|cpp|cc|cxx)$");

            options.Count().Should()
                .BeGreaterOrEqualTo(39); // basic sanity check: v6.6 has 39 - not expecting options to be removed

            string CheckHasOption(string optionName)
            {
                var matches = options.Where(x => x.StartsWith(optionName, StringComparison.InvariantCulture));
                matches.Count().Should().Be(1);
                return matches.First();
            }
        }

        [TestMethod]
        public void GetKeyValueOptionsList_WithKnownConfig()
        {
            var rulesConfig = GetDummyRulesConfiguration();
            var options = CFamilyHelper.GetKeyValueOptionsList(rulesConfig);

            // QP option
            CheckHasExactOption("internal.qualityProfile=rule2,rule3"); // only active rules

            // Check a few known rules with parameters
            CheckHasExactOption("rule1.rule1 Param1=rule1 Value1");
            CheckHasExactOption("rule1.rule1 Param2=rule1 Value2");

            CheckHasExactOption("rule2.rule2 Param1=rule2 Value1");
            CheckHasExactOption("rule2.rule2 Param2=rule2 Value2");

            CheckHasExactOption("rule3.rule3 Param1=rule3 Value1");
            CheckHasExactOption("rule3.rule3 Param2=rule3 Value2");

            options.Count().Should().Be(7);

            string CheckHasExactOption(string expected)
            {
                var matches = options.Where(x => string.Equals(x, expected, StringComparison.InvariantCulture));
                matches.Count().Should().Be(1);
                return matches.First();
            }
        }

        [TestMethod]
        public void ToSonarLintIssue_EndLineIsNotZero()
        {
            var ruleConfig = GetDummyRulesConfiguration();
            var message = new Message("rule2", "file", 4, 3, 2, 1, "test endline is not zero", false, null);

            // Act
            var issue = CFamilyHelper.ToSonarLintIssue(message, "lang1", ruleConfig);

            //Assert
            issue.StartLine.Should().Be(4);
            issue.StartLineOffset.Should().Be(3 - 1);

            issue.EndLine.Should().Be(2);
            issue.EndLineOffset.Should().Be(1 - 1);

            issue.RuleKey.Should().Be("lang1:rule2");
            issue.FilePath.Should().Be("file");
            issue.Message.Should().Be("test endline is not zero");
        }

        [TestMethod]
        public void ToSonarLintIssue_EndLineIsZero()
        {
            // Special case: ignore column offsets if EndLine is zero
            var ruleConfig = GetDummyRulesConfiguration();
            var message = new Message("rule3", "ff", 101, 1, 0, 3, "test endline is zero", true, null);

            // Act
            var issue = CFamilyHelper.ToSonarLintIssue(message, "cpp", ruleConfig);

            //Assert
            issue.StartLine.Should().Be(101);

            issue.EndLine.Should().Be(0);
            issue.StartLineOffset.Should().Be(0);
            issue.EndLineOffset.Should().Be(0);

            issue.RuleKey.Should().Be("cpp:rule3");
            issue.FilePath.Should().Be("ff");
            issue.Message.Should().Be("test endline is zero");
        }

        [TestMethod]
        public void ToSonarLintIssue_SeverityAndTypeLookup()
        {
            var ruleConfig = GetDummyRulesConfiguration();

            // 1. Check rule2
            var message = new Message("rule2", "any", 4, 3, 2, 1, "message", false, null);
            var issue = CFamilyHelper.ToSonarLintIssue(message, "lang1", ruleConfig);

            issue.RuleKey.Should().Be("lang1:rule2");
            issue.Severity.Should().Be(AnalysisIssueSeverity.Info);
            issue.Type.Should().Be(AnalysisIssueType.CodeSmell);

            // 2. Check rule3
            message = new Message("rule3", "any", 4, 3, 2, 1, "message", false, null);
            issue = CFamilyHelper.ToSonarLintIssue(message, "lang1", ruleConfig);

            issue.RuleKey.Should().Be("lang1:rule3");
            issue.Severity.Should().Be(AnalysisIssueSeverity.Critical);
            issue.Type.Should().Be(AnalysisIssueType.Vulnerability);
        }

        [TestMethod]
        [DataRow(IssueSeverity.Blocker, AnalysisIssueSeverity.Blocker)]
        [DataRow(IssueSeverity.Critical, AnalysisIssueSeverity.Critical)]
        [DataRow(IssueSeverity.Info, AnalysisIssueSeverity.Info)]
        [DataRow(IssueSeverity.Major, AnalysisIssueSeverity.Major)]
        [DataRow(IssueSeverity.Minor, AnalysisIssueSeverity.Minor)]
        public void ConvertFromIssueSeverity(IssueSeverity cfamilySeverity, AnalysisIssueSeverity analysisIssueSeverity)
        {
            CFamilyHelper.Convert(cfamilySeverity).Should().Be(analysisIssueSeverity);
        }

        [TestMethod]
        public void ConvertFromIssueSeverity_InvalidValue_Throws()
        {
            Action act = () => CFamilyHelper.Convert((IssueSeverity)(-1));
            act.Should().ThrowExactly<ArgumentOutOfRangeException>().And.ParamName.Should().Be("issueSeverity");
        }

        [TestMethod]
        [DataRow(IssueType.Bug, AnalysisIssueType.Bug)]
        [DataRow(IssueType.CodeSmell, AnalysisIssueType.CodeSmell)]
        [DataRow(IssueType.Vulnerability, AnalysisIssueType.Vulnerability)]
        public void ConvertFromIssueType(IssueType cfamilyIssueType, AnalysisIssueType analysisIssueType)
        {
            CFamilyHelper.Convert(cfamilyIssueType).Should().Be(analysisIssueType);

            Action act = () => CFamilyHelper.Convert((IssueType) (-1));
            act.Should().ThrowExactly<ArgumentOutOfRangeException>().And.ParamName.Should().Be("issueType");
        }

        [TestMethod]
        public void ConvertFromIssueType_InvalidValue_Throws()
        {
            Action act = () => CFamilyHelper.Convert((IssueType)(-1));
            act.Should().ThrowExactly<ArgumentOutOfRangeException>().And.ParamName.Should().Be("issueType");
        }

        private static ICFamilyRulesConfig GetDummyRulesConfiguration()
        {
            var config = new DummyCFamilyRulesConfig("any")
                .AddRule("rule1", IssueSeverity.Blocker, isActive: false,
                    parameters: new Dictionary<string, string>
                        {{"rule1 Param1", "rule1 Value1"}, {"rule1 Param2", "rule1 Value2"}})
                .AddRule("rule2", IssueSeverity.Info, isActive: true,
                    parameters: new Dictionary<string, string>
                        {{"rule2 Param1", "rule2 Value1"}, {"rule2 Param2", "rule2 Value2"}})
                .AddRule("rule3", IssueSeverity.Critical, isActive: true,
                    parameters: new Dictionary<string, string>
                        {{"rule3 Param1", "rule3 Value1"}, {"rule3 Param2", "rule3 Value2"}});

            config.RulesMetadata["rule1"].Type = IssueType.Bug;
            config.RulesMetadata["rule2"].Type = IssueType.CodeSmell;
            config.RulesMetadata["rule3"].Type = IssueType.Vulnerability;

            return config;
        }

        private Mock<ProjectItem> CreateProjectItemWithProject(string projectName)
        {
            var vcProjectMock = new Mock<VCProject>();
            var vcConfig = CreateVCConfigurationWithProperties(ValidPlatformName, MandatoryProjectConfigProperties);
            vcProjectMock.SetupGet(x => x.ActiveConfiguration).Returns(vcConfig);

            var projectMock = new ProjectMock(projectName) {Project = vcProjectMock.Object};

            var vcFileMock = new Mock<VCFile>();
            var vcFileConfig = CreateVCFileConfigurationWithToolProperties(MandatoryFileConfigProperties);
            vcFileMock.Setup(x => x.GetFileConfigurationForProjectConfiguration(vcConfig)).Returns(vcFileConfig);

            var projectItemMock = new Mock<ProjectItem>();
            projectItemMock.Setup(i => i.ContainingProject).Returns(projectMock);
            projectItemMock.Setup(i => i.Object).Returns(vcFileMock.Object);

            // Set the project item to have a valid DTE configuration
            // - used to check whether the project item is in a solution or not
            var dteConfigManagerMock = new Mock<ConfigurationManager>();
            var dteConfigMock = new Mock<Configuration>();
            dteConfigManagerMock.Setup(x => x.ActiveConfiguration).Returns(dteConfigMock.Object);
            projectItemMock.Setup(i => i.ConfigurationManager).Returns(dteConfigManagerMock.Object);

            return projectItemMock;
        }

        private Request GetSuccessfulRequest(IAnalyzerOptions analyzerOptions)
        {
            var loggerMock = new Mock<ILogger>();
            var rulesConfig = GetDummyRulesConfiguration();
            var rulesConfigProviderMock = new Mock<ICFamilyRulesConfigProvider>();
            rulesConfigProviderMock
                .Setup(x => x.GetRulesConfiguration(It.IsAny<string>()))
                .Returns(rulesConfig);

            var projectItemMock = CreateProjectItemWithProject("c:\\foo\\file.cpp");

            var request = CFamilyHelper.CreateRequest(loggerMock.Object, projectItemMock.Object, "c:\\foo\\file.cpp",
                rulesConfigProviderMock.Object, analyzerOptions);

            return request;
        }

        private static VCConfiguration CreateVCConfigurationWithProperties(string platformName, IDictionary<string, string> propertyMap = null)
        {
            var vcPlatformMock = new Mock<VCPlatform>();
            vcPlatformMock.SetupGet(x => x.Name).Returns(platformName);

            var vcConfigMock = new Mock<VCConfiguration>();
            vcConfigMock.SetupGet(x => x.Platform).Returns(vcPlatformMock.Object);

            vcConfigMock.Setup(x => x.GetEvaluatedPropertyValue(It.IsAny<string>()))
                .Returns<string>(s =>
                {
                    string propertyValue = null;
                    propertyMap?.TryGetValue(s, out propertyValue);
                    return propertyValue ?? string.Empty;
                });

            return vcConfigMock.Object;
        }

        private static VCFileConfiguration CreateVCFileConfigurationWithToolProperties(IDictionary<string, string> toolPropertyMap = null)
        {
            var toolPropertiesMock = new Mock<IVCRulePropertyStorage>();

            toolPropertiesMock.Setup(x => x.GetEvaluatedPropertyValue(It.IsAny<string>()))
                .Returns<string>(s =>
                {
                    string propertyValue = null;
                    toolPropertyMap?.TryGetValue(s, out propertyValue);
                    return propertyValue ?? string.Empty;
                });

            var vcFileConfigMock = new Mock<VCFileConfiguration>();
            vcFileConfigMock.SetupGet(x => x.Tool).Returns(toolPropertiesMock.Object);

            return vcFileConfigMock.Object;
        }

        private static void AssertMessageLogged(Mock<ILogger> loggerMock, string message)
        {
            loggerMock.Verify(x => x.WriteLine(It.Is<string>(
                s => s.Equals(message))), Times.Once);
        }

        private static void AssertPartialMessageLogged(Mock<ILogger> loggerMock, string message)
        {
            loggerMock.Verify(x => x.WriteLine(It.Is<string>(
                s => s.Contains(message))), Times.Once);
        }
    }
}<|MERGE_RESOLUTION|>--- conflicted
+++ resolved
@@ -156,35 +156,21 @@
         [TestMethod]
         public void CreateRequest_AnalyzerOptionsWithPCH_RequestCreatedWithPCHFlag()
         {
-<<<<<<< HEAD
-            var request = GetSuccessfulRequest(new CFamilyAnalyzerOptions { CreatePreCompiledHeaders = true });
-            request.Should().NotBeNull();
-
-            (request.Flags & Request.BuildPreamble).Should().NotBe(0);
-=======
             var request = GetSuccessfulRequest(new CFamilyAnalyzerOptions { CreatePreCompiledHeaders = true, PreCompiledHeadersFilePath = "c:\\pch-file.cpp" });
             request.Should().NotBeNull();
 
             (request.Flags & Request.BuildPreamble).Should().NotBe(0);
             request.PchFile.Should().Be("c:\\pch-file.cpp");
->>>>>>> 6cf8bfdb
         }
 
         [TestMethod]
         public void CreateRequest_AnalyzerOptionsWithoutPCH_RequestCreatedWithoutPCHFlag()
         {
-<<<<<<< HEAD
-            var request = GetSuccessfulRequest(new CFamilyAnalyzerOptions { CreatePreCompiledHeaders = false });
-            request.Should().NotBeNull();
-
-            (request.Flags & Request.BuildPreamble).Should().Be(0);
-=======
             var request = GetSuccessfulRequest(new CFamilyAnalyzerOptions { CreatePreCompiledHeaders = false, PreCompiledHeadersFilePath = "c:\\pch-file.cpp" });
             request.Should().NotBeNull();
 
             (request.Flags & Request.BuildPreamble).Should().Be(0);
             request.PchFile.Should().Be("");
->>>>>>> 6cf8bfdb
         }
 
         [TestMethod]
