--- conflicted
+++ resolved
@@ -37,21 +37,19 @@
     [TestClass]
     public class CFamilyHelperTests
     {
-<<<<<<< HEAD
-
         [TestMethod]
         public void CreateRequest_HeaderFile_IsSupported()
         {
             // Arrange
             var loggerMock = new Mock<ILogger>();
             ProjectItemConfig projectItemConfig = new ProjectItemConfig();
-            projectItemConfig.itemType = "ClInclude";
+            projectItemConfig.ItemType = "ClInclude";
             var rulesConfig = GetDummyRulesConfiguration();
             var rulesConfigProviderMock = new Mock<ICFamilyRulesConfigProvider>();
             rulesConfigProviderMock
                 .Setup(x => x.GetRulesConfiguration(It.IsAny<string>()))
                 .Returns(rulesConfig);
-            var projectItemMock = CreateProjectItemWithProject("c:\\foo\\xxx.vcxproj", projectItemConfig);
+            var projectItemMock = CreateMockProjectItem("c:\\foo\\xxx.vcxproj", projectItemConfig);
 
             // Act
             var request = CFamilyHelper.CreateRequest(loggerMock.Object, projectItemMock.Object, "c:\\dummy\\file.h",
@@ -61,8 +59,6 @@
             loggerMock.Verify(x => x.WriteLine(It.IsAny<string>()), Times.Never);
             request.Should().NotBeNull();
         }
-=======
->>>>>>> 508f0a86
 
         [TestMethod]
         public void CreateRequest_HeaderFileOptions()
@@ -70,8 +66,8 @@
             // Arrange
             var loggerMock = new Mock<ILogger>();
             ProjectItemConfig projectItemConfig = new ProjectItemConfig();
-            projectItemConfig.itemType = "ClInclude";
-            projectItemConfig.fileConfigProperties = new Dictionary<string, string>
+            projectItemConfig.ItemType = "ClInclude";
+            projectItemConfig.FileConfigProperties = new Dictionary<string, string>
             {
                 ["PrecompiledHeader"] = "NotUsing",
                 ["CompileAs"] = "Default",
@@ -90,31 +86,26 @@
             rulesConfigProviderMock
                 .Setup(x => x.GetRulesConfiguration(It.IsAny<string>()))
                 .Returns(rulesConfig);
-            var projectItemMock = CreateProjectItemWithProject("c:\\foo\\xxx.vcxproj", projectItemConfig);
+            var projectItemMock = CreateMockProjectItem("c:\\foo\\xxx.vcxproj", projectItemConfig);
 
             // Act
             var request = CFamilyHelper.TryGetConfig(loggerMock.Object, projectItemMock.Object, "c:\\dummy\\file.h");
 
             // Assert
-<<<<<<< HEAD
             Assert.AreEqual("pch.h", request.ForcedIncludeFiles);
             Assert.AreEqual("CompileAsCpp", request.CompileAs);
             request.Should().NotBeNull();
-            
-            // Arrange
-            projectItemConfig.fileConfigProperties["CompileAs"] = "CompileAsC";
-            projectItemConfig.fileConfigProperties["ForcedIncludeFiles"] = "FHeader.h";
-            
+
+            // Arrange
+            projectItemConfig.FileConfigProperties["CompileAs"] = "CompileAsC";
+            projectItemConfig.FileConfigProperties["ForcedIncludeFiles"] = "FHeader.h";
+
             // Act
             request = CFamilyHelper.TryGetConfig(loggerMock.Object, projectItemMock.Object, "c:\\dummy\\file.h");
 
             // Assert
             Assert.AreEqual("FHeader.h", request.ForcedIncludeFiles);
             Assert.AreEqual("CompileAsC", request.CompileAs);
-=======
-            AssertMessageLogged(loggerMock, "Cannot analyze header files. File: 'c:\\dummy\\file.h'");
-            request.Should().BeNull();
->>>>>>> 508f0a86
         }
 
         [TestMethod]
@@ -247,60 +238,6 @@
                     "Unable to collect C/C++ configuration for c:\\dummy: ");
                 request.Should().BeNull();
             }
-        }
-
-        [TestMethod]
-        public void CreateRequest_UnsupportedItemType()
-        {
-            // Arrange
-            var loggerMock = new Mock<ILogger>();
-            ProjectItemConfig projectItemConfig = new ProjectItemConfig();
-            projectItemConfig.itemType = "None";
-            var projectItemMock = CreateProjectItemWithProject("c:\\foo\\xxx.vcxproj", projectItemConfig);
-            // Act
-            var request = CFamilyHelper.CreateRequest(loggerMock.Object, projectItemMock.Object, "c:\\dummy\\file.cpp",
-                null, null);
-
-            // Assert
-            AssertMessageLogged(loggerMock,
-                "File's \"Item type\" is not supported. File: 'c:\\dummy\\file.cpp'");
-            request.Should().BeNull();
-        }
-
-        [TestMethod]
-        public void CreateRequest_UnsupportedConfigurationType()
-        {
-            // Arrange
-            var loggerMock = new Mock<ILogger>();
-            ProjectItemConfig projectItemConfig = new ProjectItemConfig();
-            projectItemConfig.configurationType = ConfigurationTypes.typeUnknown;
-            var projectItemMock = CreateProjectItemWithProject("c:\\foo\\xxx.vcxproj", projectItemConfig);
-            // Act
-            var request = CFamilyHelper.CreateRequest(loggerMock.Object, projectItemMock.Object, "c:\\dummy\\file.cpp",
-                null, null);
-
-            // Assert
-            AssertMessageLogged(loggerMock,
-                "Project's \"Configuration type\" is not supported.");
-            request.Should().BeNull();
-        }
-
-        [TestMethod]
-        public void CreateRequest_UnsupportedCustomBuild()
-        {
-            // Arrange
-            var loggerMock = new Mock<ILogger>();
-            ProjectItemConfig projectItemConfig = new ProjectItemConfig();
-            projectItemConfig.isVCCLCompilerTool = false;
-            var projectItemMock = CreateProjectItemWithProject("c:\\foo\\xxx.vcxproj", projectItemConfig);
-            // Act
-            var request = CFamilyHelper.CreateRequest(loggerMock.Object, projectItemMock.Object, "c:\\dummy\\file.cpp",
-                null, null);
-
-            // Assert
-            AssertMessageLogged(loggerMock,
-                "Custom built files are not supported. File: 'c:\\dummy\\file.cpp'");
-            request.Should().BeNull();
         }
 
         [TestMethod]
@@ -416,62 +353,6 @@
             return config;
         }
 
-<<<<<<< HEAD
-        class ProjectItemConfig
-        {
-            public string platformName { get; set; } = "Win32";
-            public IDictionary<string, string> projectConfigProperties { get; set; } = new Dictionary<string, string>
-            {
-                ["PlatformToolset"] = "v140_xp"
-            };
-            public IDictionary<string, string> fileConfigProperties { get; set; } = new Dictionary<string, string>
-            {
-                ["PrecompiledHeader"] = "NotUsing",
-                ["CompileAs"] = "CompileAsCpp",
-                ["CompileAsManaged"] = "false",
-                ["EnableEnhancedInstructionSet"] = "",
-                ["RuntimeLibrary"] = "",
-                ["LanguageStandard"] = "",
-                ["ExceptionHandling"] = "Sync",
-                ["BasicRuntimeChecks"] = "UninitializedLocalUsageCheck",
-            };
-            public bool isVCCLCompilerTool { get; set; } = true;
-            public string itemType { get; set; } = "ClCompile";
-            public ConfigurationTypes configurationType { get; set; } = ConfigurationTypes.typeApplication;
-        }
-
-        private static readonly ProjectItemConfig defaultSetting = new ProjectItemConfig();
-
-        private Mock<ProjectItem> CreateProjectItemWithProject(string projectName, ProjectItemConfig projectItemConfig = null)
-        {
-            projectItemConfig = projectItemConfig ?? defaultSetting;
-
-            var vcProjectMock = new Mock<VCProject>();
-            var vcConfig = CreateVCConfigurationWithProperties(projectItemConfig);
-            vcProjectMock.SetupGet(x => x.ActiveConfiguration).Returns(vcConfig);
-
-            var projectMock = new ProjectMock(projectName) {Project = vcProjectMock.Object};
-
-            var vcFileMock = new Mock<VCFile>();
-            vcFileMock.SetupGet(x => x.ItemType).Returns(projectItemConfig.itemType);
-            var vcFileConfig = CreateVCFileConfigurationWithToolProperties(projectItemConfig);
-            vcFileMock.Setup(x => x.GetFileConfigurationForProjectConfiguration(vcConfig)).Returns(vcFileConfig);
-            var projectItemMock = new Mock<ProjectItem>();
-            projectItemMock.Setup(i => i.ContainingProject).Returns(projectMock);
-            projectItemMock.Setup(i => i.Object).Returns(vcFileMock.Object);
-
-            // Set the project item to have a valid DTE configuration
-            // - used to check whether the project item is in a solution or not
-            var dteConfigManagerMock = new Mock<ConfigurationManager>();
-            var dteConfigMock = new Mock<Configuration>();
-            dteConfigManagerMock.Setup(x => x.ActiveConfiguration).Returns(dteConfigMock.Object);
-            projectItemMock.Setup(i => i.ConfigurationManager).Returns(dteConfigManagerMock.Object);
-
-            return projectItemMock;
-        }
-
-=======
->>>>>>> 508f0a86
         private Request GetSuccessfulRequest(IAnalyzerOptions analyzerOptions)
         {
             var loggerMock = new Mock<ILogger>();
@@ -488,63 +369,7 @@
 
             return request;
         }
-        private static void SetUpProperties(ProjectItemConfig projectItemConfig, Mock<IVCRulePropertyStorage> toolPropertiesMock)
-        {
-            toolPropertiesMock.Setup(x => x.GetEvaluatedPropertyValue(It.IsAny<string>()))
-                .Returns<string>(s =>
-                {
-                    string propertyValue = null;
-                    projectItemConfig.fileConfigProperties?.TryGetValue(s, out propertyValue);
-                    return propertyValue ?? string.Empty;
-                });
-        }
-
-<<<<<<< HEAD
-        private static VCConfiguration CreateVCConfigurationWithProperties(ProjectItemConfig projectItemConfig)
-        {
-            var vcPlatformMock = new Mock<VCPlatform>();
-            vcPlatformMock.SetupGet(x => x.Name).Returns(projectItemConfig.platformName);
-
-            var vcConfigMock = new Mock<VCConfiguration>();
-            vcConfigMock.SetupGet(x => x.Platform).Returns(vcPlatformMock.Object);
-            vcConfigMock.SetupGet(x => x.ConfigurationType).Returns(projectItemConfig.configurationType);
-            // Project VCCLCompilerTool needed for header files analysis
-            var ivcCollection = new Mock<IVCCollection>();
-            vcConfigMock.SetupGet(x => x.Tools).Returns(ivcCollection.Object);
-            var toolPropertiesMock = new Mock<IVCRulePropertyStorage>();
-            SetUpProperties(projectItemConfig, toolPropertiesMock);
-            ivcCollection.Setup(x => x.Item("VCCLCompilerTool")).Returns(projectItemConfig.isVCCLCompilerTool ? toolPropertiesMock.Object : null);
-
-            vcConfigMock.Setup(x => x.GetEvaluatedPropertyValue(It.IsAny<string>()))
-                .Returns<string>(s =>
-                {
-                    string propertyValue = null;
-                    projectItemConfig.projectConfigProperties?.TryGetValue(s, out propertyValue);
-                    return propertyValue ?? string.Empty;
-                });
-
-            return vcConfigMock.Object;
-        }
-
-        private static VCFileConfiguration CreateVCFileConfigurationWithToolProperties(ProjectItemConfig projectItemConfig)
-        {
-            var toolPropertiesMock = new Mock<IVCRulePropertyStorage>();
-            if (projectItemConfig.isVCCLCompilerTool)
-            {
-                toolPropertiesMock.As<VCCLCompilerTool>();
-            }
-
-            SetUpProperties(projectItemConfig, toolPropertiesMock);
-            var vcFileConfigMock = new Mock<VCFileConfiguration>();
-            vcFileConfigMock.SetupGet(x => x.Tool).Returns(toolPropertiesMock.Object);
-
-            return vcFileConfigMock.Object;
-        }
-
-        private static void AssertMessageLogged(Mock<ILogger> loggerMock, string message)
-=======
         internal static void AssertMessageLogged(Mock<ILogger> loggerMock, string message)
->>>>>>> 508f0a86
         {
             loggerMock.Verify(x => x.WriteLine(It.Is<string>(
                 s => s.Equals(message))), Times.Once);
