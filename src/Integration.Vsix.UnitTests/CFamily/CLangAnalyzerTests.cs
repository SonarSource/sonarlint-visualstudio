﻿/*
 * SonarLint for Visual Studio
 * Copyright (C) 2016-2020 SonarSource SA
 * mailto:info AT sonarsource DOT com
 *
 * This program is free software; you can redistribute it and/or
 * modify it under the terms of the GNU Lesser General Public
 * License as published by the Free Software Foundation; either
 * version 3 of the License, or (at your option) any later version.
 *
 * This program is distributed in the hope that it will be useful,
 * but WITHOUT ANY WARRANTY; without even the implied warranty of
 * MERCHANTABILITY or FITNESS FOR A PARTICULAR PURPOSE.  See the GNU
 * Lesser General Public License for more details.
 *
 * You should have received a copy of the GNU Lesser General Public License
 * along with this program; if not, write to the Free Software Foundation,
 * Inc., 51 Franklin Street, Fifth Floor, Boston, MA  02110-1301, USA.
 */

using System;
using System.Collections.Generic;
using System.IO.Abstractions;
using System.IO.Abstractions.TestingHelpers;
using System.Linq;
using System.Threading;
using System.Threading.Tasks;
using EnvDTE;
using FluentAssertions;
using Microsoft.VisualStudio.TestTools.UnitTesting;
using Moq;
using SonarLint.VisualStudio.Core.Analysis;
using SonarLint.VisualStudio.Core.CFamily;
using SonarLint.VisualStudio.Integration.UnitTests;
using SonarLint.VisualStudio.Integration.UnitTests.CFamily;
using SonarLint.VisualStudio.IssueVisualization.Editor;

namespace SonarLint.VisualStudio.Integration.Vsix.CFamily.UnitTests
{
    [TestClass]
    public class CLangAnalyzerTests
    {
        private Mock<ITelemetryManager> telemetryManagerMock;
        private TestLogger testLogger;
        private Mock<ICFamilyRulesConfigProvider> rulesConfigProviderMock;
        private Mock<IServiceProvider> serviceProviderWithValidProjectItem;
        private Mock<IAnalysisStatusNotifier> analysisNotifierMock;
        private Mock<ICFamilyIssueToAnalysisIssueConverter> cFamilyIssueConverterMock;

        private readonly ProjectItem ValidProjectItem = Mock.Of<ProjectItem>();

        [TestInitialize]
        public void TestInitialize()
        {
            telemetryManagerMock = new Mock<ITelemetryManager>();
            testLogger = new TestLogger();
            rulesConfigProviderMock = new Mock<ICFamilyRulesConfigProvider>();
            analysisNotifierMock = new Mock<IAnalysisStatusNotifier>();
            cFamilyIssueConverterMock = new Mock<ICFamilyIssueToAnalysisIssueConverter>();
            serviceProviderWithValidProjectItem = CreateServiceProviderReturningProjectItem(ValidProjectItem);
        }

        [TestMethod]
        public void IsSupported()
        {
            var testSubject = new CLangAnalyzer(telemetryManagerMock.Object, new ConfigurableSonarLintSettings(),
                rulesConfigProviderMock.Object, serviceProviderWithValidProjectItem.Object, analysisNotifierMock.Object, testLogger, Mock.Of<ICFamilyIssueToAnalysisIssueConverter>());

            testSubject.IsAnalysisSupported(new[] { AnalysisLanguage.CFamily }).Should().BeTrue();
            testSubject.IsAnalysisSupported(new[] { AnalysisLanguage.Javascript }).Should().BeFalse();
            testSubject.IsAnalysisSupported(new[] { AnalysisLanguage.Javascript, AnalysisLanguage.CFamily }).Should().BeTrue();
        }

        [TestMethod]
        public void ExecuteAnalysis_MissingProjectItem_NoAnalysis()
        {
            serviceProviderWithValidProjectItem = CreateServiceProviderReturningProjectItem(null);

            var testSubject = new TestableCLangAnalyzer(telemetryManagerMock.Object, new ConfigurableSonarLintSettings(),
                rulesConfigProviderMock.Object, serviceProviderWithValidProjectItem.Object, analysisNotifierMock.Object, testLogger, cFamilyIssueConverterMock.Object);

            testSubject.ExecuteAnalysis("path", "charset", new[] { AnalysisLanguage.CFamily }, Mock.Of<IIssueConsumer>(), null, CancellationToken.None);

            testSubject.CreateRequestCallCount.Should().Be(0);
            testSubject.TriggerAnalysisCallCount.Should().Be(0);
        }

        [TestMethod]
        public void ExecuteAnalysis_ValidProjectItem_RequestCannotBeCreated_NoAnalysis()
        {
            var testSubject = new TestableCLangAnalyzer(telemetryManagerMock.Object, new ConfigurableSonarLintSettings(),
                rulesConfigProviderMock.Object, serviceProviderWithValidProjectItem.Object, analysisNotifierMock.Object, testLogger, cFamilyIssueConverterMock.Object);
            testSubject.RequestToReturn = null;

            testSubject.ExecuteAnalysis("path", "charset", new[] { AnalysisLanguage.CFamily }, Mock.Of<IIssueConsumer>(), null, CancellationToken.None);

            testSubject.CreateRequestCallCount.Should().Be(1);
            testSubject.TriggerAnalysisCallCount.Should().Be(0);
        }

        [TestMethod]
        public void ExecuteAnalysis_ValidProjectItem_RequestCanBeCreated_AnalysisIsTriggered()
        {
            var testSubject = new TestableCLangAnalyzer(telemetryManagerMock.Object, new ConfigurableSonarLintSettings(),
                rulesConfigProviderMock.Object, serviceProviderWithValidProjectItem.Object, analysisNotifierMock.Object, testLogger, cFamilyIssueConverterMock.Object);
            testSubject.RequestToReturn = new Request();

            testSubject.ExecuteAnalysis("path", "charset", new[] { AnalysisLanguage.CFamily }, Mock.Of<IIssueConsumer>(), null, CancellationToken.None);

            testSubject.CreateRequestCallCount.Should().Be(1);
            testSubject.TriggerAnalysisCallCount.Should().Be(1);
        }

        [TestMethod]
        public void TriggerAnalysisAsync_StreamsIssuesFromSubProcessToConsumer()
        {
            const string fileName = "c:\\data\\aaa\\bbb\\file.txt";
            var rulesConfig = new DummyCFamilyRulesConfig("c")
                .AddRule("rule1", isActive: true)
                .AddRule("rule2", isActive: true);

            var request = new Request
            {
                File = fileName,
                RulesConfiguration = rulesConfig,
                CFamilyLanguage = rulesConfig.LanguageKey
            };

            var message1 = new Message("rule1", fileName, 1, 1, 1, 1, "message one", false, Array.Empty<MessagePart>());
            var message2 = new Message("rule2", fileName, 2, 2, 2, 2, "message two", false, Array.Empty<MessagePart>());

            var convertedMessage1 = Mock.Of<IAnalysisIssue>();
            var convertedMessage2 = Mock.Of<IAnalysisIssue>();

            cFamilyIssueConverterMock
                .Setup(x => x.Convert(message1, request.CFamilyLanguage, rulesConfig))
                .Returns(convertedMessage1);

            cFamilyIssueConverterMock
                .Setup(x => x.Convert(message2, request.CFamilyLanguage, rulesConfig))
                .Returns(convertedMessage2);

            var mockConsumer = new Mock<IIssueConsumer>();
            var subProcess = new SubProcessSimulator();

            var testSubject = new TestableCLangAnalyzer(telemetryManagerMock.Object, new ConfigurableSonarLintSettings(),
                rulesConfigProviderMock.Object, serviceProviderWithValidProjectItem.Object, analysisNotifierMock.Object, testLogger, cFamilyIssueConverterMock.Object);
            testSubject.SetCallSubProcessBehaviour(subProcess.CallSubProcess);

            try
            {
                // Call the CLangAnalyzer on another thread (that thread is blocked by subprocess wrapper)
                var analysisTask = Task.Run(() => testSubject.TriggerAnalysisAsync(request, mockConsumer.Object, analysisNotifierMock.Object, CancellationToken.None));
                subProcess.WaitUntilSubProcessCalledByAnalyzer();

                // Stream the first message to the analyzer
                subProcess.PassMessageToCLangAnalyzer(message1);

                mockConsumer.Verify(x => x.Accept(fileName, It.IsAny<IEnumerable<IAnalysisIssue>>()), Times.Once);
                var suppliedIssues = (IEnumerable<IAnalysisIssue>)mockConsumer.Invocations[0].Arguments[1];
                suppliedIssues.Count().Should().Be(1);
                suppliedIssues.First().Should().Be(convertedMessage1);

                // Stream the second message to the analyzer
                subProcess.PassMessageToCLangAnalyzer(message2);

                mockConsumer.Verify(x => x.Accept(fileName, It.IsAny<IEnumerable<IAnalysisIssue>>()), Times.Exactly(2));
                suppliedIssues = (IEnumerable<IAnalysisIssue>)mockConsumer.Invocations[1].Arguments[1];
                suppliedIssues.Count().Should().Be(1);
                suppliedIssues.First().Should().Be(convertedMessage2);

                // Tell the subprocess mock there are no more messages and wait for the analyzer method to complete
                subProcess.SignalNoMoreIssues();
                bool succeeded = analysisTask.Wait(10000);
                succeeded.Should().BeTrue();

                analysisNotifierMock.Verify(x => x.AnalysisStarted(fileName), Times.Once);
                analysisNotifierMock.Verify(x => x.AnalysisFinished(fileName, 2, It.IsAny<TimeSpan>()), Times.Once);
                analysisNotifierMock.VerifyNoOtherCalls();
            }
            finally
            {
                // Unblock the subprocess wrapper in case of errors so it can finish
                subProcess.SignalNoMoreIssues();
            }
        }

        [TestMethod]
        public void TriggerAnalysisAsync_IssuesForInactiveRulesAreNotStreamed()
        {
            const string fileName = "c:\\data\\aaa\\bbb\\file.txt";
            var rulesConfig = new DummyCFamilyRulesConfig("c")
                .AddRule("inactiveRule", isActive: false)
                .AddRule("activeRule", isActive: true);

            var request = new Request
            {
                File = fileName,
                RulesConfiguration = rulesConfig,
                CFamilyLanguage = rulesConfig.LanguageKey
            };

            var inactiveRuleMessage = new Message("inactiveRule", fileName, 1, 1, 1, 1, "inactive message", false, Array.Empty<MessagePart>());
            var activeRuleMessage = new Message("activeRule", fileName, 2, 2, 2, 2, "active message", false, Array.Empty<MessagePart>());

            var convertedActiveMessage = Mock.Of<IAnalysisIssue>();
            cFamilyIssueConverterMock
                .Setup(x => x.Convert(activeRuleMessage, request.CFamilyLanguage, rulesConfig))
                .Returns(convertedActiveMessage);

            var mockConsumer = new Mock<IIssueConsumer>();
            var subProcess = new SubProcessSimulator();

            var testSubject = new TestableCLangAnalyzer(telemetryManagerMock.Object, new ConfigurableSonarLintSettings(),
                rulesConfigProviderMock.Object, serviceProviderWithValidProjectItem.Object, analysisNotifierMock.Object, testLogger, cFamilyIssueConverterMock.Object);
            testSubject.SetCallSubProcessBehaviour(subProcess.CallSubProcess);

            try
            {
                // Call the CLangAnalyzer on another thread (that thread is blocked by subprocess wrapper)
                var analysisTask = Task.Run(() => testSubject.TriggerAnalysisAsync(request, mockConsumer.Object, analysisNotifierMock.Object, CancellationToken.None));
                subProcess.WaitUntilSubProcessCalledByAnalyzer();

                // Stream the inactive rule message to the analyzer
                subProcess.PassMessageToCLangAnalyzer(inactiveRuleMessage);
                mockConsumer.Verify(x => x.Accept(fileName, It.IsAny<IEnumerable<IAnalysisIssue>>()), Times.Never);

                // Now stream an active rule message
                subProcess.PassMessageToCLangAnalyzer(activeRuleMessage);

                mockConsumer.Verify(x => x.Accept(fileName, It.IsAny<IEnumerable<IAnalysisIssue>>()), Times.Once);
                var suppliedIssues = (IEnumerable<IAnalysisIssue>)mockConsumer.Invocations[0].Arguments[1];
                suppliedIssues.Count().Should().Be(1);
                suppliedIssues.First().Should().Be(convertedActiveMessage);

                // Tell the subprocess mock there are no more messages and wait for the analyzer method to complete
                subProcess.SignalNoMoreIssues();
                bool succeeded = analysisTask.Wait(10000);
                succeeded.Should().BeTrue();

                analysisNotifierMock.Verify(x=> x.AnalysisStarted(fileName), Times.Once);
                analysisNotifierMock.Verify(x => x.AnalysisFinished(fileName, 1, It.IsAny<TimeSpan>()), Times.Once);
                analysisNotifierMock.VerifyNoOtherCalls();
            }
            finally
            {
                // Unblock the subprocess wrapper in case of errors so it can finish
                subProcess.SignalNoMoreIssues();
            }
        }

        [TestMethod]
        public void TriggerAnalysisAsync_AnalysisIsCancelled_NotifiesOfCancellation()
        {
            var mockConsumer = new Mock<IIssueConsumer>();
            var subProcess = new SubProcessSimulator();

            var testSubject = new TestableCLangAnalyzer(telemetryManagerMock.Object, new ConfigurableSonarLintSettings(),
                rulesConfigProviderMock.Object, serviceProviderWithValidProjectItem.Object, analysisNotifierMock.Object, testLogger, cFamilyIssueConverterMock.Object);
            testSubject.SetCallSubProcessBehaviour(subProcess.CallSubProcess);

            using var cts = new CancellationTokenSource();
            try
            {
                // Call the CLangAnalyzer on another thread (that thread is blocked by subprocess wrapper)
                var filePath = "c:\\test.cpp";
                var analysisTask = Task.Run(() => testSubject.TriggerAnalysisAsync(new Request{File = filePath}, mockConsumer.Object, analysisNotifierMock.Object, cts.Token));
                subProcess.WaitUntilSubProcessCalledByAnalyzer();

                cts.Cancel();

                // Tell the subprocess mock there are no more messages and wait for the analyzer method to complete
                subProcess.SignalNoMoreIssues();
                bool succeeded = analysisTask.Wait(10000);
                succeeded.Should().BeTrue();

                analysisNotifierMock.Verify(x=> x.AnalysisStarted(filePath), Times.Once);
                analysisNotifierMock.Verify(x=> x.AnalysisCancelled(filePath), Times.Once);
                analysisNotifierMock.VerifyNoOtherCalls();
            }
            finally
            {
                // Unblock the subprocess wrapper in case of errors so it can finish
                subProcess.SignalNoMoreIssues();
            }
        }

        [TestMethod]
        public async Task TriggerAnalysisAsync_AnalysisFails_NotifiesOfFailure()
        {
            void MockSubProcessCall(Action<Message> message, Request request, ISonarLintSettings settings, ILogger logger, CancellationToken token)
            {
                throw new NullReferenceException("test");
            }

            var testSubject = new TestableCLangAnalyzer(telemetryManagerMock.Object, new ConfigurableSonarLintSettings(),
                rulesConfigProviderMock.Object, serviceProviderWithValidProjectItem.Object, analysisNotifierMock.Object, testLogger, cFamilyIssueConverterMock.Object);
           
            testSubject.SetCallSubProcessBehaviour(MockSubProcessCall);

            var filePath = "c:\\test.cpp";
            await testSubject.TriggerAnalysisAsync(new Request{File = filePath }, Mock.Of<IIssueConsumer>(), analysisNotifierMock.Object, CancellationToken.None);

            analysisNotifierMock.Verify(x=> x.AnalysisStarted(filePath), Times.Once);
            analysisNotifierMock.Verify(x=> x.AnalysisFailed(filePath, It.Is<NullReferenceException>(e => e.Message == "test")), Times.Once);
            analysisNotifierMock.VerifyNoOtherCalls();
        }

        private static Mock<IServiceProvider> CreateServiceProviderReturningProjectItem(ProjectItem projectItemToReturn)
        {
            var mockSolution = new Mock<Solution>();
            mockSolution.Setup(s => s.FindProjectItem(It.IsAny<string>())).Returns(projectItemToReturn);
            var solution = mockSolution.Object;

            var mockDTE = new Mock<DTE>();
            mockDTE.Setup(d => d.Solution).Returns(solution);
            var dte = mockDTE.Object;

            var mockServiceProvider = new Mock<IServiceProvider>();
            mockServiceProvider.Setup(s => s.GetService(typeof(DTE))).Returns(dte);

            return mockServiceProvider;
        }

        private class TestableCLangAnalyzer : CLangAnalyzer
        {
            public delegate void HandleCallSubProcess(Action<Message> handleMessage, Request request, 
                ISonarLintSettings settings, ILogger logger, CancellationToken cancellationToken);

            private HandleCallSubProcess onCallSubProcess;
            public void SetCallSubProcessBehaviour(HandleCallSubProcess onCallSubProcess)
                => this.onCallSubProcess = onCallSubProcess;

            public Request RequestToReturn { get; set; }
            public int CreateRequestCallCount { get; private set; }
            public int TriggerAnalysisCallCount { get; private set; }

            public TestableCLangAnalyzer(ITelemetryManager telemetryManager, ISonarLintSettings settings, ICFamilyRulesConfigProvider cFamilyRulesConfigProvider,
<<<<<<< HEAD
                IServiceProvider serviceProvider, IAnalysisStatusNotifier analysisStatusNotifier, ILogger logger)
                : base(telemetryManager, settings, cFamilyRulesConfigProvider, serviceProvider, analysisStatusNotifier, logger, new CFamilyIssueToAnalysisIssueConverter(Mock.Of<ILineHashCalculator>(), new MockFileSystem()))
=======
                IServiceProvider serviceProvider, IAnalysisStatusNotifier analysisStatusNotifier, ILogger logger, ICFamilyIssueToAnalysisIssueConverter cFamilyIssueConverter)
                : base(telemetryManager, settings, cFamilyRulesConfigProvider, serviceProvider, analysisStatusNotifier, logger, cFamilyIssueConverter)
>>>>>>> 7c1d2ebc
            {}

            protected override Request CreateRequest(ILogger logger, ProjectItem projectItem, string absoluteFilePath, ICFamilyRulesConfigProvider cFamilyRulesConfigProvider, IAnalyzerOptions analyzerOptions)
            {
                CreateRequestCallCount++;
                return RequestToReturn;
            }

            protected override void TriggerAnalysis(Request request, IIssueConsumer consumer, IAnalysisStatusNotifier analysisStatusNotifier, CancellationToken cancellationToken)
            {
                TriggerAnalysisCallCount++;
            }

            protected override void CallSubProcess(Action<Message> handleMessage, Request request,
                ISonarLintSettings settings, ILogger logger, CancellationToken cancellationToken)
            {
                if (onCallSubProcess == null)
                {
                    base.CallSubProcess(handleMessage, request, settings, logger, cancellationToken);
                }
                else
                {
                    onCallSubProcess(handleMessage, request, settings, logger, cancellationToken);
                }
            }
        }

        private class SubProcessSimulator
        {
            private Action<Message> handleMessageCallback;

            private readonly AutoResetEvent callbackFromCLangReceived = new AutoResetEvent(false);
            private readonly AutoResetEvent noMoreIssues = new AutoResetEvent(false);

            public void CallSubProcess(Action<Message> handleMessage, Request request, ISonarLintSettings settings, ILogger logger, CancellationToken cancellationToken)
            {
                // When this method exits the analyzer will finish processing, so we need to
                // block until we we want that to happen.

                // Store the callback passed to us from the CLangAnalyzer
                handleMessageCallback = handleMessage;

                // Tell the calling test we're ready and the test can continue
                callbackFromCLangReceived.Set();

                // Block until the test tells us we can finish
                noMoreIssues.WaitOne();
            }

            public void WaitUntilSubProcessCalledByAnalyzer()
                => callbackFromCLangReceived.WaitOne(20000);

            public void PassMessageToCLangAnalyzer(Message message)
                => handleMessageCallback(message);

            public void SignalNoMoreIssues()
                => noMoreIssues.Set();
        }
    }
}<|MERGE_RESOLUTION|>--- conflicted
+++ resolved
@@ -20,8 +20,6 @@
 
 using System;
 using System.Collections.Generic;
-using System.IO.Abstractions;
-using System.IO.Abstractions.TestingHelpers;
 using System.Linq;
 using System.Threading;
 using System.Threading.Tasks;
@@ -33,7 +31,6 @@
 using SonarLint.VisualStudio.Core.CFamily;
 using SonarLint.VisualStudio.Integration.UnitTests;
 using SonarLint.VisualStudio.Integration.UnitTests.CFamily;
-using SonarLint.VisualStudio.IssueVisualization.Editor;
 
 namespace SonarLint.VisualStudio.Integration.Vsix.CFamily.UnitTests
 {
@@ -114,7 +111,7 @@
         [TestMethod]
         public void TriggerAnalysisAsync_StreamsIssuesFromSubProcessToConsumer()
         {
-            const string fileName = "c:\\data\\aaa\\bbb\\file.txt";
+            const string fileName = "c:\\data\\aaa\\bbb\file.txt";
             var rulesConfig = new DummyCFamilyRulesConfig("c")
                 .AddRule("rule1", isActive: true)
                 .AddRule("rule2", isActive: true);
@@ -188,7 +185,7 @@
         [TestMethod]
         public void TriggerAnalysisAsync_IssuesForInactiveRulesAreNotStreamed()
         {
-            const string fileName = "c:\\data\\aaa\\bbb\\file.txt";
+            const string fileName = "c:\\data\\aaa\\bbb\file.txt";
             var rulesConfig = new DummyCFamilyRulesConfig("c")
                 .AddRule("inactiveRule", isActive: false)
                 .AddRule("activeRule", isActive: true);
@@ -336,13 +333,8 @@
             public int TriggerAnalysisCallCount { get; private set; }
 
             public TestableCLangAnalyzer(ITelemetryManager telemetryManager, ISonarLintSettings settings, ICFamilyRulesConfigProvider cFamilyRulesConfigProvider,
-<<<<<<< HEAD
-                IServiceProvider serviceProvider, IAnalysisStatusNotifier analysisStatusNotifier, ILogger logger)
-                : base(telemetryManager, settings, cFamilyRulesConfigProvider, serviceProvider, analysisStatusNotifier, logger, new CFamilyIssueToAnalysisIssueConverter(Mock.Of<ILineHashCalculator>(), new MockFileSystem()))
-=======
                 IServiceProvider serviceProvider, IAnalysisStatusNotifier analysisStatusNotifier, ILogger logger, ICFamilyIssueToAnalysisIssueConverter cFamilyIssueConverter)
                 : base(telemetryManager, settings, cFamilyRulesConfigProvider, serviceProvider, analysisStatusNotifier, logger, cFamilyIssueConverter)
->>>>>>> 7c1d2ebc
             {}
 
             protected override Request CreateRequest(ILogger logger, ProjectItem projectItem, string absoluteFilePath, ICFamilyRulesConfigProvider cFamilyRulesConfigProvider, IAnalyzerOptions analyzerOptions)
