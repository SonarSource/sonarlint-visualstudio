﻿/*
 * SonarLint for Visual Studio
 * Copyright (C) 2016-2020 SonarSource SA
 * mailto:info AT sonarsource DOT com
 *
 * This program is free software; you can redistribute it and/or
 * modify it under the terms of the GNU Lesser General Public
 * License as published by the Free Software Foundation; either
 * version 3 of the License, or (at your option) any later version.
 *
 * This program is distributed in the hope that it will be useful,
 * but WITHOUT ANY WARRANTY; without even the implied warranty of
 * MERCHANTABILITY or FITNESS FOR A PARTICULAR PURPOSE.  See the GNU
 * Lesser General Public License for more details.
 *
 * You should have received a copy of the GNU Lesser General Public License
 * along with this program; if not, write to the Free Software Foundation,
 * Inc., 51 Franklin Street, Fifth Floor, Boston, MA  02110-1301, USA.
 */

using System;
using EnvDTE;
using FluentAssertions;
using Microsoft.VisualStudio.TestTools.UnitTesting;
using Microsoft.VisualStudio.VCProjectEngine;
using Moq;
using SonarLint.VisualStudio.Integration.Vsix.CFamily;
using static SonarLint.VisualStudio.Integration.Vsix.CFamily.UnitTests.CFamilyTestUtility;

namespace SonarLint.VisualStudio.Integration.UnitTests.CFamily
{
    [TestClass]
    public class FileConfigTests
    {
<<<<<<< HEAD
        private TestLogger testLogger = new TestLogger();
=======
        private readonly TestLogger testLogger = new TestLogger();
>>>>>>> 508f0a86

        [TestMethod]
        public void TryGet_NoVCProject_ReturnsNull()
        {
            var dteProjectItemMock = new Mock<ProjectItem>();
            var dteProjectMock = new Mock<Project>();

            dteProjectMock.Setup(x => x.Object).Returns(null);
            dteProjectItemMock.Setup(x => x.Object).Returns(Mock.Of<VCFile>());
            dteProjectItemMock.Setup(x => x.ContainingProject).Returns(dteProjectMock.Object);

            CFamilyHelper.FileConfig.TryGet(testLogger, dteProjectItemMock.Object, "c:\\path")
                .Should().BeNull();
        }

        [TestMethod]
        public void TryGet_NoVCFile_ReturnsNull()
        {
            var dteProjectItemMock = new Mock<ProjectItem>();
            var dteProjectMock = new Mock<Project>();

            dteProjectMock.Setup(x => x.Object).Returns(Mock.Of<VCProject>());
            dteProjectItemMock.Setup(x => x.Object).Returns(null);
            dteProjectItemMock.Setup(x => x.ContainingProject).Returns(dteProjectMock.Object);

            CFamilyHelper.FileConfig.TryGet(testLogger, dteProjectItemMock.Object, "c:\\path")
                .Should().BeNull();
        }

        [TestMethod]
        public void GetPotentiallyUnsupportedPropertyValue_PropertySupported_ReturnsValue()
        {
            // Arrange
            var settingsMock = new Mock<IVCRulePropertyStorage>();
            settingsMock.Setup(x => x.GetEvaluatedPropertyValue("propertyName1"))
                .Returns("propertyValue");

            // Act
            var result =
                CFamilyHelper.FileConfig.GetPotentiallyUnsupportedPropertyValue(settingsMock.Object, "propertyName1",
                    "default xxx");

            // Assert
            result.Should().Be("propertyValue");
        }

        [TestMethod]
        public void GetPotentiallyUnsupportedPropertyValue_PropertyUnsupported_ReturnsDefaultValue()
        {
            // Arrange
            var settingsMock = new Mock<IVCRulePropertyStorage>();
            var methodCalled = false;
            settingsMock.Setup(x => x.GetEvaluatedPropertyValue(It.IsAny<string>()))
                .Callback(() => methodCalled = true)
                .Throws(new InvalidCastException("xxx"));

            // Act - exception should be handled
            var result =
                CFamilyHelper.FileConfig.GetPotentiallyUnsupportedPropertyValue(settingsMock.Object, "propertyName1",
                    "default xxx");

            // Assert
            result.Should().Be("default xxx");
            methodCalled.Should().BeTrue(); // Sanity check that the test mock was invoked
        }

        [TestMethod]
        public void GetPotentiallyUnsupportedPropertyValue_CriticalException_IsNotSuppressed()
        {
            // Arrange
            var settingsMock = new Mock<IVCRulePropertyStorage>();
            settingsMock.Setup(x => x.GetEvaluatedPropertyValue(It.IsAny<string>()))
                .Throws(new StackOverflowException("foo"));

            // Act and Assert
            Action act = () =>
                CFamilyHelper.FileConfig.GetPotentiallyUnsupportedPropertyValue(settingsMock.Object, "propertyName1",
                    "default xxx");

            act.Should().ThrowExactly<StackOverflowException>().And.Message.Should().Be("foo");
        }

        [TestMethod]
        public void GetCompilerVersion()
        {
            CFamilyHelper.FileConfig.GetCompilerVersion("v90", "").Should().Be("15.00.00");

            CFamilyHelper.FileConfig.GetCompilerVersion("v100", "").Should().Be("16.00.00");

            CFamilyHelper.FileConfig.GetCompilerVersion("v110", "").Should().Be("17.00.00");
            CFamilyHelper.FileConfig.GetCompilerVersion("v110_xp", "").Should().Be("17.00.00");

            CFamilyHelper.FileConfig.GetCompilerVersion("v120", "").Should().Be("18.00.00");
            CFamilyHelper.FileConfig.GetCompilerVersion("v120_xp", "").Should().Be("18.00.00");

            CFamilyHelper.FileConfig.GetCompilerVersion("v140", "").Should().Be("19.00.00");
            CFamilyHelper.FileConfig.GetCompilerVersion("v140_xp", "").Should().Be("19.00.00");

            CFamilyHelper.FileConfig.GetCompilerVersion("v141", "14.10.00").Should().Be("19.10.00");
            CFamilyHelper.FileConfig.GetCompilerVersion("v141_xp", "14.10.50").Should().Be("19.10.50");

            CFamilyHelper.FileConfig.GetCompilerVersion("v142", "14.25.28612").Should().Be("19.25.28612");

            Action action = () => CFamilyHelper.FileConfig.GetCompilerVersion("v142", "2132");
            action.Should().ThrowExactly<ArgumentException>().And.Message.Should()
                .StartWith("Unsupported VCToolsVersion: 2132");

            action = () => CFamilyHelper.FileConfig.GetCompilerVersion("v143", "14.30.0000");
            action.Should().ThrowExactly<ArgumentException>().And.Message.Should()
                .StartWith("Unsupported PlatformToolset: v143");

            action = () => CFamilyHelper.FileConfig.GetCompilerVersion("", "");
            action.Should().ThrowExactly<ArgumentException>().And.Message.Should().StartWith
                ("The file cannot be analyzed because the platform toolset has not been specified.");
        }

        [TestMethod]
        public void TryGet_UnsupportedItemType_ReturnsNull()
        {
            // Arrange
            var projectItemConfig = new ProjectItemConfig {ItemType = "None"};
            var projectItemMock = CreateMockProjectItem("c:\\foo\\xxx.vcxproj", projectItemConfig);

            // Act
            var fileConfig = CFamilyHelper.FileConfig.TryGet(testLogger, projectItemMock.Object, "c:\\dummy\\file.cpp");

            // Assert
            fileConfig.Should().BeNull();
            testLogger.AssertOutputStringExists("File's \"Item type\" is not supported. File: 'c:\\dummy\\file.cpp'");
        }

        [TestMethod]
        public void TryGet_UnsupportedConfigurationType_ReturnsNull()
        {
            // Arrange
            var projectItemConfig = new ProjectItemConfig {ConfigurationType = ConfigurationTypes.typeUnknown};
            var projectItemMock = CreateMockProjectItem("c:\\foo\\xxx.vcxproj", projectItemConfig);

            // Act
            var fileConfig = CFamilyHelper.FileConfig.TryGet(testLogger, projectItemMock.Object, "c:\\dummy\\file.cpp");

            // Assert
            fileConfig.Should().BeNull();
            testLogger.AssertOutputStringExists("Project's \"Configuration type\" is not supported.");
        }

        [TestMethod]
        public void TryGet_UnsupportedCustomBuild_ReturnsNull()
        {
            // Arrange
            var projectItemConfig = new ProjectItemConfig {IsVCCLCompilerTool = false};
            var projectItemMock = CreateMockProjectItem("c:\\foo\\xxx.vcxproj", projectItemConfig);

            // Act
            var fileConfig = CFamilyHelper.FileConfig.TryGet(testLogger, projectItemMock.Object, "c:\\dummy\\file.cpp");

            // Assert
            fileConfig.Should().BeNull();
            testLogger.AssertOutputStringExists("Custom build tools aren't supported. Custom-built file: 'c:\\dummy\\file.cpp'");
        }
    }
}<|MERGE_RESOLUTION|>--- conflicted
+++ resolved
@@ -32,11 +32,7 @@
     [TestClass]
     public class FileConfigTests
     {
-<<<<<<< HEAD
-        private TestLogger testLogger = new TestLogger();
-=======
         private readonly TestLogger testLogger = new TestLogger();
->>>>>>> 508f0a86
 
         [TestMethod]
         public void TryGet_NoVCProject_ReturnsNull()
