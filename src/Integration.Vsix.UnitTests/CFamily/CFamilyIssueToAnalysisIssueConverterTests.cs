--- conflicted
+++ resolved
@@ -610,19 +610,11 @@
             
             for (int i = 0; i < fix.Edits.Length; i++)
             {
-<<<<<<< HEAD
-                fix.Edits[i].StartColumn.Should().Be(quickFix.Edits[i].TextRange.StartLineOffset+1, $"because StartColumn was not equal in {fix.Message}, edit: {i} ");
-                fix.Edits[i].EndColumn.Should().Be(quickFix.Edits[i].TextRange.EndLineOffset+1, $"because EndColumn was not equal in {fix.Message}, edit: {i} ");
-                fix.Edits[i].StartLine.Should().Be(quickFix.Edits[i].TextRange.StartLine, $"because StartLine was not equal in {fix.Message}, edit: {i} ");
-                fix.Edits[i].EndLine.Should().Be(quickFix.Edits[i].TextRange.EndLine, $"because EndLine was not equal in {fix.Message}, edit: {i} ");
-                fix.Edits[i].Text.Should().Be(quickFix.Edits[i].Text, $"because Text was not equal in {fix.Message}, edit: {i} ");
-=======
                 fix.Edits[i].StartColumn.Should().Be(quickFix.Edits[i].RangeToReplace.StartLineOffset+1, $"because StartColumn was not equal in {fix.Message}, edit: {i} ");
                 fix.Edits[i].EndColumn.Should().Be(quickFix.Edits[i].RangeToReplace.EndLineOffset+1, $"because EndColumn was not equal in {fix.Message}, edit: {i} ");
                 fix.Edits[i].StartLine.Should().Be(quickFix.Edits[i].RangeToReplace.StartLine, $"because StartLine was not equal in {fix.Message}, edit: {i} ");
                 fix.Edits[i].EndLine.Should().Be(quickFix.Edits[i].RangeToReplace.EndLine, $"because EndLine was not equal in {fix.Message}, edit: {i} ");
                 fix.Edits[i].Text.Should().Be(quickFix.Edits[i].NewText, $"because NewText was not equal in {fix.Message}, edit: {i} ");
->>>>>>> 3c072967
             }
         }
 
