--- conflicted
+++ resolved
@@ -18,10 +18,6 @@
  * Inc., 51 Franklin Street, Fifth Floor, Boston, MA  02110-1301, USA.
  */
 
-<<<<<<< HEAD
-using System.ComponentModel;
-=======
->>>>>>> 6baf1e01
 using System.IO.Abstractions;
 using Microsoft.VisualStudio.Text;
 using Microsoft.VisualStudio.Utilities;
