{
  "version": 1,
  "dependencies": {
    ".NETFramework,Version=v4.8": {
      "EnvDTE": {
        "type": "Direct",
        "requested": "[8.0.0, )",
        "resolved": "8.0.0",
        "contentHash": "AZUGVwoGqmhLmaoNNeWmS/VtZNkHt56ZRWTj9wsi9zO3dqaeRLFWKd5ZhOYCMXKif/tqyLQCttOwcSESoGW//g==",
        "dependencies": {
          "stdole": "7.0.3300"
        }
      },
      "FluentAssertions": {
        "type": "Direct",
        "requested": "[5.9.0, )",
        "resolved": "5.9.0",
        "contentHash": "JZxb5DuspmuH4A5p9bfj060evQnwIUkxxfFMG9F/pa7gl1Ry2r2nuQbu5G4UWGQQTtpTxPpVowqNDdBkA0G2Mw=="
      },
      "Microsoft.CodeAnalysis.CSharp": {
        "type": "Direct",
        "requested": "[1.3.2, )",
        "resolved": "1.3.2",
        "contentHash": "GrYMp6ScZDOMR0fNn/Ce6SegNVFw1G/QRT/8FiKv7lAP+V6lEZx9e42n0FvFUgjjcKgcEJOI4muU6i+3LSvOBA==",
        "dependencies": {
          "Microsoft.CodeAnalysis.Common": "[1.3.2]"
        }
      },
      "Microsoft.CodeAnalysis.CSharp.Workspaces": {
        "type": "Direct",
        "requested": "[1.3.2, )",
        "resolved": "1.3.2",
        "contentHash": "MwGmrrPx3okEJuCogSn4TM3yTtJUDdmTt8RXpnjVo0dPund0YSAq4bHQQ9bxgArbrrapcopJmkb7UOLAvanXkg==",
        "dependencies": {
          "Microsoft.CodeAnalysis.CSharp": "[1.3.2]",
          "Microsoft.CodeAnalysis.Workspaces.Common": "[1.3.2]"
        }
      },
      "Microsoft.CodeAnalysis.Workspaces.Common": {
        "type": "Direct",
        "requested": "[1.3.2, )",
        "resolved": "1.3.2",
        "contentHash": "kvdo+rkImlx5MuBgkayl4OV3Mg8/qirUdYgCIfQ9EqN15QasJFlQXmDAtCGqpkK9sYLLO/VK+y+4mvKjfh/FOA==",
        "dependencies": {
          "Microsoft.CodeAnalysis.Common": "[1.3.2]",
          "Microsoft.Composition": "1.0.27"
        }
      },
      "Microsoft.Composition": {
        "type": "Direct",
        "requested": "[1.0.30, )",
        "resolved": "1.0.30",
        "contentHash": "IDOxST2DCUziePSD2vK3Z7LI6e1rejJCp21/rKZ8fdsyTcq9SfnAV8udi0GSIpjO9wwSLZx9Kfc7co3PTs7IlA=="
      },
      "Microsoft.CSharp": {
        "type": "Direct",
        "requested": "[4.7.0, )",
        "resolved": "4.7.0",
        "contentHash": "pTj+D3uJWyN3My70i2Hqo+OXixq3Os2D1nJ2x92FFo6sk8fYS1m1WLNTs0Dc1uPaViH0YvEEwvzddQ7y4rhXmA=="
      },
      "Microsoft.NET.Test.Sdk": {
        "type": "Direct",
        "requested": "[16.5.0, )",
        "resolved": "16.5.0",
        "contentHash": "yHZOhVSPuGqgHi+KhHiAZqNY08avkQraXKvgKgDU8c/ztmGzw7gmukkv49EaTq6T3xmp4XroWk3gAlbJHMxl8w==",
        "dependencies": {
          "Microsoft.CodeCoverage": "16.5.0"
        }
      },
      "Microsoft.VisualStudio.ComponentModelHost": {
        "type": "Direct",
        "requested": "[14.0.25424, )",
        "resolved": "14.0.25424",
        "contentHash": "K41O7CeI21A6IGfWWhDhQvhx4+dx2gOCMgaYp71zw+liacctqqlwlRVFAnCgHsftfSSXYKBaA0M9nxGgLKviMg=="
      },
      "Microsoft.VisualStudio.CoreUtility": {
        "type": "Direct",
        "requested": "[14.0.23205, )",
        "resolved": "14.0.23205",
        "contentHash": "9xV78lxgEyb6sFtoxt8qhIpPajp1HMoqdv0I15akLCdXAJ8Lzv64t8RvyE4vlEIRpeAu19+ag4pg9hFHPtE/og=="
      },
      "Microsoft.VisualStudio.ImageCatalog": {
        "type": "Direct",
        "requested": "[14.3.25407, )",
        "resolved": "14.3.25407",
        "contentHash": "Y0Hb+/AumBuM57da6Hh0k5HobwJ7C6t6psYpFtEFRDuWpepxYXDebfRLpRmJHTBSG+sXYRat3FTY0d1ds7owjg=="
      },
      "Microsoft.VisualStudio.Shell.Interop.14.0.DesignTime": {
        "type": "Direct",
        "requested": "[14.3.25407, )",
        "resolved": "14.3.25407",
        "contentHash": "JJAnoBN8VnYeLkZJF6N+HCZut7WBLDnqYMnjj8L/fHqM5ewdApx4qOVf95X8rC8ZBtOeKyF86p4T+Cm2XDFI8g==",
        "dependencies": {
          "Microsoft.VisualStudio.Imaging.Interop.14.0.DesignTime": "14.3.25407",
          "Microsoft.VisualStudio.Shell.Interop": "7.10.6071",
          "Microsoft.VisualStudio.Shell.Interop.10.0": "10.0.30319",
          "Microsoft.VisualStudio.Shell.Interop.11.0": "11.0.61030",
          "Microsoft.VisualStudio.Shell.Interop.12.0": "12.0.30110"
        }
      },
      "Microsoft.VisualStudio.Text.Data": {
        "type": "Direct",
        "requested": "[14.0.23205, )",
        "resolved": "14.0.23205",
        "contentHash": "yRSJIlKwj4K4/oTj3WQBgKYQK6QzrTdlU/50/7IPpq+dTkZhXBDp3BRURHMW8pWqKmEq9s/lQc7mSL4+mrVTQw==",
        "dependencies": {
          "Microsoft.VisualStudio.CoreUtility": "14.0.23205"
        }
      },
      "Microsoft.VisualStudio.Text.Logic": {
        "type": "Direct",
        "requested": "[14.0.23205, )",
        "resolved": "14.0.23205",
        "contentHash": "R2poUaLPiJB/skv7oXPhWRzXQ1xuimr2323zW64oxNnf3zLzODJ5dEuguFs0Ynuc4XktpwwXUsafuTnJxKYcxA==",
        "dependencies": {
          "Microsoft.VisualStudio.CoreUtility": "14.0.23205",
          "Microsoft.VisualStudio.Text.Data": "14.0.23205"
        }
      },
      "Microsoft.VisualStudio.Text.UI": {
        "type": "Direct",
        "requested": "[14.0.23205, )",
        "resolved": "14.0.23205",
        "contentHash": "wDo3V4m//E5PB12Zeh1G2f4IA8IoBKbt733L/HYdRMnA3fNzGjjlHihtR+Ji+j/NWeZaGh2OAYfzJ7GE2Ch4aw==",
        "dependencies": {
          "Microsoft.VisualStudio.CoreUtility": "14.0.23205",
          "Microsoft.VisualStudio.Text.Data": "14.0.23205",
          "Microsoft.VisualStudio.Text.Logic": "14.0.23205"
        }
      },
      "Moq": {
        "type": "Direct",
        "requested": "[4.14.5, )",
        "resolved": "4.14.5",
        "contentHash": "g/TLN+z6Fjd1E3DAUDbBI3nZcNDUXGKGEmImYqJdZ9TzvjME9KkE4BfV4vsKSXm3Of/C0y+rQKW3/5QSCeTUPA==",
        "dependencies": {
          "Castle.Core": "4.4.0",
          "System.Threading.Tasks.Extensions": "4.5.1"
        }
      },
      "MSTest.TestAdapter": {
        "type": "Direct",
        "requested": "[1.4.0, )",
        "resolved": "1.4.0",
        "contentHash": "t2/rL9DG+cVAgPs98OGm2sbZ4FTgn+MGEan5P9NRAgqMV3+nYRKG7/5R0jY7lBMq9ISms+84MSqTHWs6QnPt4A=="
      },
      "MSTest.TestFramework": {
        "type": "Direct",
        "requested": "[1.4.0, )",
        "resolved": "1.4.0",
        "contentHash": "kV/yZ0XLiOElsVeLT0GnNrsoKcPvVNOP6Cv2zkAiceJY0rpro0L+3t54bRApLwTg1mxlo4rLziBG7X6X69KcrQ=="
      },
      "Newtonsoft.Json": {
        "type": "Direct",
        "requested": "[6.0.8, )",
        "resolved": "6.0.8",
        "contentHash": "7ut47NDedTW19EbL0JpFDYUP62fcuz27hJrehCDNajdCS5NtqL+E39+7Um3OkNc2wl2ym7K8Ln5eNuLus6mVGQ=="
      },
      "NuGet.Core": {
        "type": "Direct",
        "requested": "[2.12.0, )",
        "resolved": "2.12.0",
        "contentHash": "kSDD1VFIq7BBrimjMRk9HeeQlZteyknbHgz3AT4AUVUCZ8BZaCSzO1A5UTVPLLbSHryjozPcEmNYSds/IDAIjw==",
        "dependencies": {
          "Microsoft.Web.Xdt": "2.1.0"
        }
      },
      "NuGet.VisualStudio": {
        "type": "Direct",
        "requested": "[3.3.0, )",
        "resolved": "3.3.0",
        "contentHash": "ZVBJ43/IxaAl5iX+OuuDLQ9tSNJaRlP85SUMAdiGoqEbyK/ZPfQmPfqSMZMFpucRlf8HgsEK/hR73DwpCmqcLA=="
      },
      "SonarAnalyzer.CSharp": {
        "type": "Direct",
        "requested": "[8.21.0.30542, )",
        "resolved": "8.21.0.30542",
        "contentHash": "LDF5qnv7AAhbI1djB8BgBv/ZkRZ7BpdNREFfoEkXwLv22yBeh5gU/ZAThHqPP35C2TgxXFXxDl05s50YbqQ7qQ=="
      },
<<<<<<< HEAD
=======
      "SonarAnalyzer.VisualBasic": {
        "type": "Direct",
        "requested": "[8.21.0.30542, )",
        "resolved": "8.21.0.30542",
        "contentHash": "qbrRlgQ5Tr5HTT9PkcASEEzAxxe/G5DjFGmV6Skdtc7hR4UYgv/mYxtO//G86cEsDRB+Vmv01aA+WyM2jo9FUA=="
      },
>>>>>>> 58f4bd61
      "System.Collections.Immutable": {
        "type": "Direct",
        "requested": "[1.1.37, )",
        "resolved": "1.1.37",
        "contentHash": "fTpqwZYBzoklTT+XjTRK8KxvmrGkYHzBiylCcKyQcxiOM8k+QvhNBxRvFHDWzy4OEP5f8/9n+xQ9mEgEXY+muA==",
        "dependencies": {
          "System.Collections": "4.0.0",
          "System.Diagnostics.Debug": "4.0.0",
          "System.Globalization": "4.0.0",
          "System.Linq": "4.0.0",
          "System.Resources.ResourceManager": "4.0.0",
          "System.Runtime": "4.0.0",
          "System.Runtime.Extensions": "4.0.0",
          "System.Threading": "4.0.0"
        }
      },
      "System.IO.Abstractions": {
        "type": "Direct",
        "requested": "[9.0.4, )",
        "resolved": "9.0.4",
        "contentHash": "1h4krG51ZiW/CGzM8gtqrRW2oeG6WZDfPaj27suexL8PxBVahsUlUKMJrqI4kkh6ggHLSDd7MFeU8orpk6COZg=="
      },
      "System.IO.Abstractions.TestingHelpers": {
        "type": "Direct",
        "requested": "[9.0.4, )",
        "resolved": "9.0.4",
        "contentHash": "jygAL7t8okBFhnxzAP7gxDHKCrT2UZWcJCvXfFSf2M9QfOoryfvMyvRYIdu7B/+wYPrCbhSOJDQy5pwdy0bhQg==",
        "dependencies": {
          "System.IO.Abstractions": "9.0.4"
        }
      },
      "System.Reflection.Metadata": {
        "type": "Direct",
        "requested": "[1.2.0, )",
        "resolved": "1.2.0",
        "contentHash": "ubQKFCNYPwhqPXPLjRKCvTDR2UvL5L5+Tm181D/5kl/df7264AuXDi2j2Bf5DxplBxevq8eUH9LRomcFCXTQKw==",
        "dependencies": {
          "System.Collections.Immutable": "1.1.37"
        }
      },
      "BouncyCastle": {
        "type": "Transitive",
        "resolved": "1.8.6.1",
        "contentHash": "rkqpuKmJkdcfTMBkIj1b5nMdBAWKwAyh+I/BQYeqqSD2jkIlhwc9qBNKmSbnpmmm5c29qHZGLpvBSTNWvDLtQA=="
      },
      "Castle.Core": {
        "type": "Transitive",
        "resolved": "4.4.0",
        "contentHash": "b5rRL5zeaau1y/5hIbI+6mGw3cwun16YjkHZnV9RRT5UyUIFsgLmNXJ0YnIN9p8Hw7K7AbG1q1UclQVU3DinAQ=="
      },
      "EnvDTE80": {
        "type": "Transitive",
        "resolved": "8.0.0",
        "contentHash": "CiDbGep0TqobiSHLkTAUAjWDcu2sHdwsfc/I/+yU5yMFLrP4rW00K97bHVyg3gUeg4ed5sKTk8VKMbiOAKdvKQ==",
        "dependencies": {
          "EnvDTE": "8.0.0",
          "stdole": "7.0.3300"
        }
      },
      "Google.Protobuf": {
        "type": "Transitive",
        "resolved": "3.6.1",
        "contentHash": "741fGeDQjixBJaU2j+0CbrmZXsNJkTn/hWbOh4fLVXndHsCclJmWznCPWrJmPoZKvajBvAz3e8ECJOUvRtwjNQ=="
      },
      "Grpc.Tools": {
        "type": "Transitive",
        "resolved": "1.4.1",
        "contentHash": "D5AcNr0yPFz5dqftJYKnMtwg6AEMUics+UysxTXKVuZtresqWUcHIrnscM+KsAIreG7wvdumWzjdIXRIMekCLg=="
      },
      "Microsoft.Alm.Authentication": {
        "type": "Transitive",
        "resolved": "4.0.0.1",
        "contentHash": "G+EwnnZeoee3McrWZQ0TOtQShJyCzFwhJdEXIbz5t+G2e67KICipAHfflDSYwokB43YK+y5J7ArnRHDLYtNliA==",
        "dependencies": {
          "Microsoft.IdentityModel.Clients.ActiveDirectory": "3.13.8"
        }
      },
      "Microsoft.CodeAnalysis": {
        "type": "Transitive",
        "resolved": "1.3.2",
        "contentHash": "vXIxbtQimgOiU20b1wAiUM9eYAmYkpgkoAf7RxkFpf9FfJksZjk3mfLC+75SURZW1nLVR7yTkQP8Kkk0Y1wlkg==",
        "dependencies": {
          "Microsoft.CodeAnalysis.CSharp.Workspaces": "[1.3.2]",
          "Microsoft.CodeAnalysis.VisualBasic.Workspaces": "[1.3.2]"
        }
      },
      "Microsoft.CodeAnalysis.Analyzers": {
        "type": "Transitive",
        "resolved": "1.1.0",
        "contentHash": "HS3iRWZKcUw/8eZ/08GXKY2Bn7xNzQPzf8gRPHGSowX7u7XXu9i9YEaBeBNKUXWfI7qjvT2zXtLUvbN0hds8vg=="
      },
      "Microsoft.CodeAnalysis.Common": {
        "type": "Transitive",
        "resolved": "1.3.2",
        "contentHash": "lOinFNbjpCvkeYQHutjKi+CfsjoKu88wAFT6hAumSR/XJSJmmVGvmnbzCWW8kUJnDVrw1RrcqS8BzgPMj263og==",
        "dependencies": {
          "Microsoft.CodeAnalysis.Analyzers": "1.1.0",
          "System.AppContext": "4.1.0",
          "System.Collections": "4.0.11",
          "System.Collections.Concurrent": "4.0.12",
          "System.Collections.Immutable": "1.2.0",
          "System.Console": "4.0.0",
          "System.Diagnostics.Debug": "4.0.11",
          "System.Diagnostics.FileVersionInfo": "4.0.0",
          "System.Diagnostics.StackTrace": "4.0.1",
          "System.Diagnostics.Tools": "4.0.1",
          "System.Dynamic.Runtime": "4.0.11",
          "System.Globalization": "4.0.11",
          "System.IO.FileSystem": "4.0.1",
          "System.IO.FileSystem.Primitives": "4.0.1",
          "System.Linq": "4.1.0",
          "System.Linq.Expressions": "4.1.0",
          "System.Reflection": "4.1.0",
          "System.Reflection.Metadata": "1.3.0",
          "System.Reflection.Primitives": "4.0.1",
          "System.Resources.ResourceManager": "4.0.1",
          "System.Runtime": "4.1.0",
          "System.Runtime.Extensions": "4.1.0",
          "System.Runtime.Handles": "4.0.1",
          "System.Runtime.InteropServices": "4.1.0",
          "System.Runtime.Numerics": "4.0.1",
          "System.Security.Cryptography.Algorithms": "4.2.0",
          "System.Security.Cryptography.Encoding": "4.0.0",
          "System.Security.Cryptography.X509Certificates": "4.1.0",
          "System.Text.Encoding": "4.0.11",
          "System.Text.Encoding.CodePages": "4.0.1",
          "System.Text.Encoding.Extensions": "4.0.11",
          "System.Threading": "4.0.11",
          "System.Threading.Tasks": "4.0.11",
          "System.Threading.Tasks.Parallel": "4.0.1",
          "System.Threading.Thread": "4.0.0",
          "System.Xml.ReaderWriter": "4.0.11",
          "System.Xml.XDocument": "4.0.11",
          "System.Xml.XPath.XDocument": "4.0.1",
          "System.Xml.XmlDocument": "4.0.1"
        }
      },
      "Microsoft.CodeAnalysis.VisualBasic": {
        "type": "Transitive",
        "resolved": "1.3.2",
        "contentHash": "yllH3rSYEc0bV15CJ2T9Jtx+tSXO5/OVNb+xofuWrACn65Q5VqeFBKgcbgwpyVY/98ypPcGQIWNQL2A/L1seJg==",
        "dependencies": {
          "Microsoft.CodeAnalysis.Common": "1.3.2"
        }
      },
      "Microsoft.CodeAnalysis.VisualBasic.Workspaces": {
        "type": "Transitive",
        "resolved": "1.3.2",
        "contentHash": "I5Z2WBgFsx0G22Na1uVFPDkT6Ob4XI+g91GPN8JWldYUMlmIBcUDBfGmfr8oQPdUipvThpaU1x1xZrnNwRR8JA==",
        "dependencies": {
          "Microsoft.CodeAnalysis.VisualBasic": "[1.3.2]",
          "Microsoft.CodeAnalysis.Workspaces.Common": "[1.3.2]"
        }
      },
      "Microsoft.CodeCoverage": {
        "type": "Transitive",
        "resolved": "16.5.0",
        "contentHash": "PM5YLtyN45EyUGePJpaNogndlaQPrMgQQXHKMhMESC6KfSVvt+j7+dxBi8NYC6X6dZVysf7ngwhSW3wwvPJRSQ=="
      },
      "Microsoft.IdentityModel.Clients.ActiveDirectory": {
        "type": "Transitive",
        "resolved": "3.13.8",
        "contentHash": "RAYmpEVVnl8qWdPmm62k9wm6MUB9H4Gk3l7uBADDCCQJDOkpTAINzgWHTBF8hkaTHFLaGIfgOeeLcKT+K1PG7A=="
      },
      "Microsoft.Owin": {
        "type": "Transitive",
        "resolved": "4.1.1",
        "contentHash": "KtjkRz4COQRqrwOBMf+XKW1ZsdiFMqipbmM0khhNJIx6U9VRprbwRGdSq1++PHlZrIwHMmwRHC0nILNSHGkcaA==",
        "dependencies": {
          "Owin": "1.0.0"
        }
      },
      "Microsoft.Owin.Host.HttpListener": {
        "type": "Transitive",
        "resolved": "4.1.1",
        "contentHash": "78BA/mqyG6DhteAeDpipyDM9RptdGnLve7nL33mFe/jSA3HEMvyF9HMvKxUvnOkcXwPFmZRlBaokBF3XsgY25w=="
      },
      "Microsoft.VisualStudio.Editor": {
        "type": "Transitive",
        "resolved": "14.0.23205",
        "contentHash": "Ks7RLzN+zDs2REFU1VJZaUPmlpt/1YY73FnsLp0c+hnvP78N9dw1oyIA4WACynmbuQdzviBJf35LqKs9g7gT8w==",
        "dependencies": {
          "Microsoft.VisualStudio.CoreUtility": "14.0.23205",
          "Microsoft.VisualStudio.OLE.Interop": "7.10.6070",
          "Microsoft.VisualStudio.Text.Data": "14.0.23205",
          "Microsoft.VisualStudio.Text.Logic": "14.0.23205",
          "Microsoft.VisualStudio.Text.UI": "14.0.23205",
          "Microsoft.VisualStudio.Text.UI.Wpf": "14.0.23205",
          "Microsoft.VisualStudio.TextManager.Interop": "7.10.6070",
          "Microsoft.VisualStudio.TextManager.Interop.8.0": "8.0.50727"
        }
      },
      "Microsoft.VisualStudio.Imaging": {
        "type": "Transitive",
        "resolved": "14.3.25407",
        "contentHash": "AuAG4/0L+cQXPVqfhe3nL7oqsFNsRkyGDap9XcOl2dnVdpUTxJ6OUly3c+7Bj2nKZ/dfuI17OMGPfvF+S1Eqyw==",
        "dependencies": {
          "Microsoft.VisualStudio.Utilities": "14.3.25407"
        }
      },
      "Microsoft.VisualStudio.Imaging.Interop.14.0.DesignTime": {
        "type": "Transitive",
        "resolved": "14.3.25407",
        "contentHash": "mqldeJfyEF2edXn/7u+7hcCY/TTx0Z6IbLsZAsapOfBLS67c3pjh8Zxm5ZDItNmpkMFMQ8OiMOLjeGP/ftFEHw=="
      },
      "Microsoft.VisualStudio.Language.Intellisense": {
        "type": "Transitive",
        "resolved": "14.0.23205",
        "contentHash": "EtYvgaeNMmUeuF21cZntGsez9CV46swxykl3iwn+YZKo5Vm7Cw0iyu9XxUPnMN5YNa91lhm6GYd/PO4fe/Cb1g==",
        "dependencies": {
          "Microsoft.VisualStudio.CoreUtility": "14.0.23205",
          "Microsoft.VisualStudio.Text.Data": "14.0.23205",
          "Microsoft.VisualStudio.Text.UI": "14.0.23205"
        }
      },
      "Microsoft.VisualStudio.LanguageServices": {
        "type": "Transitive",
        "resolved": "1.3.2",
        "contentHash": "JPGIWjzF2jmkP3QfZn/OEAhfUQBXFUXSpyzHN1qiYsaJz9F032ybzt+mtRNwzu5ZPJUNfrh+5mRcrONubXgfrg==",
        "dependencies": {
          "Microsoft.CodeAnalysis": "[1.3.2]"
        }
      },
      "Microsoft.VisualStudio.OLE.Interop": {
        "type": "Transitive",
        "resolved": "7.10.6070",
        "contentHash": "p7xNzxIoZWDqSGlCi84u1CsNSL9YL7HWBdurfBUW8TZOsfW/0DS8/2MQcicQZav2Csq1f7Pep+VRdZJZkmQKJA=="
      },
      "Microsoft.VisualStudio.SDK.EmbedInteropTypes": {
        "type": "Transitive",
        "resolved": "15.0.27",
        "contentHash": "rZNw+lD53U0DMFMiHEe3TnIr2RyWPaqr+kNVITrKVZHwI3y27KQ0sbj8w7o/BoMilR8dFJwzcKn60SXITYdkzA=="
      },
      "Microsoft.VisualStudio.Setup.Configuration.Interop": {
        "type": "Transitive",
        "resolved": "1.16.30",
        "contentHash": "lC6SqNkraWUSY7cyF5GUmXSECoTMwslBc/r1dguChjsi0D0BlF7G6PLsvXD0NFCwnpKlgVzUYrIq7DQakdGerw=="
      },
      "Microsoft.VisualStudio.Shell.14.0": {
        "type": "Transitive",
        "resolved": "14.3.25407",
        "contentHash": "6HvDFvgu4tg3AmGxfcrly1Ni9eu49RM+OvniL5SJNTqNCbnHpIHiziglK6q5QI1DxhRPDUnJwC3CJcLKdaVZ9w==",
        "dependencies": {
          "Microsoft.VisualStudio.Imaging": "14.3.25407",
          "Microsoft.VisualStudio.OLE.Interop": "7.10.6070",
          "Microsoft.VisualStudio.Shell.Immutable.10.0": "10.0.30319",
          "Microsoft.VisualStudio.Shell.Immutable.11.0": "11.0.50727",
          "Microsoft.VisualStudio.Shell.Immutable.12.0": "12.0.21003",
          "Microsoft.VisualStudio.Shell.Immutable.14.0": "14.3.25407",
          "Microsoft.VisualStudio.Shell.Interop": "7.10.6071",
          "Microsoft.VisualStudio.Shell.Interop.8.0": "8.0.50727",
          "Microsoft.VisualStudio.Shell.Interop.9.0": "9.0.30729",
          "Microsoft.VisualStudio.TextManager.Interop": "7.10.6070",
          "Microsoft.VisualStudio.Threading": "14.1.111",
          "Microsoft.VisualStudio.Utilities": "14.3.25407"
        }
      },
      "Microsoft.VisualStudio.Shell.Immutable.10.0": {
        "type": "Transitive",
        "resolved": "10.0.30319",
        "contentHash": "8qGEpQoR0Iu8+MASdwprS0zaqu9YS3w2e42DW7IIQ3MRDdJtLLOI3KTjj63ONxvOM4vCTAs+UDReo7Jy/6tHtQ=="
      },
      "Microsoft.VisualStudio.Shell.Immutable.11.0": {
        "type": "Transitive",
        "resolved": "11.0.50727",
        "contentHash": "WNKEdjQZ5AWFrYITqvpbrRhe6uCMhU5eU1zZLbSfyYIJ4JimpUFU8HFGJXepfek2KqA/3vM8DIHMtx0+tEWeCA==",
        "dependencies": {
          "Microsoft.VisualStudio.OLE.Interop": "7.10.6070",
          "Microsoft.VisualStudio.Shell.Interop": "7.10.6071"
        }
      },
      "Microsoft.VisualStudio.Shell.Immutable.12.0": {
        "type": "Transitive",
        "resolved": "12.0.21003",
        "contentHash": "R3N/n9v8wkG/Um3lh0GMwG0anSszaIYDMUTrrje+wYNkezGCvCt4EJsQ7qs5hvAsszE1GhVcpMYNtQ9Bfk3Rdw=="
      },
      "Microsoft.VisualStudio.Shell.Immutable.14.0": {
        "type": "Transitive",
        "resolved": "14.3.25407",
        "contentHash": "f5gunJZKdc4w6riAl6LUrW+PYJV/nIQGSRjJ5boul0d+LGJ41fdfc8L+N+RLDrbn0+aXA8wEML3o+TKuo4tIyQ==",
        "dependencies": {
          "Microsoft.VisualStudio.Shell.Immutable.11.0": "11.0.50727"
        }
      },
      "Microsoft.VisualStudio.Shell.Interop": {
        "type": "Transitive",
        "resolved": "7.10.6071",
        "contentHash": "4mE6I0FhI9I12Ezs04D9W/o9tTSFY3Q/bhvfXrUR4cf5OV8CEKfmZokH6UydOaOnqDjr+pOa3j+v+Rudm24osg==",
        "dependencies": {
          "Microsoft.VisualStudio.OLE.Interop": "7.10.6070",
          "Microsoft.VisualStudio.TextManager.Interop": "7.10.6070"
        }
      },
      "Microsoft.VisualStudio.Shell.Interop.10.0": {
        "type": "Transitive",
        "resolved": "10.0.30319",
        "contentHash": "BGh0IalHfzGy66TU7uzf0txSUiKbkGRtcXF9CG3Y4M2c1llgtJl4n1f9t85ZW0dAp5BAZ2Qc+a8e6NXFn9/kzQ==",
        "dependencies": {
          "Microsoft.VisualStudio.OLE.Interop": "7.10.6070",
          "Microsoft.VisualStudio.Shell.Interop": "7.10.6071"
        }
      },
      "Microsoft.VisualStudio.Shell.Interop.11.0": {
        "type": "Transitive",
        "resolved": "11.0.61030",
        "contentHash": "QiPUEP7Xa4USo1ekJLfUO348Q02djzes3VbYD5Cn+z9wfC2vmndW6xpiajD7X/3NehF8ocrpRIfaL8/oL9xDjg==",
        "dependencies": {
          "Microsoft.VisualStudio.OLE.Interop": "7.10.6070",
          "Microsoft.VisualStudio.Shell.Interop": "7.10.6071",
          "Microsoft.VisualStudio.Shell.Interop.10.0": "10.0.30319",
          "Microsoft.VisualStudio.Shell.Interop.8.0": "8.0.50727"
        }
      },
      "Microsoft.VisualStudio.Shell.Interop.12.0": {
        "type": "Transitive",
        "resolved": "12.0.30110",
        "contentHash": "PDdvEvc4+kl7VfupNDt4w35NJFnzPcuD2u935fxZfcDKZPNW1Jet8xtxeChWGj3zQFou8QyNzI6+xV6Nr6ksnw==",
        "dependencies": {
          "Microsoft.VisualStudio.OLE.Interop": "7.10.6070",
          "Microsoft.VisualStudio.Shell.Interop": "7.10.6071",
          "Microsoft.VisualStudio.Shell.Interop.10.0": "10.0.30319",
          "Microsoft.VisualStudio.Shell.Interop.11.0": "11.0.61030",
          "Microsoft.VisualStudio.Shell.Interop.8.0": "8.0.50727"
        }
      },
      "Microsoft.VisualStudio.Shell.Interop.8.0": {
        "type": "Transitive",
        "resolved": "8.0.50727",
        "contentHash": "8OzpFWEdSGrtx4GLBxJtiyqOBG8wQxh3lI6wN5AgFH6TtT7pND7EILjrbOgNfMsVbk3qI8DX4uvoHPdcg+cdMg==",
        "dependencies": {
          "Microsoft.VisualStudio.OLE.Interop": "7.10.6070",
          "Microsoft.VisualStudio.Shell.Interop": "7.10.6071",
          "Microsoft.VisualStudio.TextManager.Interop": "7.10.6070",
          "Microsoft.VisualStudio.TextManager.Interop.8.0": "8.0.50727"
        }
      },
      "Microsoft.VisualStudio.Shell.Interop.9.0": {
        "type": "Transitive",
        "resolved": "9.0.30729",
        "contentHash": "Qolo2V47CYOwS44mlfCpC7ie+juK44MLBNtBxDSeImolTjvLdY8INv8PtQM1WX51XRcgQBV+g3QiSdScJTtOSQ==",
        "dependencies": {
          "Microsoft.VisualStudio.OLE.Interop": "7.10.6070",
          "Microsoft.VisualStudio.Shell.Interop": "7.10.6071",
          "Microsoft.VisualStudio.Shell.Interop.8.0": "8.0.50727",
          "Microsoft.VisualStudio.TextManager.Interop": "7.10.6070"
        }
      },
      "Microsoft.VisualStudio.Text.UI.Wpf": {
        "type": "Transitive",
        "resolved": "14.0.23205",
        "contentHash": "PZa8Zpm1tDP2ijZaCzeGx/xvn1vPlRrt50ohMWhXyX115qlMJX6UUq5a04U/gryUxlVdePMN19hvGVlGMc+wIg==",
        "dependencies": {
          "Microsoft.VisualStudio.CoreUtility": "14.0.23205",
          "Microsoft.VisualStudio.Text.Data": "14.0.23205",
          "Microsoft.VisualStudio.Text.Logic": "14.0.23205",
          "Microsoft.VisualStudio.Text.UI": "14.0.23205"
        }
      },
      "Microsoft.VisualStudio.TextManager.Interop": {
        "type": "Transitive",
        "resolved": "7.10.6070",
        "contentHash": "T2i4GSGg5F+yb5oFShihsCHx7X19PHmHSrdGdfxtKlIYZCzlQIxr0Z9gwbOeL8TdyMSLaaG/LV1A1BUun5L7EA==",
        "dependencies": {
          "Microsoft.VisualStudio.OLE.Interop": "7.10.6070"
        }
      },
      "Microsoft.VisualStudio.TextManager.Interop.8.0": {
        "type": "Transitive",
        "resolved": "8.0.50727",
        "contentHash": "SEuUVH8jYiZjeXnCQEkJWDdxSitTChjnwJGk6BVMKCjdsva+rDflNLf4icrsczbiuWZIgDr7esZ4wf4zWceE+g==",
        "dependencies": {
          "Microsoft.VisualStudio.OLE.Interop": "7.10.6070",
          "Microsoft.VisualStudio.Shell.Interop": "7.10.6071",
          "Microsoft.VisualStudio.TextManager.Interop": "7.10.6070"
        }
      },
      "Microsoft.VisualStudio.Threading": {
        "type": "Transitive",
        "resolved": "14.1.111",
        "contentHash": "0C/9dj9mdeD3IlQuA1CuwYhzb2tdmgD7yyM4o2oPG4DRnzOTNqd0M40ThfAOmqommS+mIiljcbkYbKJJ87GqAw==",
        "dependencies": {
          "Microsoft.VisualStudio.Validation": "14.1.111"
        }
      },
      "Microsoft.VisualStudio.Utilities": {
        "type": "Transitive",
        "resolved": "14.3.25407",
        "contentHash": "Lt1/W2ACPnMg3f48nGf2l4LUpmOusU6fxhxs0Ub7TqmLQN8V6RTmsOoyeZSfnJQzWAXS6vbBMSr062j0wc8h4A=="
      },
      "Microsoft.VisualStudio.Validation": {
        "type": "Transitive",
        "resolved": "14.1.111",
        "contentHash": "IUt6f56o4p+k2s0SX6Dlo02qj5r8zoWxMpxxNa1hZM+j+xQ6L3mTb/ZVbtbqpaVotA/j25dPa2VybLO/8MEw1Q=="
      },
      "Microsoft.VSSDK.Vsixsigntool": {
        "type": "Transitive",
        "resolved": "15.0.26201",
        "contentHash": "i5ggxKHwIUjUSou7EwT3oOGnCz8JYB0CeOwep8oCzH9rm/StImYEEnnc1UxeMrtY+eYVu/p+pSCCP8HiK6E29A=="
      },
      "Microsoft.Web.Xdt": {
        "type": "Transitive",
        "resolved": "2.1.0",
        "contentHash": "/ieJ02r4MEJM21Eyl+c5kwoJWPhy+qEEcN68JaqDoamabgxJI1jGi/kNLuKvHUCl6tU7E0rMvaR6FmEnDWtS4A=="
      },
      "Owin": {
        "type": "Transitive",
        "resolved": "1.0.0",
        "contentHash": "OseTFniKmyp76mEzOBwIKGBRS5eMoYNkMKaMXOpxx9jv88+b6mh1rSaw43vjBOItNhaLFG3d0a20PfHyibH5sw=="
      },
      "stdole": {
        "type": "Transitive",
        "resolved": "7.0.3300",
        "contentHash": "p9WhjNp/gM2z80u+xNA1XXFek57iybUUJaDnQooKfdct3vGIpmDzLdL7Rq4ZmFzZc3LN3SFs5bRIE7j/+gLn5Q=="
      },
      "StrongNamer": {
        "type": "Transitive",
        "resolved": "0.0.8",
        "contentHash": "7GAMIhQSKabPrXVtEpDQoLRWVZUn1IGzeHvfDSvs5lPhU4KPFMQVpI/lDFikhMXr8FmdFBOBGaHEhQ9azMK3TA=="
      },
      "System.AppContext": {
        "type": "Transitive",
        "resolved": "4.1.0",
        "contentHash": "3QjO4jNV7PdKkmQAVp9atA+usVnKRwI3Kx1nMwJ93T0LcQfx7pKAYk0nKz5wn1oP5iqlhZuy6RXOFdhr7rDwow=="
      },
      "System.Collections": {
        "type": "Transitive",
        "resolved": "4.0.11",
        "contentHash": "YUJGz6eFKqS0V//mLt25vFGrrCvOnsXjlvFQs+KimpwNxug9x0Pzy4PlFMU3Q2IzqAa9G2L4LsK3+9vCBK7oTg=="
      },
      "System.Collections.Concurrent": {
        "type": "Transitive",
        "resolved": "4.0.12",
        "contentHash": "2gBcbb3drMLgxlI0fBfxMA31ec6AEyYCHygGse4vxceJan8mRIWeKJ24BFzN7+bi/NFTgdIgufzb94LWO5EERQ=="
      },
      "System.Console": {
        "type": "Transitive",
        "resolved": "4.0.0",
        "contentHash": "qSKUSOIiYA/a0g5XXdxFcUFmv1hNICBD7QZ0QhGYVipPIhvpiydY8VZqr1thmCXvmn8aipMg64zuanB4eotK9A=="
      },
      "System.Diagnostics.Debug": {
        "type": "Transitive",
        "resolved": "4.0.11",
        "contentHash": "w5U95fVKHY4G8ASs/K5iK3J5LY+/dLFd4vKejsnI/ZhBsWS9hQakfx3Zr7lRWKg4tAw9r4iktyvsTagWkqYCiw=="
      },
      "System.Diagnostics.FileVersionInfo": {
        "type": "Transitive",
        "resolved": "4.0.0",
        "contentHash": "qjF74OTAU+mRhLaL4YSfiWy3vj6T3AOz8AW37l5zCwfbBfj0k7E94XnEsRaf2TnhE/7QaV6Hvqakoy2LoV8MVg=="
      },
      "System.Diagnostics.StackTrace": {
        "type": "Transitive",
        "resolved": "4.0.1",
        "contentHash": "6i2EbRq0lgGfiZ+FDf0gVaw9qeEU+7IS2+wbZJmFVpvVzVOgZEt0ScZtyenuBvs6iDYbGiF51bMAa0oDP/tujQ=="
      },
      "System.Diagnostics.Tools": {
        "type": "Transitive",
        "resolved": "4.0.1",
        "contentHash": "xBfJ8pnd4C17dWaC9FM6aShzbJcRNMChUMD42I6772KGGrqaFdumwhn9OdM68erj1ueNo3xdQ1EwiFjK5k8p0g=="
      },
      "System.Dynamic.Runtime": {
        "type": "Transitive",
        "resolved": "4.0.11",
        "contentHash": "db34f6LHYM0U0JpE+sOmjar27BnqTVkbLJhgfwMpTdgTigG/Hna3m2MYVwnFzGGKnEJk2UXFuoVTr8WUbU91/A=="
      },
      "System.Globalization": {
        "type": "Transitive",
        "resolved": "4.0.11",
        "contentHash": "B95h0YLEL2oSnwF/XjqSWKnwKOy/01VWkNlsCeMTFJLLabflpGV26nK164eRs5GiaRSBGpOxQ3pKoSnnyZN5pg=="
      },
      "System.IO": {
        "type": "Transitive",
        "resolved": "4.1.0",
        "contentHash": "3KlTJceQc3gnGIaHZ7UBZO26SHL1SHE4ddrmiwumFnId+CEHP+O8r386tZKaE6zlk5/mF8vifMBzHj9SaXN+mQ=="
      },
      "System.IO.FileSystem": {
        "type": "Transitive",
        "resolved": "4.0.1",
        "contentHash": "IBErlVq5jOggAD69bg1t0pJcHaDbJbWNUZTPI96fkYWzwYbN6D9wRHMULLDd9dHsl7C2YsxXL31LMfPI1SWt8w==",
        "dependencies": {
          "System.IO.FileSystem.Primitives": "4.0.1"
        }
      },
      "System.IO.FileSystem.Primitives": {
        "type": "Transitive",
        "resolved": "4.0.1",
        "contentHash": "kWkKD203JJKxJeE74p8aF8y4Qc9r9WQx4C0cHzHPrY3fv/L/IhWnyCHaFJ3H1QPOH6A93whlQ2vG5nHlBDvzWQ=="
      },
      "System.Linq": {
        "type": "Transitive",
        "resolved": "4.1.0",
        "contentHash": "bQ0iYFOQI0nuTnt+NQADns6ucV4DUvMdwN6CbkB1yj8i7arTGiTN5eok1kQwdnnNWSDZfIUySQY+J3d5KjWn0g=="
      },
      "System.Linq.Expressions": {
        "type": "Transitive",
        "resolved": "4.1.0",
        "contentHash": "I+y02iqkgmCAyfbqOmSDOgqdZQ5tTj80Akm5BPSS8EeB0VGWdy6X1KCoYe8Pk6pwDoAKZUOdLVxnTJcExiv5zw=="
      },
      "System.Net.Http": {
        "type": "Transitive",
        "resolved": "4.0.0",
        "contentHash": "mZuAl7jw/mFY8jUq4ITKECxVBh9a8SJt9BC/+lJbmo7cRKspxE3PsITz+KiaCEsexN5WYPzwBOx0oJH/0HlPyQ=="
      },
      "System.Reflection": {
        "type": "Transitive",
        "resolved": "4.1.0",
        "contentHash": "JCKANJ0TI7kzoQzuwB/OoJANy1Lg338B6+JVacPl4TpUwi3cReg3nMLplMq2uqYfHFQpKIlHAUVAJlImZz/4ng=="
      },
      "System.Reflection.Primitives": {
        "type": "Transitive",
        "resolved": "4.0.1",
        "contentHash": "4inTox4wTBaDhB7V3mPvp9XlCbeGYWVEM9/fXALd52vNEAVisc1BoVWQPuUuD0Ga//dNbA/WeMy9u9mzLxGTHQ=="
      },
      "System.Resources.ResourceManager": {
        "type": "Transitive",
        "resolved": "4.0.1",
        "contentHash": "TxwVeUNoTgUOdQ09gfTjvW411MF+w9MBYL7AtNVc+HtBCFlutPLhUCdZjNkjbhj3bNQWMdHboF0KIWEOjJssbA=="
      },
      "System.Runtime": {
        "type": "Transitive",
        "resolved": "4.1.0",
        "contentHash": "v6c/4Yaa9uWsq+JMhnOFewrYkgdNHNG2eMKuNqRn8P733rNXeRCGvV5FkkjBXn2dbVkPXOsO0xjsEeM1q2zC0g=="
      },
      "System.Runtime.CompilerServices.Unsafe": {
        "type": "Transitive",
        "resolved": "4.5.0",
        "contentHash": "YrzNWduCDHhUaSRBxHxL11UkM2fD6y8hITHis4/LbQZ6vj3vdRjoH3IoPWWC9uDXK2wHIqn+b5gv1Np/VKyM1g=="
      },
      "System.Runtime.Extensions": {
        "type": "Transitive",
        "resolved": "4.1.0",
        "contentHash": "CUOHjTT/vgP0qGW22U4/hDlOqXmcPq5YicBaXdUR2UiUoLwBT+olO6we4DVbq57jeX5uXH2uerVZhf0qGj+sVQ=="
      },
      "System.Runtime.Handles": {
        "type": "Transitive",
        "resolved": "4.0.1",
        "contentHash": "nCJvEKguXEvk2ymk1gqj625vVnlK3/xdGzx0vOKicQkoquaTBJTP13AIYkocSUwHCLNBwUbXTqTWGDxBTWpt7g=="
      },
      "System.Runtime.InteropServices": {
        "type": "Transitive",
        "resolved": "4.1.0",
        "contentHash": "16eu3kjHS633yYdkjwShDHZLRNMKVi/s0bY8ODiqJ2RfMhDMAwxZaUaWVnZ2P71kr/or+X9o/xFWtNqz8ivieQ==",
        "dependencies": {
          "System.Runtime": "4.1.0"
        }
      },
      "System.Runtime.Numerics": {
        "type": "Transitive",
        "resolved": "4.0.1",
        "contentHash": "+XbKFuzdmLP3d1o9pdHu2nxjNr2OEPqGzKeegPLCUMM71a0t50A/rOcIRmGs9wR7a8KuHX6hYs/7/TymIGLNqg=="
      },
      "System.Security.Cryptography.Algorithms": {
        "type": "Transitive",
        "resolved": "4.2.0",
        "contentHash": "8JQFxbLVdrtIOKMDN38Fn0GWnqYZw/oMlwOUG/qz1jqChvyZlnUmu+0s7wLx7JYua/nAXoESpHA3iw11QFWhXg==",
        "dependencies": {
          "System.IO": "4.1.0",
          "System.Runtime": "4.1.0",
          "System.Security.Cryptography.Encoding": "4.0.0",
          "System.Security.Cryptography.Primitives": "4.0.0"
        }
      },
      "System.Security.Cryptography.Encoding": {
        "type": "Transitive",
        "resolved": "4.0.0",
        "contentHash": "FbKgE5MbxSQMPcSVRgwM6bXN3GtyAh04NkV8E5zKCBE26X0vYW0UtTa2FIgkH33WVqBVxRgxljlVYumWtU+HcQ=="
      },
      "System.Security.Cryptography.Primitives": {
        "type": "Transitive",
        "resolved": "4.0.0",
        "contentHash": "Wkd7QryWYjkQclX0bngpntW5HSlMzeJU24UaLJQ7YTfI8ydAVAaU2J+HXLLABOVJlKTVvAeL0Aj39VeTe7L+oA=="
      },
      "System.Security.Cryptography.X509Certificates": {
        "type": "Transitive",
        "resolved": "4.1.0",
        "contentHash": "4HEfsQIKAhA1+ApNn729Gi09zh+lYWwyIuViihoMDWp1vQnEkL2ct7mAbhBlLYm+x/L4Rr/pyGge1lIY635e0w==",
        "dependencies": {
          "System.Security.Cryptography.Algorithms": "4.2.0",
          "System.Security.Cryptography.Encoding": "4.0.0"
        }
      },
      "System.Text.Encoding": {
        "type": "Transitive",
        "resolved": "4.0.11",
        "contentHash": "U3gGeMlDZXxCEiY4DwVLSacg+DFWCvoiX+JThA/rvw37Sqrku7sEFeVBBBMBnfB6FeZHsyDx85HlKL19x0HtZA=="
      },
      "System.Text.Encoding.CodePages": {
        "type": "Transitive",
        "resolved": "4.0.1",
        "contentHash": "h4z6rrA/hxWf4655D18IIZ0eaLRa3tQC/j+e26W+VinIHY0l07iEXaAvO0YSYq3MvCjMYy8Zs5AdC1sxNQOB7Q=="
      },
      "System.Text.Encoding.Extensions": {
        "type": "Transitive",
        "resolved": "4.0.11",
        "contentHash": "jtbiTDtvfLYgXn8PTfWI+SiBs51rrmO4AAckx4KR6vFK9Wzf6tI8kcRdsYQNwriUeQ1+CtQbM1W4cMbLXnj/OQ=="
      },
      "System.Threading": {
        "type": "Transitive",
        "resolved": "4.0.11",
        "contentHash": "N+3xqIcg3VDKyjwwCGaZ9HawG9aC6cSDI+s7ROma310GQo8vilFZa86hqKppwTHleR/G0sfOzhvgnUxWCR/DrQ=="
      },
      "System.Threading.Tasks": {
        "type": "Transitive",
        "resolved": "4.0.11",
        "contentHash": "k1S4Gc6IGwtHGT8188RSeGaX86Qw/wnrgNLshJvsdNUOPP9etMmo8S07c+UlOAx4K/xLuN9ivA1bD0LVurtIxQ=="
      },
      "System.Threading.Tasks.Extensions": {
        "type": "Transitive",
        "resolved": "4.5.1",
        "contentHash": "WSKUTtLhPR8gllzIWO2x6l4lmAIfbyMAiTlyXAis4QBDonXK4b4S6F8zGARX4/P8wH3DH+sLdhamCiHn+fTU1A==",
        "dependencies": {
          "System.Runtime.CompilerServices.Unsafe": "4.5.0"
        }
      },
      "System.Threading.Tasks.Parallel": {
        "type": "Transitive",
        "resolved": "4.0.1",
        "contentHash": "7Pc9t25bcynT9FpMvkUw4ZjYwUiGup/5cJFW72/5MgCG+np2cfVUMdh29u8d7onxX7d8PS3J+wL73zQRqkdrSA=="
      },
      "System.Threading.Thread": {
        "type": "Transitive",
        "resolved": "4.0.0",
        "contentHash": "gIdJqDXlOr5W9zeqFErLw3dsOsiShSCYtF9SEHitACycmvNvY8odf9kiKvp6V7aibc8C4HzzNBkWXjyfn7plbQ=="
      },
      "System.Xml.ReaderWriter": {
        "type": "Transitive",
        "resolved": "4.0.11",
        "contentHash": "ZIiLPsf67YZ9zgr31vzrFaYQqxRPX9cVHjtPSnmx4eN6lbS/yEyYNr2vs1doGDEscF0tjCZFsk9yUg1sC9e8tg=="
      },
      "System.Xml.XDocument": {
        "type": "Transitive",
        "resolved": "4.0.11",
        "contentHash": "Mk2mKmPi0nWaoiYeotq1dgeNK1fqWh61+EK+w4Wu8SWuTYLzpUnschb59bJtGywaPq7SmTuPf44wrXRwbIrukg=="
      },
      "System.Xml.XmlDocument": {
        "type": "Transitive",
        "resolved": "4.0.1",
        "contentHash": "2eZu6IP+etFVBBFUFzw2w6J21DqIN5eL9Y8r8JfJWUmV28Z5P0SNU01oCisVHQgHsDhHPnmq2s1hJrJCFZWloQ=="
      },
      "System.Xml.XPath": {
        "type": "Transitive",
        "resolved": "4.0.1",
        "contentHash": "UWd1H+1IJ9Wlq5nognZ/XJdyj8qPE4XufBUkAW59ijsCPjZkZe0MUzKKJFBr+ZWBe5Wq1u1d5f2CYgE93uH7DA=="
      },
      "System.Xml.XPath.XDocument": {
        "type": "Transitive",
        "resolved": "4.0.1",
        "contentHash": "FLhdYJx4331oGovQypQ8JIw2kEmNzCsjVOVYY/16kZTUoquZG85oVn7yUhBE2OZt1yGPSXAL0HTEfzjlbNpM7Q==",
        "dependencies": {
          "System.Xml.XPath": "4.0.1"
        }
      },
      "SonarLint.2019": {
        "type": "Project",
        "dependencies": {
          "EnvDTE": "8.0.0",
          "Microsoft.CodeAnalysis.CSharp": "1.3.2",
          "Microsoft.CodeAnalysis.CSharp.Workspaces": "1.3.2",
          "Microsoft.CodeAnalysis.Workspaces.Common": "1.3.2",
          "Microsoft.Composition": "1.0.30",
          "Microsoft.VSSDK.Vsixsigntool": "15.0.26201",
          "Microsoft.VisualStudio.ComponentModelHost": "14.0.25424",
          "Microsoft.VisualStudio.CoreUtility": "14.0.23205",
          "Microsoft.VisualStudio.Editor": "14.0.23205",
          "Microsoft.VisualStudio.ImageCatalog": "14.3.25407",
          "Microsoft.VisualStudio.LanguageServices": "1.3.2",
          "Microsoft.VisualStudio.SDK.EmbedInteropTypes": "15.0.27",
          "Microsoft.VisualStudio.Shell.Interop.10.0": "10.0.30319",
          "Microsoft.VisualStudio.Shell.Interop.14.0.DesignTime": "14.3.25407",
          "Microsoft.VisualStudio.Text.Data": "14.0.23205",
          "Microsoft.VisualStudio.Text.Logic": "14.0.23205",
          "Microsoft.VisualStudio.Text.UI": "14.0.23205",
          "Newtonsoft.Json": "6.0.8",
          "NuGet.Core": "2.12.0",
          "NuGet.VisualStudio": "3.3.0",
          "SonarLint.VisualStudio.Core": "1.0.0",
          "SonarLint.VisualStudio.Infrastructure.VS": "1.0.0",
          "SonarLint.VisualStudio.Integration": "1.0.0",
          "SonarLint.VisualStudio.Integration.TeamExplorer": "1.0.0",
          "SonarLint.VisualStudio.IssueVisualization": "1.0.0",
          "SonarLint.VisualStudio.IssueVisualization.Security": "1.0.0",
          "SonarLint.VisualStudio.Progress": "1.0.0",
          "SonarLint.VisualStudio.ProgressVS": "1.0.0",
          "SonarLint.VisualStudio.TypeScript": "1.0.0",
          "SonarQube.Client": "1.0.0",
          "System.Collections.Immutable": "1.1.37",
          "System.IO.Abstractions": "7.1.10",
          "System.Reflection.Metadata": "1.2.0"
        }
      },
      "SonarLint.VisualStudio.Core": {
        "type": "Project",
        "dependencies": {
          "Newtonsoft.Json": "6.0.8",
          "SonarQube.Client": "1.0.0",
          "System.IO.Abstractions": "7.1.10"
        }
      },
      "SonarLint.VisualStudio.Infrastructure.VS": {
        "type": "Project",
        "dependencies": {
          "Microsoft.VisualStudio.Editor": "14.0.23205",
          "Microsoft.VisualStudio.SDK.EmbedInteropTypes": "15.0.27",
          "Microsoft.VisualStudio.Setup.Configuration.Interop": "1.16.30",
          "Microsoft.VisualStudio.Shell.14.0": "14.3.25407",
          "Microsoft.VisualStudio.Shell.Interop.10.0": "10.0.30319",
          "Microsoft.VisualStudio.Shell.Interop.11.0": "11.0.61030",
          "Microsoft.VisualStudio.Text.Data": "14.0.23205",
          "SonarLint.VisualStudio.Core": "1.0.0"
        }
      },
      "SonarLint.VisualStudio.Integration": {
        "type": "Project",
        "dependencies": {
          "EnvDTE": "8.0.0",
          "EnvDTE80": "8.0.0",
          "Microsoft.Alm.Authentication": "4.0.0.1",
          "Microsoft.VisualStudio.ComponentModelHost": "14.0.25424",
          "Microsoft.VisualStudio.ImageCatalog": "14.3.25407",
          "Microsoft.VisualStudio.SDK.EmbedInteropTypes": "15.0.27",
          "Microsoft.VisualStudio.Shell.14.0": "14.3.25407",
          "Microsoft.VisualStudio.Shell.Interop.14.0.DesignTime": "14.3.25407",
          "Newtonsoft.Json": "6.0.8",
          "NuGet.Core": "2.12.0",
          "NuGet.VisualStudio": "3.3.0",
          "SonarLint.VisualStudio.Core": "1.0.0",
          "SonarLint.VisualStudio.Infrastructure.VS": "1.0.0",
          "SonarLint.VisualStudio.Progress": "1.0.0",
          "SonarLint.VisualStudio.ProgressVS": "1.0.0",
          "SonarQube.Client": "1.0.0",
          "StrongNamer": "0.0.8",
          "System.IO.Abstractions": "7.1.10"
        }
      },
      "SonarLint.VisualStudio.Integration.TeamExplorer": {
        "type": "Project",
        "dependencies": {
          "EnvDTE": "8.0.0",
          "Microsoft.VisualStudio.ComponentModelHost": "14.0.25424",
          "Microsoft.VisualStudio.ImageCatalog": "14.3.25407",
          "Microsoft.VisualStudio.Shell.14.0": "14.3.25407",
          "Microsoft.VisualStudio.Shell.Interop.14.0.DesignTime": "14.3.25407",
          "SonarLint.VisualStudio.Integration": "1.0.0",
          "SonarQube.Client": "1.0.0"
        }
      },
      "SonarLint.VisualStudio.Integration.TestInfrastructure": {
        "type": "Project",
        "dependencies": {
          "EnvDTE": "8.0.0",
          "EnvDTE80": "8.0.0",
          "FluentAssertions": "5.9.0",
          "MSTest.TestFramework": "1.4.0",
          "Microsoft.VisualStudio.ComponentModelHost": "14.0.25424",
          "Microsoft.VisualStudio.Imaging": "14.3.25407",
          "Microsoft.VisualStudio.Imaging.Interop.14.0.DesignTime": "14.3.25407",
          "Microsoft.VisualStudio.Shell.14.0": "14.3.25407",
          "Microsoft.VisualStudio.Shell.Interop": "7.10.6071",
          "Microsoft.VisualStudio.Shell.Interop.14.0.DesignTime": "14.3.25407",
          "Microsoft.VisualStudio.Shell.Interop.8.0": "8.0.50727",
          "Moq": "4.14.5",
          "NuGet.Core": "2.12.0",
          "NuGet.VisualStudio": "3.3.0",
          "SonarLint.VisualStudio.Core": "1.0.0",
          "SonarLint.VisualStudio.Integration": "1.0.0",
          "SonarLint.VisualStudio.Progress": "1.0.0",
          "SonarQube.Client": "1.0.0",
          "System.IO.Abstractions.TestingHelpers": "9.0.4"
        }
      },
      "SonarLint.VisualStudio.IssueVisualization": {
        "type": "Project",
        "dependencies": {
          "Microsoft.VisualStudio.ComponentModelHost": "14.0.25424",
          "Microsoft.VisualStudio.CoreUtility": "14.0.23205",
          "Microsoft.VisualStudio.Editor": "14.0.23205",
          "Microsoft.VisualStudio.ImageCatalog": "14.3.25407",
          "Microsoft.VisualStudio.Imaging.Interop.14.0.DesignTime": "14.3.25407",
          "Microsoft.VisualStudio.Language.Intellisense": "14.0.23205",
          "Microsoft.VisualStudio.SDK.EmbedInteropTypes": "15.0.34",
          "Microsoft.VisualStudio.Shell.14.0": "14.3.25407",
          "Microsoft.VisualStudio.Shell.Interop.14.0.DesignTime": "14.3.25407",
          "SonarLint.VisualStudio.Core": "1.0.0",
          "SonarLint.VisualStudio.Infrastructure.VS": "1.0.0",
          "SonarQube.Client": "1.0.0"
        }
      },
      "SonarLint.VisualStudio.IssueVisualization.Security": {
        "type": "Project",
        "dependencies": {
          "Microsoft.Owin": "4.1.1",
          "Microsoft.Owin.Host.HttpListener": "4.1.1",
          "Microsoft.VisualStudio.ComponentModelHost": "14.0.25424",
          "Microsoft.VisualStudio.Imaging.Interop.14.0.DesignTime": "14.3.25407",
          "Microsoft.VisualStudio.Language.Intellisense": "14.0.23205",
          "Microsoft.VisualStudio.SDK.EmbedInteropTypes": "15.0.34",
          "SonarLint.VisualStudio.Core": "1.0.0",
          "SonarLint.VisualStudio.IssueVisualization": "1.0.0"
        }
      },
      "SonarLint.VisualStudio.Progress": {
        "type": "Project"
      },
      "SonarLint.VisualStudio.ProgressVS": {
        "type": "Project",
        "dependencies": {
          "Microsoft.VisualStudio.Shell.14.0": "14.3.25407",
          "Microsoft.VisualStudio.Shell.Interop.11.0": "11.0.61030",
          "SonarLint.VisualStudio.Progress": "1.0.0"
        }
      },
      "SonarLint.VisualStudio.TypeScript": {
        "type": "Project",
        "dependencies": {
          "Microsoft.VisualStudio.Shell.14.0": "14.3.25407",
          "Microsoft.VisualStudio.Shell.Immutable.10.0": "10.0.30319",
          "Microsoft.VisualStudio.Shell.Interop": "7.10.6071",
          "Microsoft.VisualStudio.Shell.Interop.8.0": "8.0.50727",
          "Newtonsoft.Json": "6.0.8",
          "SonarLint.VisualStudio.Core": "1.0.0"
        }
      },
      "sonarqube.client": {
        "type": "Project",
        "dependencies": {
          "BouncyCastle": "1.8.6.1",
          "Google.Protobuf": "3.6.1",
          "Grpc.Tools": "1.4.1",
          "Newtonsoft.Json": "6.0.8",
          "System.Net.Http": "4.0.0"
        }
      }
    }
  }
}<|MERGE_RESOLUTION|>--- conflicted
+++ resolved
@@ -177,15 +177,12 @@
         "resolved": "8.21.0.30542",
         "contentHash": "LDF5qnv7AAhbI1djB8BgBv/ZkRZ7BpdNREFfoEkXwLv22yBeh5gU/ZAThHqPP35C2TgxXFXxDl05s50YbqQ7qQ=="
       },
-<<<<<<< HEAD
-=======
       "SonarAnalyzer.VisualBasic": {
         "type": "Direct",
         "requested": "[8.21.0.30542, )",
         "resolved": "8.21.0.30542",
         "contentHash": "qbrRlgQ5Tr5HTT9PkcASEEzAxxe/G5DjFGmV6Skdtc7hR4UYgv/mYxtO//G86cEsDRB+Vmv01aA+WyM2jo9FUA=="
       },
->>>>>>> 58f4bd61
       "System.Collections.Immutable": {
         "type": "Direct",
         "requested": "[1.1.37, )",
