﻿/*
 * SonarLint for Visual Studio
 * Copyright (C) 2016-2024 SonarSource SA
 * mailto:info AT sonarsource DOT com
 *
 * This program is free software; you can redistribute it and/or
 * modify it under the terms of the GNU Lesser General Public
 * License as published by the Free Software Foundation; either
 * version 3 of the License, or (at your option) any later version.
 *
 * This program is distributed in the hope that it will be useful,
 * but WITHOUT ANY WARRANTY; without even the implied warranty of
 * MERCHANTABILITY or FITNESS FOR A PARTICULAR PURPOSE.  See the GNU
 * Lesser General Public License for more details.
 *
 * You should have received a copy of the GNU Lesser General Public License
 * along with this program; if not, write to the Free Software Foundation,
 * Inc., 51 Franklin Street, Fifth Floor, Boston, MA  02110-1301, USA.
 */

using SonarLint.VisualStudio.Core.Binding;
<<<<<<< HEAD
using static SonarLint.VisualStudio.Core.Binding.ServerConnection;
=======
using SonarQube.Client.Models;
>>>>>>> 09c0e6a0
using ICredentials = SonarLint.VisualStudio.Core.Binding.ICredentials;

namespace SonarLint.VisualStudio.Core.UnitTests.Binding;

[TestClass]
public class ServerConnectionTests
{
<<<<<<< HEAD
    private static readonly Uri Localhost = new("http://localhost:5000");
    private const string Org = "myOrg";
    
=======
    private static readonly Uri Localhost = new Uri("http://localhost:5000");
    private const string Org = "myOrg";

>>>>>>> 09c0e6a0
    [TestMethod]
    public void Ctor_SonarCloud_NullOrganization_Throws()
    {
        Action act = () => new ServerConnection.SonarCloud(null);

        act.Should().Throw<ArgumentNullException>();
    }
    
    [TestMethod]
    public void Ctor_SonarCloud_NullSettings_SetDefault()
    {
        var sonarCloud = new ServerConnection.SonarCloud(Org, null);

        sonarCloud.Settings.Should().BeSameAs(ServerConnection.DefaultSettings);
    }
    
    [TestMethod]
    public void Ctor_SonarCloud_NullCredentials_SetsNull()
    {
        var sonarCloud = new ServerConnection.SonarCloud(Org, credentials: null);

        sonarCloud.Credentials.Should().BeNull();
    }
    
    [TestMethod]
    public void Ctor_SonarCloud_SetsProperties()
    {
        var serverConnectionSettings = new ServerConnectionSettings(false);
        var credentials = Substitute.For<ICredentials>();
        var sonarCloud = new ServerConnection.SonarCloud(Org, serverConnectionSettings, credentials);

        sonarCloud.Id.Should().BeSameAs(Org);
        sonarCloud.OrganizationKey.Should().BeSameAs(Org);
        sonarCloud.ServerUri.Should().Be(new Uri("https://sonarcloud.io"));
        sonarCloud.Settings.Should().BeSameAs(serverConnectionSettings);
        sonarCloud.Credentials.Should().BeSameAs(credentials);
        sonarCloud.CredentialsUri.Should().Be(new Uri($"https://sonarcloud.io/organizations/{sonarCloud.OrganizationKey}"));
    }
    
    [TestMethod]
    public void Ctor_SonarQube_NullUri_Throws()
    {
        Action act = () => new ServerConnection.SonarQube(null);

        act.Should().Throw<ArgumentNullException>();
    }
    
    [TestMethod]
    public void Ctor_SonarQube_NullSettings_SetDefault()
    {
        var sonarQube = new ServerConnection.SonarQube(Localhost, null);

        sonarQube.Settings.Should().BeSameAs(ServerConnection.DefaultSettings);
    }
    
    [TestMethod]
    public void Ctor_SonarQube_NullCredentials_SetsNull()
    {
        var sonarQube = new ServerConnection.SonarQube(Localhost, credentials: null);

        sonarQube.Credentials.Should().BeNull();
    }
    
    [TestMethod]
    public void Ctor_SonarQube_SetsProperties()
    {
        var serverConnectionSettings = new ServerConnectionSettings(false);
        var credentials = Substitute.For<ICredentials>();
        var sonarQube = new ServerConnection.SonarQube(Localhost, serverConnectionSettings, credentials);

        sonarQube.Id.Should().Be(Localhost.ToString());
        sonarQube.ServerUri.Should().BeSameAs(Localhost);
        sonarQube.Settings.Should().BeSameAs(serverConnectionSettings);
        sonarQube.Credentials.Should().BeSameAs(credentials);
        sonarQube.CredentialsUri.Should().BeSameAs(sonarQube.ServerUri);
    }

    [TestMethod]
    public void FromBoundSonarQubeProject_SonarQubeConnection_ConvertedCorrectly()
    {
        var credentials = Substitute.For<ICredentials>();
        var expectedConnection = new ServerConnection.SonarQube(Localhost, credentials: credentials);

        var connection = ServerConnection.FromBoundSonarQubeProject(new BoundSonarQubeProject(Localhost, "any", "any", credentials));
        
        connection.Should().BeEquivalentTo(expectedConnection, options => options.ComparingByMembers<ServerConnection>());
    }
    
    [TestMethod]
    public void FromBoundSonarQubeProject_SonarCloudConnection_ConvertedCorrectly()
    {
        var uri = new Uri("https://sonarcloud.io");
        var organization = "org";
        var credentials = Substitute.For<ICredentials>();
        var expectedConnection = new ServerConnection.SonarCloud(organization, credentials: credentials);

        var connection = ServerConnection.FromBoundSonarQubeProject(new BoundSonarQubeProject(uri, "any", "any", credentials, new SonarQubeOrganization(organization, null)));
        
        connection.Should().BeEquivalentTo(expectedConnection, options => options.ComparingByMembers<ServerConnection>());
    }
    
    [TestMethod]
    public void FromBoundSonarQubeProject_InvalidConnection_ReturnsNull()
    {
        var connection = ServerConnection.FromBoundSonarQubeProject(new BoundSonarQubeProject(){ ProjectKey = "project"});

        connection.Should().BeNull();
    }
    
    [TestMethod]
    public void FromBoundSonarQubeProject_NullConnection_ReturnsNull()
    {
        var connection = ServerConnection.FromBoundSonarQubeProject(null);

        connection.Should().BeNull();
    }
}<|MERGE_RESOLUTION|>--- conflicted
+++ resolved
@@ -19,11 +19,7 @@
  */
 
 using SonarLint.VisualStudio.Core.Binding;
-<<<<<<< HEAD
-using static SonarLint.VisualStudio.Core.Binding.ServerConnection;
-=======
 using SonarQube.Client.Models;
->>>>>>> 09c0e6a0
 using ICredentials = SonarLint.VisualStudio.Core.Binding.ICredentials;
 
 namespace SonarLint.VisualStudio.Core.UnitTests.Binding;
@@ -31,15 +27,9 @@
 [TestClass]
 public class ServerConnectionTests
 {
-<<<<<<< HEAD
     private static readonly Uri Localhost = new("http://localhost:5000");
     private const string Org = "myOrg";
     
-=======
-    private static readonly Uri Localhost = new Uri("http://localhost:5000");
-    private const string Org = "myOrg";
-
->>>>>>> 09c0e6a0
     [TestMethod]
     public void Ctor_SonarCloud_NullOrganization_Throws()
     {
