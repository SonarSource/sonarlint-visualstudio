﻿/*
 * SonarLint for Visual Studio
 * Copyright (C) 2016-2024 SonarSource SA
 * mailto:info AT sonarsource DOT com
 *
 * This program is free software; you can redistribute it and/or
 * modify it under the terms of the GNU Lesser General Public
 * License as published by the Free Software Foundation; either
 * version 3 of the License, or (at your option) any later version.
 *
 * This program is distributed in the hope that it will be useful,
 * but WITHOUT ANY WARRANTY; without even the implied warranty of
 * MERCHANTABILITY or FITNESS FOR A PARTICULAR PURPOSE.  See the GNU
 * Lesser General Public License for more details.
 *
 * You should have received a copy of the GNU Lesser General Public License
 * along with this program; if not, write to the Free Software Foundation,
 * Inc., 51 Franklin Street, Fifth Floor, Boston, MA  02110-1301, USA.
 */

using SonarLint.VisualStudio.Core.Binding;
<<<<<<< HEAD
using static SonarLint.VisualStudio.Core.Binding.ServerConnection;
=======
using SonarQube.Client.Models;
>>>>>>> b5460455
using ICredentials = SonarLint.VisualStudio.Core.Binding.ICredentials;

namespace SonarLint.VisualStudio.Core.UnitTests.Binding;

[TestClass]
public class ServerConnectionTests
{
    private static readonly Uri Localhost = new("http://localhost:5000");
    private const string Org = "myOrg";
    
    [TestMethod]
    public void Ctor_SonarCloud_NullOrganization_Throws()
    {
        Action act = () => new ServerConnection.SonarCloud(null);

        act.Should().Throw<ArgumentNullException>();
    }
    
    [TestMethod]
    public void Ctor_SonarCloud_NullSettings_SetDefault()
    {
        var sonarCloud = new ServerConnection.SonarCloud(Org, null);

        sonarCloud.Settings.Should().BeSameAs(ServerConnection.DefaultSettings);
    }
    
    [TestMethod]
    public void Ctor_SonarCloud_NullCredentials_SetsNull()
    {
        var sonarCloud = new ServerConnection.SonarCloud(Org, credentials: null);

        sonarCloud.Credentials.Should().BeNull();
    }
    
    [TestMethod]
    public void Ctor_SonarCloud_SetsProperties()
    {
        var expectedServerUri = new Uri("https://sonarcloud.io");
        var serverConnectionSettings = new ServerConnectionSettings(false);
        var credentials = Substitute.For<ICredentials>();
        var sonarCloud = new ServerConnection.SonarCloud(Org, serverConnectionSettings, credentials);

        sonarCloud.Id.Should().BeSameAs(Org);
        sonarCloud.OrganizationKey.Should().BeSameAs(Org);
        sonarCloud.ServerUri.Should().Be(new Uri("https://sonarcloud.io"));
        sonarCloud.Settings.Should().BeSameAs(serverConnectionSettings);
        sonarCloud.Credentials.Should().BeSameAs(credentials);
<<<<<<< HEAD
        sonarCloud.CredentialsUri.Should().Be(new Uri(expectedServerUri, $"{SonarCloud.Organizations}/{sonarCloud.OrganizationKey}"));
=======
        sonarCloud.CredentialsUri.Should().Be(new Uri($"https://sonarcloud.io/organizations/{sonarCloud.OrganizationKey}"));
>>>>>>> b5460455
    }
    
    [TestMethod]
    public void Ctor_SonarQube_NullUri_Throws()
    {
        Action act = () => new ServerConnection.SonarQube(null);

        act.Should().Throw<ArgumentNullException>();
    }
    
    [TestMethod]
    public void Ctor_SonarQube_NullSettings_SetDefault()
    {
        var sonarQube = new ServerConnection.SonarQube(Localhost, null);

        sonarQube.Settings.Should().BeSameAs(ServerConnection.DefaultSettings);
    }
    
    [TestMethod]
    public void Ctor_SonarQube_NullCredentials_SetsNull()
    {
        var sonarQube = new ServerConnection.SonarQube(Localhost, credentials: null);

        sonarQube.Credentials.Should().BeNull();
    }
    
    [TestMethod]
    public void Ctor_SonarQube_SetsProperties()
    {
        var serverConnectionSettings = new ServerConnectionSettings(false);
        var credentials = Substitute.For<ICredentials>();
        var sonarQube = new ServerConnection.SonarQube(Localhost, serverConnectionSettings, credentials);

        sonarQube.Id.Should().Be(Localhost.ToString());
        sonarQube.ServerUri.Should().BeSameAs(Localhost);
        sonarQube.Settings.Should().BeSameAs(serverConnectionSettings);
        sonarQube.Credentials.Should().BeSameAs(credentials);
        sonarQube.CredentialsUri.Should().BeSameAs(sonarQube.ServerUri);
<<<<<<< HEAD
=======
    }

    [TestMethod]
    public void FromBoundSonarQubeProject_SonarQubeConnection_ConvertedCorrectly()
    {
        var credentials = Substitute.For<ICredentials>();
        var expectedConnection = new ServerConnection.SonarQube(Localhost, credentials: credentials);

        var connection = ServerConnection.FromBoundSonarQubeProject(new BoundSonarQubeProject(Localhost, "any", "any", credentials));
        
        connection.Should().BeEquivalentTo(expectedConnection, options => options.ComparingByMembers<ServerConnection>());
    }
    
    [TestMethod]
    public void FromBoundSonarQubeProject_SonarCloudConnection_ConvertedCorrectly()
    {
        var uri = new Uri("https://sonarcloud.io");
        var organization = "org";
        var credentials = Substitute.For<ICredentials>();
        var expectedConnection = new ServerConnection.SonarCloud(organization, credentials: credentials);

        var connection = ServerConnection.FromBoundSonarQubeProject(new BoundSonarQubeProject(uri, "any", "any", credentials, new SonarQubeOrganization(organization, null)));
        
        connection.Should().BeEquivalentTo(expectedConnection, options => options.ComparingByMembers<ServerConnection>());
    }
    
    [TestMethod]
    public void FromBoundSonarQubeProject_InvalidConnection_ReturnsNull()
    {
        var connection = ServerConnection.FromBoundSonarQubeProject(new BoundSonarQubeProject(){ ProjectKey = "project"});

        connection.Should().BeNull();
    }
    
    [TestMethod]
    public void FromBoundSonarQubeProject_NullConnection_ReturnsNull()
    {
        var connection = ServerConnection.FromBoundSonarQubeProject(null);

        connection.Should().BeNull();
>>>>>>> b5460455
    }
}<|MERGE_RESOLUTION|>--- conflicted
+++ resolved
@@ -19,11 +19,7 @@
  */
 
 using SonarLint.VisualStudio.Core.Binding;
-<<<<<<< HEAD
-using static SonarLint.VisualStudio.Core.Binding.ServerConnection;
-=======
 using SonarQube.Client.Models;
->>>>>>> b5460455
 using ICredentials = SonarLint.VisualStudio.Core.Binding.ICredentials;
 
 namespace SonarLint.VisualStudio.Core.UnitTests.Binding;
@@ -71,11 +67,7 @@
         sonarCloud.ServerUri.Should().Be(new Uri("https://sonarcloud.io"));
         sonarCloud.Settings.Should().BeSameAs(serverConnectionSettings);
         sonarCloud.Credentials.Should().BeSameAs(credentials);
-<<<<<<< HEAD
-        sonarCloud.CredentialsUri.Should().Be(new Uri(expectedServerUri, $"{SonarCloud.Organizations}/{sonarCloud.OrganizationKey}"));
-=======
         sonarCloud.CredentialsUri.Should().Be(new Uri($"https://sonarcloud.io/organizations/{sonarCloud.OrganizationKey}"));
->>>>>>> b5460455
     }
     
     [TestMethod]
@@ -114,8 +106,6 @@
         sonarQube.Settings.Should().BeSameAs(serverConnectionSettings);
         sonarQube.Credentials.Should().BeSameAs(credentials);
         sonarQube.CredentialsUri.Should().BeSameAs(sonarQube.ServerUri);
-<<<<<<< HEAD
-=======
     }
 
     [TestMethod]
@@ -156,6 +146,5 @@
         var connection = ServerConnection.FromBoundSonarQubeProject(null);
 
         connection.Should().BeNull();
->>>>>>> b5460455
     }
 }