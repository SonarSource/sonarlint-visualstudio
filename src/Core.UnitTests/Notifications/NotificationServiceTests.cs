--- conflicted
+++ resolved
@@ -490,25 +490,7 @@
         [TestMethod]
         public void RemoveNotification_HasACurrentNotification_RemovesCurrentNotification()
         {
-<<<<<<< HEAD
-            var notification = CreateNotification();
-            var infoBar = CreateInfoBar();
-            var infoBarManager = CreateInfoBarManager(notification, infoBar.Object);
-            var testSubject = CreateTestSubject(infoBarManager.Object);
-
-            testSubject.ShowNotification(notification);
-
-            VerifyInfoBarCreatedCorrectly(infoBarManager, notification);
-            VerifySubscribedToInfoBarEvents(infoBar);
-
-            testSubject.RemoveNotification();
-
-            VerifyInfoBarRemoved(infoBarManager, infoBar);
-
-            infoBarManager.VerifyNoOtherCalls();
-=======
             Check_HasACurrentNotification_RemovesCurrentNotification(x => x.RemoveNotification());
->>>>>>> 78f2fdf4
         }
 
         [TestMethod]
@@ -525,8 +507,6 @@
         }
 
         [TestMethod]
-<<<<<<< HEAD
-=======
         public void RemoveNotification_InfoBarRemovedIsCalledOnMainThread()
         {
             // Arrange
@@ -559,7 +539,6 @@
         }
 
         [TestMethod]
->>>>>>> 78f2fdf4
         public void Dispose_NonCriticalException_ExceptionCaught()
         {
             var notification = CreateNotification();
