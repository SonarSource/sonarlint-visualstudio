﻿/*
 * SonarLint for Visual Studio
 * Copyright (C) 2016-2024 SonarSource SA
 * mailto:info AT sonarsource DOT com
 *
 * This program is free software; you can redistribute it and/or
 * modify it under the terms of the GNU Lesser General Public
 * License as published by the Free Software Foundation; either
 * version 3 of the License, or (at your option) any later version.
 *
 * This program is distributed in the hope that it will be useful,
 * but WITHOUT ANY WARRANTY; without even the implied warranty of
 * MERCHANTABILITY or FITNESS FOR A PARTICULAR PURPOSE.  See the GNU
 * Lesser General Public License for more details.
 *
 * You should have received a copy of the GNU Lesser General Public License
 * along with this program; if not, write to the Free Software Foundation,
 * Inc., 51 Franklin Street, Fifth Floor, Boston, MA  02110-1301, USA.
 */

using System.IO;
using System.IO.Abstractions;
using Microsoft.VisualStudio.Threading;
using SonarLint.VisualStudio.Core;
using SonarLint.VisualStudio.Core.Binding;
using SonarLint.VisualStudio.Integration.Service;
using SonarLint.VisualStudio.Integration.Vsix.Helpers;
using SonarLint.VisualStudio.Integration.Vsix.SLCore;
using SonarLint.VisualStudio.SLCore.Configuration;
using SonarLint.VisualStudio.SLCore.Core;
using SonarLint.VisualStudio.SLCore.Core.Process;
using SonarLint.VisualStudio.SLCore.Protocol;
using SonarLint.VisualStudio.SLCore.Service.Connection.Models;
using SonarLint.VisualStudio.SLCore.Service.Lifecycle.Models;
using SonarLint.VisualStudio.SLCore.State;

namespace SonarLint.VisualStudio.SLCore.IntegrationTests;

public sealed class SLCoreTestRunner : IDisposable
{
    private readonly ILogger logger;
    private readonly List<ISLCoreListener> listenersToSetUp = new();
    private string privateFolder;
    private string storageRoot;
    private string workDir;
    private string userHome;
    private readonly ISLCoreProcessFactory slCoreTestProcessFactory;
    private SLCoreHandle slCoreHandle;
    internal ISLCoreServiceProvider SLCoreServiceProvider => slCoreHandle?.SLCoreRpc?.ServiceProvider;
    private readonly string testName;

    public SLCoreTestRunner(ILogger logger, ILogger slCoreErrorLogger, string testName)
    {
        this.logger = logger;

        this.testName = testName;

        SetUpLocalFolders();

        slCoreTestProcessFactory = new SLCoreProcessFactory(new SLCoreErrorLoggerFactory(slCoreErrorLogger, new NoOpThreadHandler()));
    }

    public void AddListener(ISLCoreListener listener)
    {
        if (slCoreHandle is not null)
        {
            throw new InvalidOperationException("Listening already started");
        }
        listenersToSetUp.Add(listener);
    }

    public async Task Start()
    {
<<<<<<< HEAD
        var rootLocator = Substitute.For<IVsixRootLocator>();
        rootLocator.GetVsixRoot().Returns(DependencyLocator.SloopBasePath);
        var slCoreLocator = new SLCoreLocator(rootLocator, string.Empty);
        
        var constantsProvider = Substitute.For<ISLCoreConstantsProvider>();
        constantsProvider.ClientConstants.Returns(new ClientConstantsDto("SLVS_Integration_Tests",
            $"SLVS_Integration_Tests/{VersionHelper.SonarLintVersion}"));
        constantsProvider.FeatureFlags.Returns(new FeatureFlagsDto(true, true, false, true, false, false, true));
        constantsProvider.TelemetryConstants.Returns(new TelemetryClientConstantAttributesDto("slvs_integration_tests", "SLVS Integration Tests",
            VersionHelper.SonarLintVersion, "16.0", new()));

        var foldersProvider = Substitute.For<ISLCoreFoldersProvider>();
        foldersProvider.GetWorkFolders().Returns(new SLCoreFolders(storageRoot, workDir, userHome));

        var connectionProvider = Substitute.For<IServerConnectionsProvider>();
        connectionProvider.GetServerConnections().Returns(new Dictionary<string, ServerConnectionConfiguration>());

        var jarProvider = Substitute.For<ISLCoreEmbeddedPluginJarLocator>();
        jarProvider.ListJarFiles().Returns(DependencyLocator.AnalyzerPlugins);

        var noOpActiveSolutionBoundTracker = Substitute.For<IActiveSolutionBoundTracker>();
        noOpActiveSolutionBoundTracker.CurrentConfiguration.Returns(BindingConfiguration.Standalone);
        var noOpConfigScopeUpdater = Substitute.For<IConfigScopeUpdater>();

        slCoreHandle = new SLCoreHandle(new SLCoreRpcFactory(slCoreTestProcessFactory, slCoreLocator,
                new SLCoreJsonRpcFactory(new RpcMethodNameTransformer()),
                new RpcDebugger { LogFilePath = Path.Combine(privateFolder, "logrpc.txt") },
                new SLCoreServiceProvider(new NoOpThreadHandler(), logger),
                new SLCoreListenerSetUp(listenersToSetUp)),
            constantsProvider,
            foldersProvider,
            connectionProvider,
            jarProvider,
            noOpActiveSolutionBoundTracker,
            noOpConfigScopeUpdater,
            new NoOpThreadHandler());
        await slCoreHandle.InitializeAsync();
=======
        try
        {
            Environment.SetEnvironmentVariable("SONARLINT_LOG_RPC", "true", EnvironmentVariableTarget.Process);

            var slCoreLocator = Substitute.For<ISLCoreLocator>();
            slCoreLocator.LocateExecutable().Returns(new SLCoreLaunchParameters("cmd.exe", $"/c {DependencyLocator.SloopBatPath}"));

            var constantsProvider = Substitute.For<ISLCoreConstantsProvider>();
            constantsProvider.ClientConstants.Returns(new ClientConstantsDto("SLVS_Integration_Tests",
                $"SLVS_Integration_Tests/{VersionHelper.SonarLintVersion}"));
            constantsProvider.FeatureFlags.Returns(new FeatureFlagsDto(true, true, false, true, false, false, true));
            constantsProvider.TelemetryConstants.Returns(new TelemetryClientConstantAttributesDto("slvs_integration_tests", "SLVS Integration Tests",
                VersionHelper.SonarLintVersion, "16.0", new()));

            var foldersProvider = Substitute.For<ISLCoreFoldersProvider>();
            foldersProvider.GetWorkFolders().Returns(new SLCoreFolders(storageRoot, workDir, userHome));

            var connectionProvider = Substitute.For<IServerConnectionsProvider>();
            connectionProvider.GetServerConnections().Returns(new Dictionary<string, ServerConnectionConfiguration>());

            var jarProvider = Substitute.For<ISLCoreEmbeddedPluginJarLocator>();
            jarProvider.ListJarFiles().Returns(DependencyLocator.AnalyzerPlugins);

            var noOpActiveSolutionBoundTracker = Substitute.For<IActiveSolutionBoundTracker>();
            noOpActiveSolutionBoundTracker.CurrentConfiguration.Returns(BindingConfiguration.Standalone);
            var noOpConfigScopeUpdater = Substitute.For<IConfigScopeUpdater>();

            slCoreHandle = new SLCoreHandle(new SLCoreRpcFactory(slCoreTestProcessFactory, slCoreLocator,
                    new SLCoreJsonRpcFactory(new RpcMethodNameTransformer()),
                    new RpcDebugger(new FileSystem(), Path.Combine(privateFolder, "logrpc.log")),
                    new SLCoreServiceProvider(new NoOpThreadHandler(), logger),
                    new SLCoreListenerSetUp(listenersToSetUp)),
                constantsProvider,
                foldersProvider,
                connectionProvider,
                jarProvider,
                noOpActiveSolutionBoundTracker,
                noOpConfigScopeUpdater,
                new NoOpThreadHandler());
            await slCoreHandle.InitializeAsync();
        }
        finally
        {
            Environment.SetEnvironmentVariable("SONARLINT_LOG_RPC", null, EnvironmentVariableTarget.Process);
        }
>>>>>>> 162c690d
    }

    public void Dispose()
    {
        slCoreHandle?.Dispose();
    }

    private void SetUpLocalFolders()
    {
        privateFolder = Path.Combine(AppDomain.CurrentDomain.BaseDirectory, "slcore", testName);
        storageRoot = Path.Combine(privateFolder, "storageRoot");
        workDir = Path.Combine(privateFolder, "workDir");
        userHome = Path.Combine(privateFolder, "userHome");

        if (Directory.Exists(privateFolder))
        {
            Directory.Delete(privateFolder, true);
        }

        Directory.CreateDirectory(privateFolder);
        Directory.CreateDirectory(storageRoot);
        Directory.CreateDirectory(workDir);
        Directory.CreateDirectory(userHome);
    }
}<|MERGE_RESOLUTION|>--- conflicted
+++ resolved
@@ -71,52 +71,14 @@
 
     public async Task Start()
     {
-<<<<<<< HEAD
-        var rootLocator = Substitute.For<IVsixRootLocator>();
-        rootLocator.GetVsixRoot().Returns(DependencyLocator.SloopBasePath);
-        var slCoreLocator = new SLCoreLocator(rootLocator, string.Empty);
-        
-        var constantsProvider = Substitute.For<ISLCoreConstantsProvider>();
-        constantsProvider.ClientConstants.Returns(new ClientConstantsDto("SLVS_Integration_Tests",
-            $"SLVS_Integration_Tests/{VersionHelper.SonarLintVersion}"));
-        constantsProvider.FeatureFlags.Returns(new FeatureFlagsDto(true, true, false, true, false, false, true));
-        constantsProvider.TelemetryConstants.Returns(new TelemetryClientConstantAttributesDto("slvs_integration_tests", "SLVS Integration Tests",
-            VersionHelper.SonarLintVersion, "16.0", new()));
-
-        var foldersProvider = Substitute.For<ISLCoreFoldersProvider>();
-        foldersProvider.GetWorkFolders().Returns(new SLCoreFolders(storageRoot, workDir, userHome));
-
-        var connectionProvider = Substitute.For<IServerConnectionsProvider>();
-        connectionProvider.GetServerConnections().Returns(new Dictionary<string, ServerConnectionConfiguration>());
-
-        var jarProvider = Substitute.For<ISLCoreEmbeddedPluginJarLocator>();
-        jarProvider.ListJarFiles().Returns(DependencyLocator.AnalyzerPlugins);
-
-        var noOpActiveSolutionBoundTracker = Substitute.For<IActiveSolutionBoundTracker>();
-        noOpActiveSolutionBoundTracker.CurrentConfiguration.Returns(BindingConfiguration.Standalone);
-        var noOpConfigScopeUpdater = Substitute.For<IConfigScopeUpdater>();
-
-        slCoreHandle = new SLCoreHandle(new SLCoreRpcFactory(slCoreTestProcessFactory, slCoreLocator,
-                new SLCoreJsonRpcFactory(new RpcMethodNameTransformer()),
-                new RpcDebugger { LogFilePath = Path.Combine(privateFolder, "logrpc.txt") },
-                new SLCoreServiceProvider(new NoOpThreadHandler(), logger),
-                new SLCoreListenerSetUp(listenersToSetUp)),
-            constantsProvider,
-            foldersProvider,
-            connectionProvider,
-            jarProvider,
-            noOpActiveSolutionBoundTracker,
-            noOpConfigScopeUpdater,
-            new NoOpThreadHandler());
-        await slCoreHandle.InitializeAsync();
-=======
         try
         {
             Environment.SetEnvironmentVariable("SONARLINT_LOG_RPC", "true", EnvironmentVariableTarget.Process);
 
-            var slCoreLocator = Substitute.For<ISLCoreLocator>();
-            slCoreLocator.LocateExecutable().Returns(new SLCoreLaunchParameters("cmd.exe", $"/c {DependencyLocator.SloopBatPath}"));
-
+            var rootLocator = Substitute.For<IVsixRootLocator>();
+            rootLocator.GetVsixRoot().Returns(DependencyLocator.SloopBasePath);
+            var slCoreLocator = new SLCoreLocator(rootLocator, string.Empty);
+            
             var constantsProvider = Substitute.For<ISLCoreConstantsProvider>();
             constantsProvider.ClientConstants.Returns(new ClientConstantsDto("SLVS_Integration_Tests",
                 $"SLVS_Integration_Tests/{VersionHelper.SonarLintVersion}"));
@@ -155,7 +117,6 @@
         {
             Environment.SetEnvironmentVariable("SONARLINT_LOG_RPC", null, EnvironmentVariableTarget.Process);
         }
->>>>>>> 162c690d
     }
 
     public void Dispose()
