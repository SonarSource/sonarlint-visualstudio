﻿/*
 * SonarLint for Visual Studio
 * Copyright (C) 2016-2023 SonarSource SA
 * mailto:info AT sonarsource DOT com
 *
 * This program is free software; you can redistribute it and/or
 * modify it under the terms of the GNU Lesser General Public
 * License as published by the Free Software Foundation; either
 * version 3 of the License, or (at your option) any later version.
 *
 * This program is distributed in the hope that it will be useful,
 * but WITHOUT ANY WARRANTY; without even the implied warranty of
 * MERCHANTABILITY or FITNESS FOR A PARTICULAR PURPOSE.  See the GNU
 * Lesser General Public License for more details.
 *
 * You should have received a copy of the GNU Lesser General Public License
 * along with this program; if not, write to the Free Software Foundation,
 * Inc., 51 Franklin Street, Fifth Floor, Boston, MA  02110-1301, USA.
 */

using System;
using System.ComponentModel.Composition;
<<<<<<< HEAD
using SonarLint.VisualStudio.Integration;
=======
using SonarLint.VisualStudio.Core.Binding;
>>>>>>> 1c505d73

namespace SonarLint.VisualStudio.ConnectedMode.Migration.Wizard
{
    /// <summary>
    /// Starts a wizard which guides a user through the migration progress.
    /// </summary>
    internal interface IMigrationWizardController
    {
        /// <summary>
        /// Raised when the wizard is closed after successfully finishing the migration process.
        /// </summary>
        event EventHandler MigrationWizardFinished;

        void StartMigrationWizard(BoundSonarQubeProject oldBinding);
    }

    [Export(typeof(IMigrationWizardController))]
    [PartCreationPolicy(CreationPolicy.NonShared)]
    internal class MigrationWizardController : IMigrationWizardController
    {
        public event EventHandler MigrationWizardFinished;

        private readonly IConnectedModeMigration connectedModeMigration;
        private readonly ILogger logger;

        [ImportingConstructor]
        public MigrationWizardController(IConnectedModeMigration connectedModeMigration, ILogger logger)
        {
            this.connectedModeMigration = connectedModeMigration;
            this.logger = logger;
        }

        public void StartMigrationWizard(BoundSonarQubeProject oldBinding)
        {
<<<<<<< HEAD
            var migrationWizardWindow = new MigrationWizardWindow(connectedModeMigration, logger);
=======
            var migrationWizardWindow = new MigrationWizardWindow(oldBinding, connectedModeMigration);
>>>>>>> 1c505d73

            var finishedSuccessfully = migrationWizardWindow.ShowModal();

            if (finishedSuccessfully != null && finishedSuccessfully.Value)
            {
               MigrationWizardFinished?.Invoke(this, EventArgs.Empty);
            }
        }
    }
}<|MERGE_RESOLUTION|>--- conflicted
+++ resolved
@@ -20,11 +20,8 @@
 
 using System;
 using System.ComponentModel.Composition;
-<<<<<<< HEAD
 using SonarLint.VisualStudio.Integration;
-=======
 using SonarLint.VisualStudio.Core.Binding;
->>>>>>> 1c505d73
 
 namespace SonarLint.VisualStudio.ConnectedMode.Migration.Wizard
 {
@@ -59,11 +56,7 @@
 
         public void StartMigrationWizard(BoundSonarQubeProject oldBinding)
         {
-<<<<<<< HEAD
-            var migrationWizardWindow = new MigrationWizardWindow(connectedModeMigration, logger);
-=======
-            var migrationWizardWindow = new MigrationWizardWindow(oldBinding, connectedModeMigration);
->>>>>>> 1c505d73
+            var migrationWizardWindow = new MigrationWizardWindow(oldBinding, connectedModeMigration, logger);
 
             var finishedSuccessfully = migrationWizardWindow.ShowModal();
 
