﻿/*
 * SonarLint for Visual Studio
 * Copyright (C) 2016-2023 SonarSource SA
 * mailto:info AT sonarsource DOT com
 *
 * This program is free software; you can redistribute it and/or
 * modify it under the terms of the GNU Lesser General Public
 * License as published by the Free Software Foundation; either
 * version 3 of the License, or (at your option) any later version.
 *
 * This program is distributed in the hope that it will be useful,
 * but WITHOUT ANY WARRANTY; without even the implied warranty of
 * MERCHANTABILITY or FITNESS FOR A PARTICULAR PURPOSE.  See the GNU
 * Lesser General Public License for more details.
 *
 * You should have received a copy of the GNU Lesser General Public License
 * along with this program; if not, write to the Free Software Foundation,
 * Inc., 51 Franklin Street, Fifth Floor, Boston, MA  02110-1301, USA.
 */

using System;
using System.ComponentModel.Composition;
using SonarLint.VisualStudio.Core;
using SonarLint.VisualStudio.Core.Binding;
using Microsoft.VisualStudio.Threading;

using Task = System.Threading.Tasks.Task;

namespace SonarLint.VisualStudio.ConnectedMode.Migration
{
    [Export(typeof(MigrationChecker))]
    [PartCreationPolicy(CreationPolicy.Shared)]
    internal sealed class MigrationChecker : IDisposable
    {
        private readonly IActiveSolutionTracker activeSolutionTracker;
        private readonly IMefFactory mefFactory;
        private readonly IConfigurationProvider configurationProvider;
        private readonly IObsoleteConfigurationProvider obsoleteConfigurationProvider;
        private IMigrationPrompt migrationPrompt;

        [ImportingConstructor]
        public MigrationChecker(
            IActiveSolutionTracker activeSolutionTracker,
            IMefFactory mefFactory,
            IConfigurationProvider configurationProvider,
            IObsoleteConfigurationProvider obsoleteConfigurationProvider)
        {
            this.activeSolutionTracker = activeSolutionTracker;
            this.mefFactory = mefFactory;
            this.configurationProvider = configurationProvider;
            this.obsoleteConfigurationProvider = obsoleteConfigurationProvider;

            activeSolutionTracker.ActiveSolutionChanged += OnActiveSolutionChanged;
        }

        private void OnActiveSolutionChanged(object sender, ActiveSolutionChangedEventArgs args)
        {
            if (args.IsSolutionOpen)
            {
                DisplayMigrationPromptIfMigrationIsNeededAsync().Forget();
            }
            else
            {
                ClearMigrationPrompt();
            }
        }

        public async Task DisplayMigrationPromptIfMigrationIsNeededAsync()
        {
            // If the user has the old files but not the new files it means they are bound and a goldbar should be shown to initiate migration.
            if (configurationProvider.GetConfiguration()?.Mode != SonarLintMode.Standalone)
            {
                return;
            }

            var oldConfiguration = obsoleteConfigurationProvider.GetConfiguration();
<<<<<<< HEAD
            if (oldConfiguration?.Mode != SonarLintMode.Standalone)
=======
            if (oldConfiguration != null && oldConfiguration.Mode != SonarLintMode.Standalone)
>>>>>>> 8f88057b
            {
               migrationPrompt = await mefFactory.CreateAsync<IMigrationPrompt>();
               migrationPrompt.ShowAsync(oldConfiguration.Project).Forget();
            }
        }

        private void ClearMigrationPrompt()
        {
            migrationPrompt?.Dispose();
        }

        public void Dispose()
        {
            activeSolutionTracker.ActiveSolutionChanged -= OnActiveSolutionChanged;
            ClearMigrationPrompt();
        }
    }
}<|MERGE_RESOLUTION|>--- conflicted
+++ resolved
@@ -74,11 +74,7 @@
             }
 
             var oldConfiguration = obsoleteConfigurationProvider.GetConfiguration();
-<<<<<<< HEAD
-            if (oldConfiguration?.Mode != SonarLintMode.Standalone)
-=======
             if (oldConfiguration != null && oldConfiguration.Mode != SonarLintMode.Standalone)
->>>>>>> 8f88057b
             {
                migrationPrompt = await mefFactory.CreateAsync<IMigrationPrompt>();
                migrationPrompt.ShowAsync(oldConfiguration.Project).Forget();
