--- conflicted
+++ resolved
@@ -117,16 +117,14 @@
   <resheader name="writer">
     <value>System.Resources.ResXResourceWriter, System.Windows.Forms, Version=4.0.0.0, Culture=neutral, PublicKeyToken=b77a5c561934e089</value>
   </resheader>
-<<<<<<< HEAD
   <data name="Cleaner_RemovingSettings" xml:space="preserve">
     <value>[Migration] Removing {0} settings from file...</value>
-=======
+  </data>
   <data name="CancelTokenFailure_NormalLog" xml:space="preserve">
     <value>[Migration] Migration cancelled by user</value>
   </data>
   <data name="CancelTokenFailure_VerboseLog" xml:space="preserve">
     <value>[MigrationWizardXaml] Migration cancelled by user: {0}</value>
->>>>>>> d836c425
   </data>
   <data name="CleaningFiles" xml:space="preserve">
     <value>[Migration] Cleaning files...</value>
