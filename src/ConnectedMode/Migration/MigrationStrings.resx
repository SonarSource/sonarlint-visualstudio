﻿<?xml version="1.0" encoding="utf-8"?>
<root>
  <!-- 
    Microsoft ResX Schema 
    
    Version 2.0
    
    The primary goals of this format is to allow a simple XML format 
    that is mostly human readable. The generation and parsing of the 
    various data types are done through the TypeConverter classes 
    associated with the data types.
    
    Example:
    
    ... ado.net/XML headers & schema ...
    <resheader name="resmimetype">text/microsoft-resx</resheader>
    <resheader name="version">2.0</resheader>
    <resheader name="reader">System.Resources.ResXResourceReader, System.Windows.Forms, ...</resheader>
    <resheader name="writer">System.Resources.ResXResourceWriter, System.Windows.Forms, ...</resheader>
    <data name="Name1"><value>this is my long string</value><comment>this is a comment</comment></data>
    <data name="Color1" type="System.Drawing.Color, System.Drawing">Blue</data>
    <data name="Bitmap1" mimetype="application/x-microsoft.net.object.binary.base64">
        <value>[base64 mime encoded serialized .NET Framework object]</value>
    </data>
    <data name="Icon1" type="System.Drawing.Icon, System.Drawing" mimetype="application/x-microsoft.net.object.bytearray.base64">
        <value>[base64 mime encoded string representing a byte array form of the .NET Framework object]</value>
        <comment>This is a comment</comment>
    </data>
                
    There are any number of "resheader" rows that contain simple 
    name/value pairs.
    
    Each data row contains a name, and value. The row also contains a 
    type or mimetype. Type corresponds to a .NET class that support 
    text/value conversion through the TypeConverter architecture. 
    Classes that don't support this are serialized and stored with the 
    mimetype set.
    
    The mimetype is used for serialized objects, and tells the 
    ResXResourceReader how to depersist the object. This is currently not 
    extensible. For a given mimetype the value must be set accordingly:
    
    Note - application/x-microsoft.net.object.binary.base64 is the format 
    that the ResXResourceWriter will generate, however the reader can 
    read any of the formats listed below.
    
    mimetype: application/x-microsoft.net.object.binary.base64
    value   : The object must be serialized with 
            : System.Runtime.Serialization.Formatters.Binary.BinaryFormatter
            : and then encoded with base64 encoding.
    
    mimetype: application/x-microsoft.net.object.soap.base64
    value   : The object must be serialized with 
            : System.Runtime.Serialization.Formatters.Soap.SoapFormatter
            : and then encoded with base64 encoding.

    mimetype: application/x-microsoft.net.object.bytearray.base64
    value   : The object must be serialized into a byte array 
            : using a System.ComponentModel.TypeConverter
            : and then encoded with base64 encoding.
    -->
  <xsd:schema id="root" xmlns="" xmlns:xsd="http://www.w3.org/2001/XMLSchema" xmlns:msdata="urn:schemas-microsoft-com:xml-msdata">
    <xsd:import namespace="http://www.w3.org/XML/1998/namespace" />
    <xsd:element name="root" msdata:IsDataSet="true">
      <xsd:complexType>
        <xsd:choice maxOccurs="unbounded">
          <xsd:element name="metadata">
            <xsd:complexType>
              <xsd:sequence>
                <xsd:element name="value" type="xsd:string" minOccurs="0" />
              </xsd:sequence>
              <xsd:attribute name="name" use="required" type="xsd:string" />
              <xsd:attribute name="type" type="xsd:string" />
              <xsd:attribute name="mimetype" type="xsd:string" />
              <xsd:attribute ref="xml:space" />
            </xsd:complexType>
          </xsd:element>
          <xsd:element name="assembly">
            <xsd:complexType>
              <xsd:attribute name="alias" type="xsd:string" />
              <xsd:attribute name="name" type="xsd:string" />
            </xsd:complexType>
          </xsd:element>
          <xsd:element name="data">
            <xsd:complexType>
              <xsd:sequence>
                <xsd:element name="value" type="xsd:string" minOccurs="0" msdata:Ordinal="1" />
                <xsd:element name="comment" type="xsd:string" minOccurs="0" msdata:Ordinal="2" />
              </xsd:sequence>
              <xsd:attribute name="name" type="xsd:string" use="required" msdata:Ordinal="1" />
              <xsd:attribute name="type" type="xsd:string" msdata:Ordinal="3" />
              <xsd:attribute name="mimetype" type="xsd:string" msdata:Ordinal="4" />
              <xsd:attribute ref="xml:space" />
            </xsd:complexType>
          </xsd:element>
          <xsd:element name="resheader">
            <xsd:complexType>
              <xsd:sequence>
                <xsd:element name="value" type="xsd:string" minOccurs="0" msdata:Ordinal="1" />
              </xsd:sequence>
              <xsd:attribute name="name" type="xsd:string" use="required" />
            </xsd:complexType>
          </xsd:element>
        </xsd:choice>
      </xsd:complexType>
    </xsd:element>
  </xsd:schema>
  <resheader name="resmimetype">
    <value>text/microsoft-resx</value>
  </resheader>
  <resheader name="version">
    <value>2.0</value>
  </resheader>
  <resheader name="reader">
    <value>System.Resources.ResXResourceReader, System.Windows.Forms, Version=4.0.0.0, Culture=neutral, PublicKeyToken=b77a5c561934e089</value>
  </resheader>
  <resheader name="writer">
    <value>System.Resources.ResXResourceWriter, System.Windows.Forms, Version=4.0.0.0, Culture=neutral, PublicKeyToken=b77a5c561934e089</value>
  </resheader>
  <data name="CleaningFiles" xml:space="preserve">
    <value>[Migration] Cleaning files...</value>
  </data>
  <data name="CountOfFilesToClean" xml:space="preserve">
    <value>[Migration] Number of files to clean: {0}</value>
  </data>
  <data name="DeletingSonarLintFolder" xml:space="preserve">
    <value>[Migration] Deleting the legacy .sonarlint...</value>
  </data>
  <data name="Finished" xml:space="preserve">
    <value>[Migration] Finished ConnectedMode migration.</value>
  </data>
  <data name="GettingFiles" xml:space="preserve">
    <value>[Migration] Getting list of files to clean...</value>
  </data>
  <data name="LearnMoreUrl" xml:space="preserve">
    <value>https://github.com/SonarSource/sonarlint-visualstudio/wiki/migrate-connected-mode-to-v7</value>
  </data>
  <data name="MigrationPrompt_LearnMoreButton" xml:space="preserve">
    <value>Learn more</value>
  </data>
  <data name="MigrationPrompt_Message" xml:space="preserve">
<<<<<<< HEAD
    <value>SonarLint: You are using an outdated Connected Mode configuration format.</value>
=======
    <value>SonarLint: You're using an outdated Connected Mode configuration format. Please migrate.</value>
>>>>>>> c2fe5bb9
  </data>
  <data name="MigrationPrompt_MigrateButton" xml:space="preserve">
    <value>Migrate configuration</value>
  </data>
  <data name="ProcessingNewBinding" xml:space="preserve">
    <value>[Migration] Creating new binding configuration...</value>
  </data>
  <data name="SavingFiles" xml:space="preserve">
    <value>[Migration] Saving files...</value>
  </data>
  <data name="SkippingCleaning" xml:space="preserve">
    <value>[Migration] Skipping cleaning files: no files were found that could contain settings that need to cleaned.</value>
  </data>
  <data name="Starting" xml:space="preserve">
    <value>[Migration] Starting Connected Mode migration...</value>
  </data>
</root><|MERGE_RESOLUTION|>--- conflicted
+++ resolved
@@ -139,11 +139,7 @@
     <value>Learn more</value>
   </data>
   <data name="MigrationPrompt_Message" xml:space="preserve">
-<<<<<<< HEAD
-    <value>SonarLint: You are using an outdated Connected Mode configuration format.</value>
-=======
     <value>SonarLint: You're using an outdated Connected Mode configuration format. Please migrate.</value>
->>>>>>> c2fe5bb9
   </data>
   <data name="MigrationPrompt_MigrateButton" xml:space="preserve">
     <value>Migrate configuration</value>
