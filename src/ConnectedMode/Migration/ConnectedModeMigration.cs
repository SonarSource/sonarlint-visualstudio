﻿/*
 * SonarLint for Visual Studio
 * Copyright (C) 2016-2023 SonarSource SA
 * mailto:info AT sonarsource DOT com
 *
 * This program is free software; you can redistribute it and/or
 * modify it under the terms of the GNU Lesser General Public
 * License as published by the Free Software Foundation; either
 * version 3 of the License, or (at your option) any later version.
 *
 * This program is distributed in the hope that it will be useful,
 * but WITHOUT ANY WARRANTY; without even the implied warranty of
 * MERCHANTABILITY or FITNESS FOR A PARTICULAR PURPOSE.  See the GNU
 * Lesser General Public License for more details.
 *
 * You should have received a copy of the GNU Lesser General Public License
 * along with this program; if not, write to the Free Software Foundation,
 * Inc., 51 Franklin Street, Fifth Floor, Boston, MA  02110-1301, USA.
 */

using System;
using System.Collections.Generic;
using System.ComponentModel.Composition;
using System.Diagnostics;
using System.Linq;
using System.Threading;
using SonarLint.VisualStudio.ConnectedMode.Binding;
using SonarQube.Client;
using SonarLint.VisualStudio.Core;
using SonarLint.VisualStudio.Core.Binding;
using SonarLint.VisualStudio.Integration;
using Task = System.Threading.Tasks.Task;

namespace SonarLint.VisualStudio.ConnectedMode.Migration
{
    [Export(typeof(IConnectedModeMigration))]
    [PartCreationPolicy(CreationPolicy.NonShared)]
    internal class ConnectedModeMigration : IConnectedModeMigration
    {
        // Private "alias" to simplify method arguments
        private sealed class ChangedFiles : List<FilePathAndContent<string>> { }

        private readonly IMigrationSettingsProvider settingsProvider;
        private readonly IFileProvider fileProvider;
        private readonly IFileCleaner fileCleaner;
        private readonly IVsAwareFileSystem fileSystem;
        private readonly ISonarQubeService sonarQubeService;
<<<<<<< HEAD
        private readonly IUnintrusiveBindingController unintrusiveBindingController;
=======
>>>>>>> 1dbc1c21
        private readonly ILogger logger;

        // The user can have both the legacy and new connected mode files. In that case, we expect the SonarQubeService to already be connected.
        private bool isAlreadyConnectedToServer;

        [ImportingConstructor]
        public ConnectedModeMigration(IMigrationSettingsProvider settingsProvider,
            IFileProvider fileProvider,
            IFileCleaner fileCleaner,
            IVsAwareFileSystem fileSystem,
            ISonarQubeService sonarQubeService,
<<<<<<< HEAD
            IUnintrusiveBindingController unintrusiveBindingController,
=======
>>>>>>> 1dbc1c21
            ILogger logger)
        {
            this.settingsProvider = settingsProvider;
            this.fileProvider = fileProvider;
            this.fileCleaner = fileCleaner;
            this.fileSystem = fileSystem;
            this.sonarQubeService = sonarQubeService;
<<<<<<< HEAD
            this.unintrusiveBindingController = unintrusiveBindingController;
=======
>>>>>>> 1dbc1c21
            this.logger = logger;
        }

        public async Task MigrateAsync(BoundSonarQubeProject oldBinding, IProgress<MigrationProgress> progress, CancellationToken token)
        {
            isAlreadyConnectedToServer = sonarQubeService.IsConnected;

            try
            {
                if (!isAlreadyConnectedToServer)
                {
                    await sonarQubeService.ConnectAsync(oldBinding.CreateConnectionInformation(), token);
                }

                await MigrateImplAsync(oldBinding, progress, token);
            }
            catch (Exception ex) when (!ErrorHandler.IsCriticalException(ex))
            {
                // If we establish the server connection during migration, disconnect it if the migration failed.
                if (!isAlreadyConnectedToServer)
                {
                    sonarQubeService.Disconnect();
                }

                throw;
            }
        }

        private async Task MigrateImplAsync(BoundSonarQubeProject oldBinding, IProgress<MigrationProgress> progress, CancellationToken token) 
        {
            // TODO - add cancellation
            // TODO - add progress messages

            logger.WriteLine(MigrationStrings.Process_Starting);

            var legacySettings = await settingsProvider.GetAsync(oldBinding.ProjectKey);

            // TODO: add proper progress messages.
            progress?.Report(new MigrationProgress(0, 1, "Getting files...", false));

            logger.WriteLine(MigrationStrings.Process_GettingFiles);
            var files = await fileProvider.GetFilesAsync(token);
            logger.WriteLine(MigrationStrings.Process_CountOfFilesToCheck, files.Count());

            if (files.Any())
            {
                progress?.Report(new MigrationProgress(0, 1, "Cleaning files...", false));
                logger.WriteLine(MigrationStrings.Process_CheckingFiles);
                var changedFiles = await CleanFilesAsync(files, legacySettings, token);

                // Note: no files have been changed yet. Now we are going to start making changes
                // to the user's projects and deleting files that might be under source control...

                progress?.Report(new MigrationProgress(0, 1, "Saving modified files ...", false));
                logger.WriteLine(MigrationStrings.Process_SavingFiles);
                await SaveChangedFilesAsync(changedFiles);
            }
            else
            {
                logger.WriteLine(MigrationStrings.Process_SkippingChecking);
            }

            progress?.Report(new MigrationProgress(0, 1, "TODO: Create new binding", true));
            logger.WriteLine(MigrationStrings.Process_ProcessingNewBinding);

            await unintrusiveBindingController.BindAsync(oldBinding, token);

            // Note: SLVS will continue to detect the legacy binding mode until this step,
            // so if anything goes wrong during the migration and an exception occurs, the
            // user will see the migration gold bar next time they open the solution.
            progress?.Report(new MigrationProgress(0, 1, "Deleting old binding folder ...", false));
            logger.WriteLine(MigrationStrings.Process_DeletingSonarLintFolder);
            await fileSystem.DeleteFolderAsync(legacySettings.LegacySonarLintFolderPath);

            progress?.Report(new MigrationProgress(0, 1, "Finished", false));
            logger.WriteLine(MigrationStrings.Process_Finished);
        }

        private System.Threading.Tasks.Task<string> GetFileContentAsync(string filePath)
            => fileSystem.LoadAsTextAsync(filePath);

        private async System.Threading.Tasks.Task<ChangedFiles> CleanFilesAsync(IEnumerable<string> filesToClean,
            LegacySettings legacySettings,
            CancellationToken token)
        {
            var changedFiles = new ChangedFiles();

            var fileCount = filesToClean.Count();
            Debug.Assert(fileCount > 0, "Expecting to have at least one file to check");
            var currentFileNumber = 0;

            foreach (var file in filesToClean)
            {
                currentFileNumber++;
                logger.WriteLine(MigrationStrings.Process_CheckingFile, currentFileNumber, fileCount, file);
                var content = await GetFileContentAsync(file);

                var newContent = fileCleaner.Clean(content, legacySettings, token);
                Debug.Assert(newContent == null || !newContent.Equals(content),
                            "New file content should be null or different from original content");

                if (newContent == XmlFileCleaner.Unchanged)
                {
                    logger.WriteLine(MigrationStrings.Process_CheckedFile_Unchanged);
                }
                else
                {
                    logger.WriteLine(MigrationStrings.Process_CheckedFile_Changed);
                    changedFiles.Add(new FilePathAndContent<string>(file, newContent));
                }
            }

            logger.WriteLine(MigrationStrings.Process_NumberOfChangedFiles, changedFiles.Count);
            foreach (var file in changedFiles)
            {
                logger.WriteLine(MigrationStrings.Process_ListChangedFile, file.Path);
            }

            return changedFiles;
        }

        private async Task SaveChangedFilesAsync(ChangedFiles changedFiles)
        {
            foreach(var file in changedFiles)
            {
                await fileSystem.SaveAsync(file.Path, file.Content);
            }
        }
    }
}<|MERGE_RESOLUTION|>--- conflicted
+++ resolved
@@ -45,10 +45,7 @@
         private readonly IFileCleaner fileCleaner;
         private readonly IVsAwareFileSystem fileSystem;
         private readonly ISonarQubeService sonarQubeService;
-<<<<<<< HEAD
         private readonly IUnintrusiveBindingController unintrusiveBindingController;
-=======
->>>>>>> 1dbc1c21
         private readonly ILogger logger;
 
         // The user can have both the legacy and new connected mode files. In that case, we expect the SonarQubeService to already be connected.
@@ -60,10 +57,7 @@
             IFileCleaner fileCleaner,
             IVsAwareFileSystem fileSystem,
             ISonarQubeService sonarQubeService,
-<<<<<<< HEAD
             IUnintrusiveBindingController unintrusiveBindingController,
-=======
->>>>>>> 1dbc1c21
             ILogger logger)
         {
             this.settingsProvider = settingsProvider;
@@ -71,10 +65,7 @@
             this.fileCleaner = fileCleaner;
             this.fileSystem = fileSystem;
             this.sonarQubeService = sonarQubeService;
-<<<<<<< HEAD
             this.unintrusiveBindingController = unintrusiveBindingController;
-=======
->>>>>>> 1dbc1c21
             this.logger = logger;
         }
 
