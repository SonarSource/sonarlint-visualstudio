--- conflicted
+++ resolved
@@ -81,12 +81,7 @@
             }
             else
             {
-<<<<<<< HEAD
                 logger.WriteLine(MigrationStrings.SkippingCleaning);
-=======
-                var content = GetFileContent(file);
-                await fileCleaner.CleanAsync(content, legacySettings, token);
->>>>>>> 1ae62905
             }
 
             // TODO - trigger unintrusive binding process (will need the binding arguments)
