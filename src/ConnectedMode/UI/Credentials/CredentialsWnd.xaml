﻿<Window x:Class="SonarLint.VisualStudio.ConnectedMode.UI.Credentials.CredentialsWnd"
                         xmlns="http://schemas.microsoft.com/winfx/2006/xaml/presentation"
                         xmlns:x="http://schemas.microsoft.com/winfx/2006/xaml"
                         xmlns:vsShell="clr-namespace:Microsoft.VisualStudio.Shell;assembly=Microsoft.VisualStudio.Shell.15.0"
                         xmlns:res="clr-namespace:SonarLint.VisualStudio.ConnectedMode.UI.Resources"
                         xmlns:ui="clr-namespace:SonarLint.VisualStudio.ConnectedMode.UI"
                         Title="{x:Static res:UiResources.CredentialsWindowTitle}" 
                         HorizontalAlignment="Center"
                         SizeToContent="WidthAndHeight"
                         ResizeMode="NoResize"
                         MinWidth="750" MaxWidth="750"
                         MinHeight="500" MaxHeight="500"
                         Icon="pack://application:,,,/SonarLint.VisualStudio.ConnectedMode;component/UI/Resources/sonarlint_32px.ico"
                         xmlns:converters="clr-namespace:SonarLint.VisualStudio.Core.WPF;assembly=SonarLint.VisualStudio.Core"
                         xmlns:vsimagecatalog="clr-namespace:Microsoft.VisualStudio.Imaging;assembly=Microsoft.VisualStudio.ImageCatalog"
                         xmlns:imaging="clr-namespace:Microsoft.VisualStudio.Imaging;assembly=Microsoft.VisualStudio.Imaging"
                         Background="{DynamicResource {x:Static vsShell:VsBrushes.ComboBoxBackgroundKey}}"
                         FontSize="{DynamicResource {x:Static vsShell:VsFonts.Environment122PercentFontSizeKey}}"    
                         FontFamily="{DynamicResource {x:Static vsShell:VsFonts.EnvironmentFontFamilyKey}}"
                         x:Name="This">
    <Window.Resources>
        <ResourceDictionary>
            <ResourceDictionary.MergedDictionaries>
                <ResourceDictionary Source="pack://application:,,,/SonarLint.VisualStudio.ConnectedMode;component/UI/Resources/Styles.xaml"/>
            </ResourceDictionary.MergedDictionaries>
            <converters:BoolToVisibilityConverter x:Key="TrueToVisibleConverter" FalseValue="Collapsed" TrueValue="Visible"/>
        </ResourceDictionary>
    </Window.Resources>

    <Grid DataContext="{Binding ElementName=This, Path=ViewModel}" Margin="10">
        <Grid.RowDefinitions>
            <RowDefinition Height="Auto"/>
            <RowDefinition Height="*"/>
            <RowDefinition Height="Auto"/>
            <RowDefinition Height="Auto"/>
        </Grid.RowDefinitions>
        <Grid.ColumnDefinitions>
            <ColumnDefinition Width="*"/>
        </Grid.ColumnDefinitions>

        <Grid Grid.Row="0" Margin="0,20,0,0">
            <Grid.ColumnDefinitions>
                <ColumnDefinition Width="Auto"/>
                <ColumnDefinition Width="Auto"/>
            </Grid.ColumnDefinitions>

            <TextBlock Grid.Column="0" Text="{x:Static res:UiResources.AuthenticationDescription}" VerticalAlignment="Center" />
<<<<<<< HEAD
            <ui:ConnectionInfoComponent Grid.Column="1" ConnectionInfo="{Binding Path=Connection}"/>
=======
            <TextBlock Grid.Column="1" Text="{Binding Path=Connection.Id}" VerticalAlignment="Center" Margin="5,0" FontWeight="Bold"/>
>>>>>>> 9fb60300
        </Grid>

        <Grid Grid.Row="1" Margin="0,50,0,0">
            <Grid.RowDefinitions>
                <RowDefinition Height="Auto"/>
                <RowDefinition Height="Auto"/>
                <RowDefinition Height="Auto"/>
            </Grid.RowDefinitions>
            <Grid.ColumnDefinitions>
                <ColumnDefinition Width="Auto"/>
                <ColumnDefinition Width="*"/>
            </Grid.ColumnDefinitions>

            <TextBlock Grid.Row="0" Grid.Column="0" Text="{x:Static res:UiResources.AuthenticationType}" VerticalAlignment="Center" Margin="0,0,10,0"/>
            <ComboBox Grid.Row="0" Grid.Column="1" ItemsSource="{Binding Path=AuthenticationType, Mode=OneWay}" 
                      SelectedItem="{Binding Path=SelectedAuthenticationType, NotifyOnSourceUpdated=True}"
                      Height="30" VerticalContentAlignment="Center"  Background="White" SourceUpdated="AuthenticationType_SourceUpdated"/>

            <TextBlock Grid.Row="1" Grid.Column="0" Text="{x:Static res:UiResources.Token}" VerticalAlignment="Center" Margin="0,15,10,0"
                       Visibility="{Binding  Path=IsTokenAuthentication, Converter={StaticResource TrueToVisibleConverter}}"/>
            <Grid Grid.Row="1" Grid.Column="1" Margin="0,15,0,0">
                <Grid.ColumnDefinitions>
                    <ColumnDefinition Width="*"/>
                    <ColumnDefinition Width="Auto"/>
                </Grid.ColumnDefinitions>
                <Border Grid.Column="0">
                    <Border.Style>
                        <Style TargetType="Border">
                            <Style.Triggers>
                                <DataTrigger Binding="{Binding ShouldTokenBeFilled}" Value="True">
                                    <Setter Property="BorderBrush" Value="{StaticResource InvalidText}"></Setter>
                                    <Setter Property="BorderThickness" Value="1"></Setter>
                                </DataTrigger>
                            </Style.Triggers>
                        </Style>
                    </Border.Style>
                    <PasswordBox Margin="0" Visibility="{Binding  Path=IsTokenAuthentication, Converter={StaticResource TrueToVisibleConverter}}"
                                 x:Name="TokenBox" PasswordChanged="TokenBox_OnPasswordChanged"/>
                </Border>
                <StackPanel Grid.Column="1" Orientation="Horizontal" VerticalAlignment="Center" Margin="5,0,0,0">
                    <TextBlock VerticalAlignment="Center">
                        <!-- NavigateUri has to be filled, for the RequestNavigate to be triggered. The real Uri is calculated in the ViewModel --> 
                        <Hyperlink NavigateUri="https://sonarcloud.io/account/security" RequestNavigate="GenerateToken_Navigate">Generate</Hyperlink>
                    </TextBlock>
                    <imaging:CrispImage Width="16" Height="16" Margin="2,5,0,0" Cursor="Hand" Moniker="{x:Static vsimagecatalog:KnownMonikers.Link}"
                                        MouseLeftButtonDown="GenerateLinkIcon_Click"/>
                </StackPanel>
            </Grid>


            <TextBlock Grid.Row="1" Grid.Column="0" Text="{x:Static res:UiResources.Username}" VerticalAlignment="Center" Margin="0,15,10,0"
                       Visibility="{Binding  Path=IsCredentialsAuthentication, Converter={StaticResource TrueToVisibleConverter}}"/>
            <Border  Grid.Row="1" Grid.Column="1" Margin="0,15,0,0">
                <Border.Style>
                    <Style TargetType="Border">
                        <Style.Triggers>
                            <DataTrigger Binding="{Binding ShouldUsernameBeFilled}" Value="True">
                                <Setter Property="BorderBrush" Value="{StaticResource InvalidText}"></Setter>
                                <Setter Property="BorderThickness" Value="1"></Setter>
                            </DataTrigger>
                        </Style.Triggers>
                    </Style>
                </Border.Style>
                <TextBox Text="{Binding Path=Username, UpdateSourceTrigger=PropertyChanged}" Margin="0"
                         Visibility="{Binding  Path=IsCredentialsAuthentication, Converter={StaticResource TrueToVisibleConverter}}"/>
            </Border>

            <TextBlock Grid.Row="2" Grid.Column="0" Text="{x:Static res:UiResources.Password}" VerticalAlignment="Center" Margin="0,5,10,0"
                       Visibility="{Binding  Path=IsCredentialsAuthentication, Converter={StaticResource TrueToVisibleConverter}}"/>
            <Border Grid.Row="2" Grid.Column="1" Margin="0,5,0,0">
                <Border.Style>
                    <Style TargetType="Border">
                        <Style.Triggers>
                            <DataTrigger Binding="{Binding ShouldPasswordBeFilled}" Value="True">
                                <Setter Property="BorderBrush" Value="{StaticResource InvalidText}"></Setter>
                                <Setter Property="BorderThickness" Value="1"></Setter>
                            </DataTrigger>
                        </Style.Triggers>
                    </Style>
                </Border.Style>
                <PasswordBox x:Name="PasswordBox" Margin="0" Visibility="{Binding  Path=IsCredentialsAuthentication, Converter={StaticResource TrueToVisibleConverter}}"
                             PasswordChanged="PasswordBox_OnPasswordChanged"/>
            </Border>
        </Grid>

<<<<<<< HEAD
        <Grid Grid.Row="2" Grid.Column="0" Margin="0,5" 
                    Visibility="{Binding  Path=IsCredentialsAuthentication, Converter={StaticResource TrueToVisibleConverter}}">
            <Grid.RowDefinitions>
                <RowDefinition Height="Auto"/>
            </Grid.RowDefinitions>
            <Grid.ColumnDefinitions>
                <ColumnDefinition Width="Auto"/>
                <ColumnDefinition Width="*"/>
            </Grid.ColumnDefinitions>

            <imaging:CrispImage Grid.Column="0" Grid.Row="0" Margin="2,-17,2,0" Moniker="{x:Static vsimagecatalog:KnownMonikers.IntellisenseWarning}" />
            <TextBlock Grid.Column="1" Grid.Row="0" Text="{x:Static res:UiResources.DeprecatedAuthenticationType}" 
                       Foreground="{StaticResource InvalidText}" FontStyle="Italic" FontSize="14"/>
        </Grid>
=======
        <ui:WarningMessage Grid.Row="2" Grid.Column="0" Margin="0,5" WarningText="{x:Static res:UiResources.DeprecatedAuthenticationType}"
                    Visibility="{Binding  Path=IsCredentialsAuthentication, Converter={StaticResource TrueToVisibleConverter}}" />
>>>>>>> 9fb60300

        <Grid Grid.Row="3" HorizontalAlignment="Right" Margin="0,10">
            <Grid.ColumnDefinitions>
                <ColumnDefinition />
                <ColumnDefinition />
            </Grid.ColumnDefinitions>

            <Button x:Name="ConfirmationBtn" Grid.Column="0" Content="{x:Static res:UiResources.Ok}" IsDefault="True" IsEnabled="{Binding Path=IsConfirmationEnabled}"/>
            <Button Grid.Column="1" Content="{x:Static res:UiResources.CancelBtn}" Margin="10,0" IsCancel="True"/>
        </Grid>
    </Grid>
</Window><|MERGE_RESOLUTION|>--- conflicted
+++ resolved
@@ -45,11 +45,7 @@
             </Grid.ColumnDefinitions>
 
             <TextBlock Grid.Column="0" Text="{x:Static res:UiResources.AuthenticationDescription}" VerticalAlignment="Center" />
-<<<<<<< HEAD
             <ui:ConnectionInfoComponent Grid.Column="1" ConnectionInfo="{Binding Path=Connection}"/>
-=======
-            <TextBlock Grid.Column="1" Text="{Binding Path=Connection.Id}" VerticalAlignment="Center" Margin="5,0" FontWeight="Bold"/>
->>>>>>> 9fb60300
         </Grid>
 
         <Grid Grid.Row="1" Margin="0,50,0,0">
@@ -135,25 +131,8 @@
             </Border>
         </Grid>
 
-<<<<<<< HEAD
-        <Grid Grid.Row="2" Grid.Column="0" Margin="0,5" 
-                    Visibility="{Binding  Path=IsCredentialsAuthentication, Converter={StaticResource TrueToVisibleConverter}}">
-            <Grid.RowDefinitions>
-                <RowDefinition Height="Auto"/>
-            </Grid.RowDefinitions>
-            <Grid.ColumnDefinitions>
-                <ColumnDefinition Width="Auto"/>
-                <ColumnDefinition Width="*"/>
-            </Grid.ColumnDefinitions>
-
-            <imaging:CrispImage Grid.Column="0" Grid.Row="0" Margin="2,-17,2,0" Moniker="{x:Static vsimagecatalog:KnownMonikers.IntellisenseWarning}" />
-            <TextBlock Grid.Column="1" Grid.Row="0" Text="{x:Static res:UiResources.DeprecatedAuthenticationType}" 
-                       Foreground="{StaticResource InvalidText}" FontStyle="Italic" FontSize="14"/>
-        </Grid>
-=======
         <ui:WarningMessage Grid.Row="2" Grid.Column="0" Margin="0,5" WarningText="{x:Static res:UiResources.DeprecatedAuthenticationType}"
                     Visibility="{Binding  Path=IsCredentialsAuthentication, Converter={StaticResource TrueToVisibleConverter}}" />
->>>>>>> 9fb60300
 
         <Grid Grid.Row="3" HorizontalAlignment="Right" Margin="0,10">
             <Grid.ColumnDefinitions>
