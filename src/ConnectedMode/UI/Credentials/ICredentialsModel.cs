--- conflicted
+++ resolved
@@ -20,7 +20,6 @@
 
 using System.Security;
 using SonarLint.VisualStudio.ConnectedMode.Persistence;
-using SonarQube.Client.Helpers;
 using SonarQube.Client.Models;
 
 namespace SonarLint.VisualStudio.ConnectedMode.UI.Credentials;
@@ -34,28 +33,13 @@
 {
     public SecureString Token { get; } = token;
 
-<<<<<<< HEAD
-    public ICredentials ToICredentials() => new TokenAuthCredentials(Token);
-=======
-    public IConnectionCredentials ToICredentials()
-    {
-        return new UsernameAndPasswordCredentials(Token.ToUnsecureString(), new SecureString());
-    }
->>>>>>> ff1ab40f
+    public IConnectionCredentials ToICredentials() => new TokenAuthCredentials(Token);
 }
 
 public class UsernamePasswordModel(string username, SecureString password) : ICredentialsModel
 {
     public string Username { get; } = username;
     public SecureString Password { get; } = password;
-<<<<<<< HEAD
 
-    public ICredentials ToICredentials() => new BasicAuthCredentials(Username, Password);
-=======
-    
-    public IConnectionCredentials ToICredentials()
-    {
-        return new UsernameAndPasswordCredentials(Username, Password);
-    }
->>>>>>> ff1ab40f
+    public IConnectionCredentials ToICredentials() => new UsernameAndPasswordCredentials(Username, Password);
 }