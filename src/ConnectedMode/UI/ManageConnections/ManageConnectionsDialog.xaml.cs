--- conflicted
+++ resolved
@@ -89,11 +89,7 @@
 
         private void ManageConnectionsWindow_OnInitialized(object sender, EventArgs e)
         {
-<<<<<<< HEAD
-            ViewModel.InitializeConnections([new Connection("My Org", ServerType.SonarCloud, true), new Connection("http://localhost:9000", ServerType.SonarQube, false)]);
-=======
             ViewModel.InitializeConnections([]);
->>>>>>> 983c0782
         }
 
         private void RemoveConnectionButton_OnClick(object sender, RoutedEventArgs e)
