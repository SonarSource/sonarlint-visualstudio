﻿<?xml version="1.0" encoding="utf-8"?>
<root>
  <!-- 
    Microsoft ResX Schema 
    
    Version 2.0
    
    The primary goals of this format is to allow a simple XML format 
    that is mostly human readable. The generation and parsing of the 
    various data types are done through the TypeConverter classes 
    associated with the data types.
    
    Example:
    
    ... ado.net/XML headers & schema ...
    <resheader name="resmimetype">text/microsoft-resx</resheader>
    <resheader name="version">2.0</resheader>
    <resheader name="reader">System.Resources.ResXResourceReader, System.Windows.Forms, ...</resheader>
    <resheader name="writer">System.Resources.ResXResourceWriter, System.Windows.Forms, ...</resheader>
    <data name="Name1"><value>this is my long string</value><comment>this is a comment</comment></data>
    <data name="Color1" type="System.Drawing.Color, System.Drawing">Blue</data>
    <data name="Bitmap1" mimetype="application/x-microsoft.net.object.binary.base64">
        <value>[base64 mime encoded serialized .NET Framework object]</value>
    </data>
    <data name="Icon1" type="System.Drawing.Icon, System.Drawing" mimetype="application/x-microsoft.net.object.bytearray.base64">
        <value>[base64 mime encoded string representing a byte array form of the .NET Framework object]</value>
        <comment>This is a comment</comment>
    </data>
                
    There are any number of "resheader" rows that contain simple 
    name/value pairs.
    
    Each data row contains a name, and value. The row also contains a 
    type or mimetype. Type corresponds to a .NET class that support 
    text/value conversion through the TypeConverter architecture. 
    Classes that don't support this are serialized and stored with the 
    mimetype set.
    
    The mimetype is used for serialized objects, and tells the 
    ResXResourceReader how to depersist the object. This is currently not 
    extensible. For a given mimetype the value must be set accordingly:
    
    Note - application/x-microsoft.net.object.binary.base64 is the format 
    that the ResXResourceWriter will generate, however the reader can 
    read any of the formats listed below.
    
    mimetype: application/x-microsoft.net.object.binary.base64
    value   : The object must be serialized with 
            : System.Runtime.Serialization.Formatters.Binary.BinaryFormatter
            : and then encoded with base64 encoding.
    
    mimetype: application/x-microsoft.net.object.soap.base64
    value   : The object must be serialized with 
            : System.Runtime.Serialization.Formatters.Soap.SoapFormatter
            : and then encoded with base64 encoding.

    mimetype: application/x-microsoft.net.object.bytearray.base64
    value   : The object must be serialized into a byte array 
            : using a System.ComponentModel.TypeConverter
            : and then encoded with base64 encoding.
    -->
  <xsd:schema id="root" xmlns="" xmlns:xsd="http://www.w3.org/2001/XMLSchema" xmlns:msdata="urn:schemas-microsoft-com:xml-msdata">
    <xsd:import namespace="http://www.w3.org/XML/1998/namespace" />
    <xsd:element name="root" msdata:IsDataSet="true">
      <xsd:complexType>
        <xsd:choice maxOccurs="unbounded">
          <xsd:element name="metadata">
            <xsd:complexType>
              <xsd:sequence>
                <xsd:element name="value" type="xsd:string" minOccurs="0" />
              </xsd:sequence>
              <xsd:attribute name="name" use="required" type="xsd:string" />
              <xsd:attribute name="type" type="xsd:string" />
              <xsd:attribute name="mimetype" type="xsd:string" />
              <xsd:attribute ref="xml:space" />
            </xsd:complexType>
          </xsd:element>
          <xsd:element name="assembly">
            <xsd:complexType>
              <xsd:attribute name="alias" type="xsd:string" />
              <xsd:attribute name="name" type="xsd:string" />
            </xsd:complexType>
          </xsd:element>
          <xsd:element name="data">
            <xsd:complexType>
              <xsd:sequence>
                <xsd:element name="value" type="xsd:string" minOccurs="0" msdata:Ordinal="1" />
                <xsd:element name="comment" type="xsd:string" minOccurs="0" msdata:Ordinal="2" />
              </xsd:sequence>
              <xsd:attribute name="name" type="xsd:string" use="required" msdata:Ordinal="1" />
              <xsd:attribute name="type" type="xsd:string" msdata:Ordinal="3" />
              <xsd:attribute name="mimetype" type="xsd:string" msdata:Ordinal="4" />
              <xsd:attribute ref="xml:space" />
            </xsd:complexType>
          </xsd:element>
          <xsd:element name="resheader">
            <xsd:complexType>
              <xsd:sequence>
                <xsd:element name="value" type="xsd:string" minOccurs="0" msdata:Ordinal="1" />
              </xsd:sequence>
              <xsd:attribute name="name" type="xsd:string" use="required" />
            </xsd:complexType>
          </xsd:element>
        </xsd:choice>
      </xsd:complexType>
    </xsd:element>
  </xsd:schema>
  <resheader name="resmimetype">
    <value>text/microsoft-resx</value>
  </resheader>
  <resheader name="version">
    <value>2.0</value>
  </resheader>
  <resheader name="reader">
    <value>System.Resources.ResXResourceReader, System.Windows.Forms, Version=4.0.0.0, Culture=neutral, PublicKeyToken=b77a5c561934e089</value>
  </resheader>
  <resheader name="writer">
    <value>System.Resources.ResXResourceWriter, System.Windows.Forms, Version=4.0.0.0, Culture=neutral, PublicKeyToken=b77a5c561934e089</value>
  </resheader>
  <data name="AuthenticationDescription" xml:space="preserve">
    <value>Please fill the authentication details for </value>
  </data>
  <data name="AuthenticationTypeLabel" xml:space="preserve">
    <value>Authentication type</value>
  </data>
  <data name="CancelButton" xml:space="preserve">
    <value>Cancel</value>
  </data>
  <data name="ChooseConnectionTypeLabel" xml:space="preserve">
    <value>Choose a connection type:</value>
  </data>
  <data name="ConnectionDiscoveringText" xml:space="preserve">
    <value>Discover which connection is best for your team </value>
  </data>
  <data name="CredentialsLabel" xml:space="preserve">
    <value>Credentials</value>
  </data>
  <data name="CredentialsDialogTitle" xml:space="preserve">
    <value>Edit Authentication Details</value>
  </data>
  <data name="DeprecatedAuthenticationTypeDescription" xml:space="preserve">
    <value>Authentication via username and password is deprecated and will be removed in the future. Please use a token instead.</value>
  </data>
  <data name="InsecureProtocolWarningDescription" xml:space="preserve">
    <value>The URL you entered is not secure. Use HTTPS connections to protect sensitive information.</value>
  </data>
  <data name="EditConnectionToolTip" xml:space="preserve">
    <value>Edit the authentication details of the connection</value>
  </data>
  <data name="ExistingConnectionsLabel" xml:space="preserve">
    <value>Existing Connections</value>
  </data>
  <data name="ManageConnectionsDialogTitle" xml:space="preserve">
    <value>Manage Connections</value>
  </data>
  <data name="NewConnectionButton" xml:space="preserve">
    <value>New Connection</value>
  </data>
  <data name="NextButton" xml:space="preserve">
    <value>Next</value>
  </data>
  <data name="OkButton" xml:space="preserve">
    <value>OK</value>
  </data>
  <data name="PasswordLabel" xml:space="preserve">
    <value>Password</value>
  </data>
  <data name="EnterSonarQubeUrlLabel" xml:space="preserve">
    <value>Enter the SonarQube URL:</value>
  </data>
  <data name="RemoveConnectionToolTip" xml:space="preserve">
    <value>Remove connection</value>
  </data>
  <data name="ServerSelectionDialogTitle" xml:space="preserve">
    <value>Create New Connection</value>
  </data>
  <data name="SmartNotificationsCheckboxLabel" xml:space="preserve">
    <value>Smart Notifications</value>
  </data>
  <data name="SonarCloudAccountSecurityUrl" xml:space="preserve">
    <value>https://sonarcloud.io/account/security</value>
  </data>
  <data name="SonarCloudDescription" xml:space="preserve">
    <value>A Software-as-a-Service (Saas) tool that easily integrates into the cloud DevOps platforms and extends the CI/CD workflow to systematically help developers and organizations deliver CleanCode.</value>
  </data>
  <data name="FreeSonarCloudOfferDescription" xml:space="preserve">
    <value>is entirely free for open source projects</value>
  </data>
  <data name="FreeSonarQubeOfferDescription" xml:space="preserve">
    <value>SonarQube offers a free</value>
  </data>
  <data name="SonarQubeAccountSecurityUrl" xml:space="preserve">
    <value>account/security</value>
  </data>
  <data name="SonarQubeDescription" xml:space="preserve">
    <value>An open-source, self-managed tool that easily integrates into the developers' CI/CD pipeline and DevOps platform to systematically help developers and organizations deliver Clean Code.</value>
  </data>
  <data name="TokenLabel" xml:space="preserve">
    <value>Token</value>
  </data>
  <data name="UsernameLabel" xml:space="preserve">
    <value>Username</value>
  </data>
  <data name="SelectProjectButton" xml:space="preserve">
    <value>Select project</value>
  </data>
  <data name="SelectButton" xml:space="preserve">
    <value>Select</value>
  </data>
  <data name="SearchForProjectPlaceholder" xml:space="preserve">
    <value>Search for project...</value>
  </data>
  <data name="ProjectSelectionDialogTitle" xml:space="preserve">
    <value>Select project to bind</value>
  </data>
  <data name="ProjectSelectionConnectionLabel" xml:space="preserve">
    <value>Projects on </value>
  </data>
  <data name="SelectOrganizationLabel" xml:space="preserve">
    <value>Choose one of your organizations:</value>
  </data>
  <data name="OrganizationSelectionDialogTitle" xml:space="preserve">
    <value>Select SonarCloud Organization</value>
  </data>
  <data name="OpenManualOrganizationSelectionButton" xml:space="preserve">
    <value>Select another organization...</value>
  </data>
  <data name="ManualOrganizationSelectionDialogTitle" xml:space="preserve">
    <value>Use Another Organization</value>
  </data>
  <data name="ManualOrganizationSelectionLabel" xml:space="preserve">
    <value>Enter organization key:</value>
  </data>
  <data name="BindButton" xml:space="preserve">
    <value>Bind</value>
  </data>
  <data name="ConnectionToBindLabel" xml:space="preserve">
    <value>Connection to bind</value>
  </data>
  <data name="ManageBindingDialogTitle" xml:space="preserve">
    <value>Manage Project Binding</value>
  </data>
  <data name="ManageConnectionsButton" xml:space="preserve">
    <value>Manage connections</value>
  </data>
  <data name="IsNotBoundText" xml:space="preserve">
    <value>is not bound</value>
  </data>
  <data name="ProjectToBindLabel" xml:space="preserve">
    <value>Project to bind</value>
  </data>
  <data name="SelectButton" xml:space="preserve">
    <value>Select</value>
  </data>
  <data name="UnbindButton" xml:space="preserve">
    <value>Unbind</value>
  </data>
  <data name="UseSharedBindingButton" xml:space="preserve">
    <value>Use shared binding</value>
  </data>
  <data name="IsBoundToText" xml:space="preserve">
    <value>is bound to</value>
  </data>
  <data name="BindingInProgressText" xml:space="preserve">
    <value>Binding in progress...</value>
  </data>
  <data name="SelectConnectionToBindDescription" xml:space="preserve">
    <value>Select a connection to bind...</value>
  </data>
  <data name="SelectProjectToBindDescription" xml:space="preserve">
    <value>Select a project to bind from the chosen connection...</value>
  </data>
  <data name="AuthenticationTypeOptionCredentials" xml:space="preserve">
    <value>Credentials</value>
  </data>
  <data name="AuthenticationTypeOptionToken" xml:space="preserve">
    <value>Token</value>
  </data>  
  <data name="DeleteConnectionDialogTitle" xml:space="preserve">
    <value>Delete Connection</value>
  </data>
  <data name="DeleteConnectionBindingsWarningText" xml:space="preserve">
    <value>These projects bindings will no longer be in connected mode!</value>
  </data>
  <data name="DeleteConnectionBindingListLabel" xml:space="preserve">
    <value>It is used in the following project bindings:</value>
  </data>
  <data name="AreYouSureConfirmationLabel" xml:space="preserve">
    <value>Are you sure?</value>
  </data>
  <data name="DeleteConnectionNoProjectsLabel" xml:space="preserve">
    <value>It has no associated project bindings</value>
  </data>
  <data name="DeleteConnectionDescription" xml:space="preserve">
    <value>You are about to delete the connection to</value>
  </data>
  <data name="DeleteButton" xml:space="preserve">
    <value>Delete</value>
  </data>
<<<<<<< HEAD
  <data name="ExportBindingConfigurationTooltip" xml:space="preserve">
    <value>Export the binding configuration to share it with your team</value>
  </data>
  <data name="ExportingBindingConfigurationProgressText" xml:space="preserve">
    <value>Binding configuration is being exported...</value>
  </data>
  <data name="ExportButton" xml:space="preserve">
    <value>Export</value>
=======
  <data name="SonarCloudUrl" xml:space="preserve">
    <value>https://sonarcloud.io/</value>
>>>>>>> 531def35
  </data>
</root><|MERGE_RESOLUTION|>--- conflicted
+++ resolved
@@ -297,7 +297,6 @@
   <data name="DeleteButton" xml:space="preserve">
     <value>Delete</value>
   </data>
-<<<<<<< HEAD
   <data name="ExportBindingConfigurationTooltip" xml:space="preserve">
     <value>Export the binding configuration to share it with your team</value>
   </data>
@@ -306,9 +305,8 @@
   </data>
   <data name="ExportButton" xml:space="preserve">
     <value>Export</value>
-=======
+  </data>
   <data name="SonarCloudUrl" xml:space="preserve">
     <value>https://sonarcloud.io/</value>
->>>>>>> 531def35
   </data>
 </root>