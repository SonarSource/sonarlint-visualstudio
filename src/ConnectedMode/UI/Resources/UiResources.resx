--- conflicted
+++ resolved
@@ -141,10 +141,9 @@
   <data name="DeprecatedAuthenticationType" xml:space="preserve">
     <value>Authentication via username and password is deprecated and will be removed in the future. Please use a token instead.</value>
   </data>
-<<<<<<< HEAD
   <data name="InsecureProtocolWarning" xml:space="preserve">
     <value>The URL you entered is not secure. Use HTTPS connections to protect sensitive information.</value>
-=======
+  </data>
   <data name="EditConnection" xml:space="preserve">
     <value>Edit the authentication details of the connection</value>
   </data>
@@ -156,7 +155,6 @@
   </data>
   <data name="NewConnection" xml:space="preserve">
     <value>New Connection</value>
->>>>>>> 1bcf45b6
   </data>
   <data name="Next" xml:space="preserve">
     <value>Next</value>
