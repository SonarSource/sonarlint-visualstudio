﻿<?xml version="1.0" encoding="utf-8"?>
<root>
  <!-- 
    Microsoft ResX Schema 
    
    Version 2.0
    
    The primary goals of this format is to allow a simple XML format 
    that is mostly human readable. The generation and parsing of the 
    various data types are done through the TypeConverter classes 
    associated with the data types.
    
    Example:
    
    ... ado.net/XML headers & schema ...
    <resheader name="resmimetype">text/microsoft-resx</resheader>
    <resheader name="version">2.0</resheader>
    <resheader name="reader">System.Resources.ResXResourceReader, System.Windows.Forms, ...</resheader>
    <resheader name="writer">System.Resources.ResXResourceWriter, System.Windows.Forms, ...</resheader>
    <data name="Name1"><value>this is my long string</value><comment>this is a comment</comment></data>
    <data name="Color1" type="System.Drawing.Color, System.Drawing">Blue</data>
    <data name="Bitmap1" mimetype="application/x-microsoft.net.object.binary.base64">
        <value>[base64 mime encoded serialized .NET Framework object]</value>
    </data>
    <data name="Icon1" type="System.Drawing.Icon, System.Drawing" mimetype="application/x-microsoft.net.object.bytearray.base64">
        <value>[base64 mime encoded string representing a byte array form of the .NET Framework object]</value>
        <comment>This is a comment</comment>
    </data>
                
    There are any number of "resheader" rows that contain simple 
    name/value pairs.
    
    Each data row contains a name, and value. The row also contains a 
    type or mimetype. Type corresponds to a .NET class that support 
    text/value conversion through the TypeConverter architecture. 
    Classes that don't support this are serialized and stored with the 
    mimetype set.
    
    The mimetype is used for serialized objects, and tells the 
    ResXResourceReader how to depersist the object. This is currently not 
    extensible. For a given mimetype the value must be set accordingly:
    
    Note - application/x-microsoft.net.object.binary.base64 is the format 
    that the ResXResourceWriter will generate, however the reader can 
    read any of the formats listed below.
    
    mimetype: application/x-microsoft.net.object.binary.base64
    value   : The object must be serialized with 
            : System.Runtime.Serialization.Formatters.Binary.BinaryFormatter
            : and then encoded with base64 encoding.
    
    mimetype: application/x-microsoft.net.object.soap.base64
    value   : The object must be serialized with 
            : System.Runtime.Serialization.Formatters.Soap.SoapFormatter
            : and then encoded with base64 encoding.

    mimetype: application/x-microsoft.net.object.bytearray.base64
    value   : The object must be serialized into a byte array 
            : using a System.ComponentModel.TypeConverter
            : and then encoded with base64 encoding.
    -->
  <xsd:schema id="root" xmlns="" xmlns:xsd="http://www.w3.org/2001/XMLSchema" xmlns:msdata="urn:schemas-microsoft-com:xml-msdata">
    <xsd:import namespace="http://www.w3.org/XML/1998/namespace" />
    <xsd:element name="root" msdata:IsDataSet="true">
      <xsd:complexType>
        <xsd:choice maxOccurs="unbounded">
          <xsd:element name="metadata">
            <xsd:complexType>
              <xsd:sequence>
                <xsd:element name="value" type="xsd:string" minOccurs="0" />
              </xsd:sequence>
              <xsd:attribute name="name" use="required" type="xsd:string" />
              <xsd:attribute name="type" type="xsd:string" />
              <xsd:attribute name="mimetype" type="xsd:string" />
              <xsd:attribute ref="xml:space" />
            </xsd:complexType>
          </xsd:element>
          <xsd:element name="assembly">
            <xsd:complexType>
              <xsd:attribute name="alias" type="xsd:string" />
              <xsd:attribute name="name" type="xsd:string" />
            </xsd:complexType>
          </xsd:element>
          <xsd:element name="data">
            <xsd:complexType>
              <xsd:sequence>
                <xsd:element name="value" type="xsd:string" minOccurs="0" msdata:Ordinal="1" />
                <xsd:element name="comment" type="xsd:string" minOccurs="0" msdata:Ordinal="2" />
              </xsd:sequence>
              <xsd:attribute name="name" type="xsd:string" use="required" msdata:Ordinal="1" />
              <xsd:attribute name="type" type="xsd:string" msdata:Ordinal="3" />
              <xsd:attribute name="mimetype" type="xsd:string" msdata:Ordinal="4" />
              <xsd:attribute ref="xml:space" />
            </xsd:complexType>
          </xsd:element>
          <xsd:element name="resheader">
            <xsd:complexType>
              <xsd:sequence>
                <xsd:element name="value" type="xsd:string" minOccurs="0" msdata:Ordinal="1" />
              </xsd:sequence>
              <xsd:attribute name="name" type="xsd:string" use="required" />
            </xsd:complexType>
          </xsd:element>
        </xsd:choice>
      </xsd:complexType>
    </xsd:element>
  </xsd:schema>
  <resheader name="resmimetype">
    <value>text/microsoft-resx</value>
  </resheader>
  <resheader name="version">
    <value>2.0</value>
  </resheader>
  <resheader name="reader">
    <value>System.Resources.ResXResourceReader, System.Windows.Forms, Version=4.0.0.0, Culture=neutral, PublicKeyToken=b77a5c561934e089</value>
  </resheader>
  <resheader name="writer">
    <value>System.Resources.ResXResourceWriter, System.Windows.Forms, Version=4.0.0.0, Culture=neutral, PublicKeyToken=b77a5c561934e089</value>
  </resheader>
  <data name="AuthenticationDescription" xml:space="preserve">
    <value>Please fill the authentication details for</value>
  </data>
  <data name="AuthenticationTypeLabel" xml:space="preserve">
    <value>Authentication type</value>
  </data>
  <data name="CancelButton" xml:space="preserve">
    <value>Cancel</value>
  </data>
  <data name="ChooseConnectionTypeLabel" xml:space="preserve">
    <value>Choose a connection type</value>
  </data>
  <data name="ConnectionDiscoveringText" xml:space="preserve">
    <value>Discover which connection is best for your team </value>
  </data>
  <data name="CredentialsLabel" xml:space="preserve">
    <value>Credentials</value>
  </data>
  <data name="CredentialsDialogTitle" xml:space="preserve">
    <value>Edit Authentication Details</value>
  </data>
  <data name="DeprecatedAuthenticationTypeDescription" xml:space="preserve">
    <value>Authentication via username and password is deprecated and will be removed in the future. Please use a token instead.</value>
  </data>
  <data name="InsecureProtocolWarningDescription" xml:space="preserve">
    <value>The URL you entered is not secure. Use HTTPS connections to protect sensitive information.</value>
  </data>
  <data name="EditConnectionToolTip" xml:space="preserve">
    <value>Edit the authentication details of the connection</value>
  </data>
  <data name="ExistingConnectionsLabel" xml:space="preserve">
    <value>Existing Connections</value>
  </data>
  <data name="ManageConnectionsDialogTitle" xml:space="preserve">
    <value>Manage Connections</value>
  </data>
  <data name="NewConnectionButton" xml:space="preserve">
    <value>New Connection</value>
  </data>
  <data name="NextButton" xml:space="preserve">
    <value>Next</value>
  </data>
  <data name="OkButton" xml:space="preserve">
    <value>OK</value>
  </data>
  <data name="PasswordLabel" xml:space="preserve">
    <value>Password</value>
  </data>
  <data name="EnterSonarQubeUrlLabel" xml:space="preserve">
    <value>Enter the SonarQube URL:</value>
  </data>
  <data name="RemoveConnectionToolTip" xml:space="preserve">
    <value>Remove connection</value>
  </data>
  <data name="ServerSelectionDialogTitle" xml:space="preserve">
    <value>Create New Connection</value>
  </data>
  <data name="SmartNotificationsCheckboxLabel" xml:space="preserve">
    <value>Smart Notifications</value>
  </data>
  <data name="SonarCloudAccountSecurityUrl" xml:space="preserve">
    <value>https://sonarcloud.io/account/security</value>
  </data>
  <data name="SonarCloudDescription" xml:space="preserve">
    <value>A Software-as-a-Service (Saas) tool that easily integrates into the cloud DevOps platforms and extends the CI/CD workflow to systematically help developers and organizations deliver CleanCode.</value>
  </data>
  <data name="FreeSonarCloudOfferDescription" xml:space="preserve">
    <value>is entirely free for open source projects</value>
  </data>
  <data name="FreeSonarQubeOfferDescription" xml:space="preserve">
    <value>SonarQube offers a free</value>
  </data>
  <data name="SonarQubeAccountSecurityUrl" xml:space="preserve">
    <value>account/security</value>
  </data>
  <data name="SonarQubeDescription" xml:space="preserve">
    <value>An open-source, self-managed tool that easily integrates into the developers' CI/CD pipeline and DevOps platform to systematically help developers and organizations deliver Clean Code.</value>
  </data>
  <data name="TokenLabel" xml:space="preserve">
    <value>Token</value>
  </data>
  <data name="UsernameLabel" xml:space="preserve">
    <value>Username</value>
  </data>
  <data name="SelectProjectButton" xml:space="preserve">
    <value>Select project</value>
  </data>
  <data name="SelectButton" xml:space="preserve">
    <value>Select</value>
  </data>
  <data name="SearchForProjectPlaceholder" xml:space="preserve">
    <value>Search for project...</value>
  </data>
  <data name="ProjectSelectionDialogTitle" xml:space="preserve">
    <value>Select project to bind</value>
  </data>
  <data name="ProjectSelectionConnectionLabel" xml:space="preserve">
    <value>Select one of the projects from the server </value>
  </data>
  <data name="SelectOrganizationLabel" xml:space="preserve">
    <value>Select one of your SonarCloud organizations from the list or manually provide one.</value>
  </data>
  <data name="OrganizationSelectionDialogTitle" xml:space="preserve">
    <value>Select SonarCloud Organization</value>
  </data>
  <data name="ChooseAnotherOrganizationButton" xml:space="preserve">
    <value>Choose another organization</value>
  </data>
  <data name="ManualOrganizationSelectionDialogTitle" xml:space="preserve">
    <value>Use Another Organization</value>
  </data>
  <data name="ManualOrganizationSelectionLabel" xml:space="preserve">
    <value>Enter organization key:</value>
  </data>
  <data name="BindButton" xml:space="preserve">
    <value>Bind</value>
  </data>
  <data name="ConnectionToBindLabel" xml:space="preserve">
    <value>Connection to bind</value>
  </data>
  <data name="ManageBindingDialogTitle" xml:space="preserve">
    <value>Manage Project Binding</value>
  </data>
  <data name="ManageConnectionsButton" xml:space="preserve">
    <value>Manage connections</value>
  </data>
  <data name="IsNotBoundText" xml:space="preserve">
    <value>is not bound</value>
  </data>
  <data name="ProjectToBindLabel" xml:space="preserve">
    <value>Project to bind</value>
  </data>
  <data name="UnbindButton" xml:space="preserve">
    <value>Unbind</value>
  </data>
  <data name="UseSharedBindingButton" xml:space="preserve">
    <value>Use shared binding</value>
  </data>
  <data name="IsBoundToText" xml:space="preserve">
    <value>is bound to</value>
  </data>
  <data name="BindingInProgressText" xml:space="preserve">
    <value>Binding in progress...</value>
  </data>
  <data name="SelectConnectionToBindDescription" xml:space="preserve">
    <value>Select a connection to bind...</value>
  </data>
  <data name="SelectProjectToBindDescription" xml:space="preserve">
    <value>Select a project to bind from the chosen connection...</value>
  </data>
  <data name="AuthenticationTypeOptionCredentials" xml:space="preserve">
    <value>Credentials</value>
  </data>
  <data name="AuthenticationTypeOptionToken" xml:space="preserve">
    <value>Token</value>
  </data>
  <data name="DeleteConnectionDialogTitle" xml:space="preserve">
    <value>Delete Connection</value>
  </data>
  <data name="DeleteConnectionBindingsWarningText" xml:space="preserve">
    <value>These projects bindings will no longer be in connected mode!</value>
  </data>
  <data name="DeleteConnectionBindingListLabel" xml:space="preserve">
    <value>It is used in the following project bindings:</value>
  </data>
  <data name="AreYouSureConfirmationLabel" xml:space="preserve">
    <value>Are you sure?</value>
  </data>
  <data name="DeleteConnectionNoProjectsLabel" xml:space="preserve">
    <value>It has no associated project bindings</value>
  </data>
  <data name="DeleteConnectionDescription" xml:space="preserve">
    <value>You are about to delete the connection to</value>
  </data>
  <data name="DeleteButton" xml:space="preserve">
    <value>Delete</value>
  </data>
  <data name="ExportBindingConfigurationTooltip" xml:space="preserve">
    <value>Export the binding configuration to share it with your team</value>
  </data>
  <data name="ExportingBindingConfigurationProgressText" xml:space="preserve">
    <value>Binding configuration is being exported...</value>
  </data>
  <data name="ExportButton" xml:space="preserve">
    <value>Export</value>
  </data>
  <data name="SonarCloudUrl" xml:space="preserve">
    <value>https://sonarcloud.io/</value>
  </data>
  <data name="NoConnectionExistsLabel" xml:space="preserve">
    <value>No connection exists</value>
  </data>
  <data name="NoOrganizationExistsLabel" xml:space="preserve">
    <value>No organization exists</value>
  </data>
  <data name="NoProjectsExistLabel" xml:space="preserve">
    <value>No project exists</value>
  </data>
  <data name="ExistingOrganizationsLabel" xml:space="preserve">
    <value>Existing Organizations</value>
  </data>
  <data name="AuthenticationDetailsLabel" xml:space="preserve">
    <value>Authentication Details</value>
  </data>
  <data name="BindingStatusLabel" xml:space="preserve">
    <value>Binding Status</value>
  </data>
  <data name="ConnectedModeExplanationText" xml:space="preserve">
    <value>Learn more about connected mode </value>
  </data>
  <data name="ExistingProjectsLabel" xml:space="preserve">
    <value>Existing Projects</value>
  </data>
  <data name="SharedBindingConfigurationTooltip" xml:space="preserve">
    <value>No shared binding configuration was detected</value>
  </data>
  <data name="BoundToLabel" xml:space="preserve">
    <value>bound to</value>
  </data>
  <data name="ValidatingConnectionProgressText" xml:space="preserve">
    <value>Validating connection...</value>
  </data>
  <data name="ValidatingConnectionFailedText" xml:space="preserve">
    <value>Validating the connection failed. Please see the Output window for more information.</value>
  </data>
  <data name="LoadingOrganizationsFailedText" xml:space="preserve">
    <value>Loading the organizations from the server failed. Please see the Output window for more information.</value>
  </data>
  <data name="LoadingOrganizationsProgressText" xml:space="preserve">
    <value>Loading organizations...</value>
  </data>
  <data name="ValidatingOrganziationSelectionFailedText" xml:space="preserve">
    <value>The connection is not valid for the chosen organization "{0}". Make sure the entered key matches exactly your organization's key.</value>
  </data>
  <data name="LoadingConnectionsFailedText" xml:space="preserve">
    <value>Could not load existing connections</value>
  </data>
  <data name="LoadingConnectionsText" xml:space="preserve">
    <value>Loading connections...</value>
  </data>
<<<<<<< HEAD
  <data name="CreatingConnectionFailedText" xml:space="preserve">
    <value>Creating a connection failed</value>
  </data>
  <data name="CreatingConnectionProgressText" xml:space="preserve">
    <value>Creating connection...</value>
=======
  <data name="RemovingConnectionFailedText" xml:space="preserve">
    <value>Removing the connection failed</value>
  </data>
  <data name="RemovingConnectionText" xml:space="preserve">
    <value>Removing connection...</value>
>>>>>>> baae1b4d
  </data>
</root><|MERGE_RESOLUTION|>--- conflicted
+++ resolved
@@ -357,18 +357,16 @@
   <data name="LoadingConnectionsText" xml:space="preserve">
     <value>Loading connections...</value>
   </data>
-<<<<<<< HEAD
   <data name="CreatingConnectionFailedText" xml:space="preserve">
     <value>Creating a connection failed</value>
   </data>
   <data name="CreatingConnectionProgressText" xml:space="preserve">
     <value>Creating connection...</value>
-=======
+  </data>
   <data name="RemovingConnectionFailedText" xml:space="preserve">
     <value>Removing the connection failed</value>
   </data>
   <data name="RemovingConnectionText" xml:space="preserve">
     <value>Removing connection...</value>
->>>>>>> baae1b4d
   </data>
 </root>