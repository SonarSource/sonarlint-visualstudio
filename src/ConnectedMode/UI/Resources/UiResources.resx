﻿<?xml version="1.0" encoding="utf-8"?>
<root>
  <!-- 
    Microsoft ResX Schema 
    
    Version 2.0
    
    The primary goals of this format is to allow a simple XML format 
    that is mostly human readable. The generation and parsing of the 
    various data types are done through the TypeConverter classes 
    associated with the data types.
    
    Example:
    
    ... ado.net/XML headers & schema ...
    <resheader name="resmimetype">text/microsoft-resx</resheader>
    <resheader name="version">2.0</resheader>
    <resheader name="reader">System.Resources.ResXResourceReader, System.Windows.Forms, ...</resheader>
    <resheader name="writer">System.Resources.ResXResourceWriter, System.Windows.Forms, ...</resheader>
    <data name="Name1"><value>this is my long string</value><comment>this is a comment</comment></data>
    <data name="Color1" type="System.Drawing.Color, System.Drawing">Blue</data>
    <data name="Bitmap1" mimetype="application/x-microsoft.net.object.binary.base64">
        <value>[base64 mime encoded serialized .NET Framework object]</value>
    </data>
    <data name="Icon1" type="System.Drawing.Icon, System.Drawing" mimetype="application/x-microsoft.net.object.bytearray.base64">
        <value>[base64 mime encoded string representing a byte array form of the .NET Framework object]</value>
        <comment>This is a comment</comment>
    </data>
                
    There are any number of "resheader" rows that contain simple 
    name/value pairs.
    
    Each data row contains a name, and value. The row also contains a 
    type or mimetype. Type corresponds to a .NET class that support 
    text/value conversion through the TypeConverter architecture. 
    Classes that don't support this are serialized and stored with the 
    mimetype set.
    
    The mimetype is used for serialized objects, and tells the 
    ResXResourceReader how to depersist the object. This is currently not 
    extensible. For a given mimetype the value must be set accordingly:
    
    Note - application/x-microsoft.net.object.binary.base64 is the format 
    that the ResXResourceWriter will generate, however the reader can 
    read any of the formats listed below.
    
    mimetype: application/x-microsoft.net.object.binary.base64
    value   : The object must be serialized with 
            : System.Runtime.Serialization.Formatters.Binary.BinaryFormatter
            : and then encoded with base64 encoding.
    
    mimetype: application/x-microsoft.net.object.soap.base64
    value   : The object must be serialized with 
            : System.Runtime.Serialization.Formatters.Soap.SoapFormatter
            : and then encoded with base64 encoding.

    mimetype: application/x-microsoft.net.object.bytearray.base64
    value   : The object must be serialized into a byte array 
            : using a System.ComponentModel.TypeConverter
            : and then encoded with base64 encoding.
    -->
  <xsd:schema id="root" xmlns="" xmlns:xsd="http://www.w3.org/2001/XMLSchema" xmlns:msdata="urn:schemas-microsoft-com:xml-msdata">
    <xsd:import namespace="http://www.w3.org/XML/1998/namespace" />
    <xsd:element name="root" msdata:IsDataSet="true">
      <xsd:complexType>
        <xsd:choice maxOccurs="unbounded">
          <xsd:element name="metadata">
            <xsd:complexType>
              <xsd:sequence>
                <xsd:element name="value" type="xsd:string" minOccurs="0" />
              </xsd:sequence>
              <xsd:attribute name="name" use="required" type="xsd:string" />
              <xsd:attribute name="type" type="xsd:string" />
              <xsd:attribute name="mimetype" type="xsd:string" />
              <xsd:attribute ref="xml:space" />
            </xsd:complexType>
          </xsd:element>
          <xsd:element name="assembly">
            <xsd:complexType>
              <xsd:attribute name="alias" type="xsd:string" />
              <xsd:attribute name="name" type="xsd:string" />
            </xsd:complexType>
          </xsd:element>
          <xsd:element name="data">
            <xsd:complexType>
              <xsd:sequence>
                <xsd:element name="value" type="xsd:string" minOccurs="0" msdata:Ordinal="1" />
                <xsd:element name="comment" type="xsd:string" minOccurs="0" msdata:Ordinal="2" />
              </xsd:sequence>
              <xsd:attribute name="name" type="xsd:string" use="required" msdata:Ordinal="1" />
              <xsd:attribute name="type" type="xsd:string" msdata:Ordinal="3" />
              <xsd:attribute name="mimetype" type="xsd:string" msdata:Ordinal="4" />
              <xsd:attribute ref="xml:space" />
            </xsd:complexType>
          </xsd:element>
          <xsd:element name="resheader">
            <xsd:complexType>
              <xsd:sequence>
                <xsd:element name="value" type="xsd:string" minOccurs="0" msdata:Ordinal="1" />
              </xsd:sequence>
              <xsd:attribute name="name" type="xsd:string" use="required" />
            </xsd:complexType>
          </xsd:element>
        </xsd:choice>
      </xsd:complexType>
    </xsd:element>
  </xsd:schema>
  <resheader name="resmimetype">
    <value>text/microsoft-resx</value>
  </resheader>
  <resheader name="version">
    <value>2.0</value>
  </resheader>
  <resheader name="reader">
    <value>System.Resources.ResXResourceReader, System.Windows.Forms, Version=4.0.0.0, Culture=neutral, PublicKeyToken=b77a5c561934e089</value>
  </resheader>
  <resheader name="writer">
    <value>System.Resources.ResXResourceWriter, System.Windows.Forms, Version=4.0.0.0, Culture=neutral, PublicKeyToken=b77a5c561934e089</value>
  </resheader>
  <data name="AuthenticationDescription" xml:space="preserve">
    <value>Please fill the authentication details for </value>
  </data>
  <data name="AuthenticationTypeLabel" xml:space="preserve">
    <value>Authentication type</value>
  </data>
  <data name="CancelButton" xml:space="preserve">
    <value>Cancel</value>
  </data>
  <data name="ChooseConnectionTypeLabel" xml:space="preserve">
    <value>Choose a connection type:</value>
  </data>
  <data name="ConnectionDiscoveringText" xml:space="preserve">
    <value>Discover which connection is best for your team </value>
  </data>
  <data name="CredentialsLabel" xml:space="preserve">
    <value>Credentials</value>
  </data>
  <data name="CredentialsDialogTitle" xml:space="preserve">
    <value>Edit Authentication Details</value>
  </data>
  <data name="DeprecatedAuthenticationTypeDescription" xml:space="preserve">
    <value>Authentication via username and password is deprecated and will be removed in the future. Please use a token instead.</value>
  </data>
  <data name="InsecureProtocolWarningDescription" xml:space="preserve">
    <value>The URL you entered is not secure. Use HTTPS connections to protect sensitive information.</value>
  </data>
  <data name="EditConnectionToolTip" xml:space="preserve">
    <value>Edit the authentication details of the connection</value>
  </data>
  <data name="ExistingConnectionsLabel" xml:space="preserve">
    <value>Existing Connections</value>
  </data>
  <data name="ManageConnectionsDialogTitle" xml:space="preserve">
    <value>Manage Connections</value>
  </data>
  <data name="NewConnectionButton" xml:space="preserve">
    <value>New Connection</value>
  </data>
  <data name="NextButton" xml:space="preserve">
    <value>Next</value>
  </data>
  <data name="OkButton" xml:space="preserve">
    <value>OK</value>
  </data>
  <data name="PasswordLabel" xml:space="preserve">
    <value>Password</value>
  </data>
  <data name="EnterSonarQubeUrlLabel" xml:space="preserve">
    <value>Enter the SonarQube URL:</value>
  </data>
  <data name="RemoveConnectionToolTip" xml:space="preserve">
    <value>Remove connection</value>
  </data>
  <data name="ServerSelectionDialogTitle" xml:space="preserve">
    <value>Create New Connection</value>
  </data>
  <data name="SmartNotificationsCheckboxLabel" xml:space="preserve">
    <value>Smart Notifications</value>
  </data>
  <data name="SonarCloudAccountSecurityUrl" xml:space="preserve">
    <value>https://sonarcloud.io/account/security</value>
  </data>
  <data name="SonarCloudDescription" xml:space="preserve">
    <value>A Software-as-a-Service (Saas) tool that easily integrates into the cloud DevOps platforms and extends the CI/CD workflow to systematically help developers and organizations deliver CleanCode.</value>
  </data>
  <data name="FreeSonarCloudOfferDescription" xml:space="preserve">
    <value>is entirely free for open source projects</value>
  </data>
  <data name="FreeSonarQubeOfferDescription" xml:space="preserve">
    <value>SonarQube offers a free</value>
  </data>
  <data name="SonarQubeAccountSecurityUrl" xml:space="preserve">
    <value>account/security</value>
  </data>
  <data name="SonarQubeDescription" xml:space="preserve">
    <value>An open-source, self-managed tool that easily integrates into the developers' CI/CD pipeline and DevOps platform to systematically help developers and organizations deliver Clean Code.</value>
  </data>
  <data name="TokenLabel" xml:space="preserve">
    <value>Token</value>
  </data>
  <data name="UsernameLabel" xml:space="preserve">
    <value>Username</value>
  </data>
<<<<<<< HEAD
  <data name="SelectProjectButton" xml:space="preserve">
    <value>Select project</value>
=======
  <data name="SelectButton" xml:space="preserve">
    <value>Select</value>
>>>>>>> 16fda481
  </data>
  <data name="SearchForProjectPlaceholder" xml:space="preserve">
    <value>Search for project...</value>
  </data>
  <data name="ProjectSelectionDialogTitle" xml:space="preserve">
    <value>Select project to bind</value>
  </data>
  <data name="ProjectSelectionConnectionLabel" xml:space="preserve">
    <value>Projects on </value>
  </data>
  <data name="SelectOrganizationLabel" xml:space="preserve">
    <value>Choose one of your organizations:</value>
  </data>
  <data name="OrganizationSelectionDialogTitle" xml:space="preserve">
    <value>Select SonarCloud Organization</value>
  </data>
  <data name="OpenManualOrganizationSelectionButton" xml:space="preserve">
    <value>Select another organization...</value>
  </data>
  <data name="ManualOrganizationSelectionDialogTitle" xml:space="preserve">
    <value>Use Another Organization</value>
  </data>
  <data name="ManualOrganizationSelectionLabel" xml:space="preserve">
    <value>Enter organization key:</value>
  </data>
<<<<<<< HEAD
  <data name="BindButton" xml:space="preserve">
    <value>Bind</value>
  </data>
  <data name="ConnectionToBindLabel" xml:space="preserve">
    <value>Connection to bind</value>
  </data>
  <data name="ManageBindingDialogTitle" xml:space="preserve">
    <value>Manage Project Binding</value>
  </data>
  <data name="ManageConnectionsButton" xml:space="preserve">
    <value>Manage connections</value>
  </data>
  <data name="IsNotBoundText" xml:space="preserve">
    <value>is not bound</value>
  </data>
  <data name="ProjectToBindLabel" xml:space="preserve">
    <value>Project to bind</value>
  </data>
  <data name="SelectButton" xml:space="preserve">
    <value>Select</value>
  </data>
  <data name="UnbindButton" xml:space="preserve">
    <value>Unbind</value>
  </data>
  <data name="UseSharedBindingButton" xml:space="preserve">
    <value>Use shared binding</value>
  </data>
  <data name="IsBoundToText" xml:space="preserve">
    <value>is bound to</value>
  </data>
  <data name="BindingInProgressText" xml:space="preserve">
    <value>Binding in progress...</value>
  </data>
  <data name="SelectConnectionToBindDescription" xml:space="preserve">
    <value>Select a connection to bind...</value>
  </data>
  <data name="SelectProjectToBindDescription" xml:space="preserve">
    <value>Select a project to bind from the chosen connection...</value>
  </data>
=======
  <data name="AuthenticationTypeOptionCredentials" xml:space="preserve">
    <value>Credentials</value>
  </data>
  <data name="AuthenticationTypeOptionToken" xml:space="preserve">
    <value>Token</value>
  </data>  
>>>>>>> 16fda481
  <data name="DeleteConnectionDialogTitle" xml:space="preserve">
    <value>Delete Connection</value>
  </data>
  <data name="DeleteConnectionBindingsWarningText" xml:space="preserve">
    <value>These projects bindings will no longer be in connected mode!</value>
  </data>
  <data name="DeleteConnectionBindingListLabel" xml:space="preserve">
    <value>It is used in the following project bindings:</value>
  </data>
  <data name="AreYouSureConfirmationLabel" xml:space="preserve">
    <value>Are you sure?</value>
  </data>
  <data name="DeleteConnectionNoProjectsLabel" xml:space="preserve">
    <value>It has no associated project bindings</value>
  </data>
  <data name="DeleteConnectionDescription" xml:space="preserve">
    <value>You are about to delete the connection to</value>
  </data>
  <data name="DeleteButton" xml:space="preserve">
    <value>Delete</value>
  </data>
  <data name="ExportBindingConfigurationTooltip" xml:space="preserve">
    <value>Export the binding configuration to share it with your team</value>
  </data>
  <data name="ExportingBindingConfigurationProgressText" xml:space="preserve">
    <value>Binding configuration is being exported...</value>
  </data>
  <data name="ExportButton" xml:space="preserve">
    <value>Export</value>
  </data>
</root><|MERGE_RESOLUTION|>--- conflicted
+++ resolved
@@ -201,13 +201,11 @@
   <data name="UsernameLabel" xml:space="preserve">
     <value>Username</value>
   </data>
-<<<<<<< HEAD
   <data name="SelectProjectButton" xml:space="preserve">
     <value>Select project</value>
-=======
+  </data>
   <data name="SelectButton" xml:space="preserve">
     <value>Select</value>
->>>>>>> 16fda481
   </data>
   <data name="SearchForProjectPlaceholder" xml:space="preserve">
     <value>Search for project...</value>
@@ -233,7 +231,6 @@
   <data name="ManualOrganizationSelectionLabel" xml:space="preserve">
     <value>Enter organization key:</value>
   </data>
-<<<<<<< HEAD
   <data name="BindButton" xml:space="preserve">
     <value>Bind</value>
   </data>
@@ -273,14 +270,12 @@
   <data name="SelectProjectToBindDescription" xml:space="preserve">
     <value>Select a project to bind from the chosen connection...</value>
   </data>
-=======
   <data name="AuthenticationTypeOptionCredentials" xml:space="preserve">
     <value>Credentials</value>
   </data>
   <data name="AuthenticationTypeOptionToken" xml:space="preserve">
     <value>Token</value>
   </data>  
->>>>>>> 16fda481
   <data name="DeleteConnectionDialogTitle" xml:space="preserve">
     <value>Delete Connection</value>
   </data>
