--- conflicted
+++ resolved
@@ -3,7 +3,6 @@
              xmlns:x="http://schemas.microsoft.com/winfx/2006/xaml"
              xmlns:vsShell="clr-namespace:Microsoft.VisualStudio.Shell;assembly=Microsoft.VisualStudio.Shell.15.0"
              xmlns:platformUi="clr-namespace:Microsoft.VisualStudio.PlatformUI;assembly=Microsoft.VisualStudio.Shell.15.0">
-<<<<<<< HEAD
 
     <Style TargetType="Window">
         <Setter Property="Background" Value="{DynamicResource {x:Static vsShell:VsBrushes.WindowKey}}" />
@@ -26,10 +25,6 @@
         <Setter Property="MinWidth" Value="75" />
         <Setter Property="Margin" Value="10,0,0,0" />
         <Setter Property="Padding" Value="5,2"/>
-=======
-    <Style TargetType="Button">
-        <Setter Property="MinHeight" Value="25" />
-        <Setter Property="MinWidth" Value="75" />
         <Setter Property="Foreground" Value="{DynamicResource {x:Static platformUi:CommonControlsColors.ButtonTextBrushKey}}" />
         <Setter Property="Background" Value="{DynamicResource {x:Static platformUi:CommonControlsColors.ButtonBrushKey}}" />
         <Setter Property="BorderBrush" Value="{DynamicResource {x:Static platformUi:CommonControlsColors.ButtonBorderBrushKey}}" />
@@ -83,7 +78,6 @@
                 </Style>
             </Setter.Value>
         </Setter>
->>>>>>> b34d3f3f
     </Style>
 
     <Style x:Key="IconButtonStyle" TargetType="Button">
