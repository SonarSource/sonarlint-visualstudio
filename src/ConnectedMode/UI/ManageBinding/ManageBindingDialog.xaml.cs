--- conflicted
+++ resolved
@@ -53,13 +53,8 @@
 
     private void SelectProject_OnClick(object sender, RoutedEventArgs e)
     {
-<<<<<<< HEAD
         var projectSelection = new ProjectSelectionDialog(ViewModel.SelectedConnectionInfo);
-        if(projectSelection.ShowDialog() == true)
-=======
-        var projectSelection = new ProjectSelectionDialog(ViewModel.SelectedConnection);
         if(projectSelection.ShowDialog(this) == true)
->>>>>>> 20d93763
         {
             ViewModel.SelectedProject = projectSelection.ViewModel.SelectedProject;
         }
