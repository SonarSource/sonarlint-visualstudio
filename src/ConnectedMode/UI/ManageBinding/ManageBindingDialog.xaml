--- conflicted
+++ resolved
@@ -55,24 +55,6 @@
                         </TextBlock>
                     </Grid>
 
-<<<<<<< HEAD
-            <Button Grid.Column="1" HorizontalAlignment="Right" Content="{x:Static res:UiResources.UseSharedBindingButton}" Padding="5,0" 
-                    IsEnabled="{Binding Path=IsUseSharedBindingButtonEnabled}"
-                    Visibility="{Binding Path=IsUseSharedBindingButtonVisible, Converter={StaticResource TrueToVisibleConverter}}"
-                    ToolTipService.ShowOnDisabled="True"
-                    Click="UseSharedBinding_OnClick">
-                <Button.Style>
-                    <Style TargetType="Button">
-                        <Style.Triggers>
-                            <DataTrigger Binding="{Binding Path=IsUseSharedBindingButtonVisible}" Value="False">
-                                <Setter Property="ToolTip" Value="{x:Static res:UiResources.SharedBindingConfigurationTooltip}"/>
-                            </DataTrigger>
-                        </Style.Triggers>
-                    </Style>
-                </Button.Style>
-            </Button>
-        </Grid>
-=======
                     <Button Grid.Column="1" HorizontalAlignment="Right" Content="{x:Static res:UiResources.UseSharedBindingButton}" Padding="5,0" 
                             IsEnabled="{Binding Path=IsUseSharedBindingButtonEnabled}"
                             Visibility="{Binding Path=IsUseSharedBindingButtonVisible, Converter={StaticResource TrueToVisibleConverter}}"
@@ -81,7 +63,7 @@
                         <Button.Style>
                             <Style TargetType="Button">
                                 <Style.Triggers>
-                                    <DataTrigger Binding="{Binding Path=IsSharedBindingConfigurationDetected}" Value="False">
+                                    <DataTrigger Binding="{Binding Path=IsUseSharedBindingButtonVisible}" Value="False">
                                         <Setter Property="ToolTip" Value="{x:Static res:UiResources.SharedBindingConfigurationTooltip}"/>
                                     </DataTrigger>
                                 </Style.Triggers>
@@ -89,7 +71,6 @@
                         </Button.Style>
                     </Button>
                 </Grid>
->>>>>>> 4766c20b
 
                 <Grid VerticalAlignment="Center" Visibility="{Binding  Path=IsCurrentProjectBound, Converter={StaticResource TrueToVisibleConverter}}">
                     <Grid.ColumnDefinitions>
