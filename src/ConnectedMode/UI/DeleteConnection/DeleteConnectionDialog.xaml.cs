--- conflicted
+++ resolved
@@ -30,12 +30,7 @@
     
     public DeleteConnectionDialog(IReadOnlyList<string> projectsToUnbind, ConnectionInfo connectionInfoInfo)
     {
-<<<<<<< HEAD
-        Owner = Application.Current.MainWindow;
         ViewModel = new DeleteConnectionDialogViewModel(projectsToUnbind, connectionInfo);
-=======
-        ViewModel = new DeleteConnectionDialogViewModel(projectsToUnbind, connectionInfoInfo);
->>>>>>> de15639b
         InitializeComponent();
     }
 
