﻿/*
 * SonarLint for Visual Studio
 * Copyright (C) 2016-2025 SonarSource SA
 * mailto:info AT sonarsource DOT com
 *
 * This program is free software; you can redistribute it and/or
 * modify it under the terms of the GNU Lesser General Public
 * License as published by the Free Software Foundation; either
 * version 3 of the License, or (at your option) any later version.
 *
 * This program is distributed in the hope that it will be useful,
 * but WITHOUT ANY WARRANTY; without even the implied warranty of
 * MERCHANTABILITY or FITNESS FOR A PARTICULAR PURPOSE.  See the GNU
 * Lesser General Public License for more details.
 *
 * You should have received a copy of the GNU Lesser General Public License
 * along with this program; if not, write to the Free Software Foundation,
 * Inc., 51 Franklin Street, Fifth Floor, Boston, MA  02110-1301, USA.
 */

using System.ComponentModel.Composition;
using SonarLint.VisualStudio.ConnectedMode.Persistence;
using SonarLint.VisualStudio.ConnectedMode.UI;
using SonarLint.VisualStudio.ConnectedMode.UI.Credentials;
using SonarLint.VisualStudio.ConnectedMode.UI.OrganizationSelection;
using SonarLint.VisualStudio.ConnectedMode.UI.ProjectSelection;
using SonarLint.VisualStudio.Core;
using SonarLint.VisualStudio.Core.Binding;
using SonarLint.VisualStudio.SLCore;
using SonarLint.VisualStudio.SLCore.Common.Models;
using SonarLint.VisualStudio.SLCore.Core;
using SonarLint.VisualStudio.SLCore.Protocol;
using SonarLint.VisualStudio.SLCore.Service.Connection;
using SonarLint.VisualStudio.SLCore.Service.Connection.Models;
using SonarQube.Client.Helpers;
using SonarQube.Client.Models;

namespace SonarLint.VisualStudio.ConnectedMode;

public interface ISlCoreConnectionAdapter
{
    Task<AdapterResponse> ValidateConnectionAsync(ConnectionInfo connectionInfo, ICredentialsModel credentialsModel);

    Task<AdapterResponseWithData<List<OrganizationDisplay>>> GetOrganizationsAsync(ICredentialsModel credentialsModel, CloudServerRegion cloudServerRegion);

    Task<AdapterResponseWithData<ServerProject>> GetServerProjectByKeyAsync(ServerConnection serverConnection, string serverProjectKey);

    Task<AdapterResponseWithData<List<ServerProject>>> GetAllProjectsAsync(ServerConnection serverConnection);

    Task<AdapterResponseWithData<List<ServerProject>>> FuzzySearchProjectsAsync(ServerConnection serverConnection, string searchTerm);

    Task<AdapterResponseWithData<string>> GenerateTokenAsync(ConnectionInfo connectionInfo);
}

public class AdapterResponseWithData<T>(bool success, T responseData) : IResponseStatus
{
    public AdapterResponseWithData() : this(false, default) { }

    public bool Success { get; init; } = success;
    public T ResponseData { get; } = responseData;
}

public class AdapterResponse(bool success) : IResponseStatus
{
    public AdapterResponse() : this(false) { }

    public bool Success { get; } = success;
}

[Export(typeof(ISlCoreConnectionAdapter))]
[method: ImportingConstructor]
public class SlCoreConnectionAdapter(ISLCoreServiceProvider serviceProvider, IThreadHandling threadHandling, ILogger logger) : ISlCoreConnectionAdapter
{
    private static readonly AdapterResponseWithData<List<OrganizationDisplay>> FailedResponseWithData = new(false, []);
    private static readonly AdapterResponse FailedResponse = new(false);
<<<<<<< HEAD
    private readonly ILogger logger = logger.ForContext(nameof(SlCoreConnectionAdapter));
=======
    private readonly ILogger logger = logger.ForVerboseContext(nameof(SlCoreConnectionAdapter));
>>>>>>> b75d2185

    public async Task<AdapterResponse> ValidateConnectionAsync(ConnectionInfo connectionInfo, ICredentialsModel credentialsModel)
    {
        var credentials = credentialsModel.ToICredentials();

        var validateConnectionParams = new ValidateConnectionParams(GetTransientConnectionDto(connectionInfo, credentials));
        return await ValidateConnectionAsync(validateConnectionParams);
    }

    public Task<AdapterResponseWithData<List<OrganizationDisplay>>> GetOrganizationsAsync(ICredentialsModel credentialsModel, CloudServerRegion cloudServerRegion) =>
        threadHandling.RunOnBackgroundThread(async () =>
        {
            if (!TryGetConnectionConfigurationSlCoreService(out var connectionConfigurationSlCoreService))
            {
                return FailedResponseWithData;
            }

            try
            {
                var credentials = MapCredentials(credentialsModel?.ToICredentials());
                var response = await connectionConfigurationSlCoreService.ListUserOrganizationsAsync(new ListUserOrganizationsParams(credentials, cloudServerRegion.ToSlCoreRegion()));
                var organizationDisplays = response.userOrganizations.Select(o => new OrganizationDisplay(o.key, o.name)).ToList();

                return new AdapterResponseWithData<List<OrganizationDisplay>>(true, organizationDisplays);
            }
            catch (Exception ex)
            {
                logger.LogVerbose($"{Resources.ListUserOrganizations_Fails}: {ex.Message}");
                return FailedResponseWithData;
            }
        });

    public Task<AdapterResponseWithData<ServerProject>> GetServerProjectByKeyAsync(ServerConnection serverConnection, string serverProjectKey)
    {
        var failedResponse = new AdapterResponseWithData<ServerProject>(false, null);

        return threadHandling.RunOnBackgroundThread(async () =>
        {
            if (!TryGetConnectionConfigurationSlCoreService(out var connectionConfigurationSlCoreService))
            {
                return failedResponse;
            }

            try
            {
                var transientConnection = GetTransientConnectionDto(serverConnection);
                var response = await connectionConfigurationSlCoreService.GetProjectNamesByKeyAsync(new GetProjectNamesByKeyParams(transientConnection, [serverProjectKey]));

                if (response.projectNamesByKey.TryGetValue(serverProjectKey, out var projectName) && projectName == null)
                {
                    logger.LogVerbose(Resources.GetServerProjectByKey_ProjectNotFound, serverProjectKey);
                    return failedResponse;
                }

                return new AdapterResponseWithData<ServerProject>(true, new ServerProject(serverProjectKey, response.projectNamesByKey[serverProjectKey]));
            }
            catch (Exception ex)
            {
                logger.LogVerbose($"{Resources.GetServerProjectByKey_Fails}: {ex.Message}");
                return failedResponse;
            }
        });
    }

    public async Task<AdapterResponseWithData<List<ServerProject>>> GetAllProjectsAsync(ServerConnection serverConnection)
    {
        var validateConnectionParams = new GetAllProjectsParams(GetTransientConnectionDto(serverConnection));
        return await GetAllProjectsAsync(validateConnectionParams);
    }

    public async Task<AdapterResponseWithData<List<ServerProject>>> FuzzySearchProjectsAsync(ServerConnection serverConnection, string searchTerm)
    {
        var failedResponse = new AdapterResponseWithData<List<ServerProject>>(false, []);
        return await threadHandling.RunOnBackgroundThread(async () =>
        {
            if (!TryGetConnectionConfigurationSlCoreService(out var connectionConfigurationSlCoreService))
            {
                return failedResponse;
            }

            try
            {
                var fuzzySearchParams = new FuzzySearchProjectsParams(serverConnection.Id, searchTerm);
                var slCoreResponse = await connectionConfigurationSlCoreService.FuzzySearchProjectsAsync(fuzzySearchParams);
                var serverProjects = slCoreResponse.topResults.Select(proj => new ServerProject(proj.key, proj.name)).ToList();
                return new AdapterResponseWithData<List<ServerProject>>(true, serverProjects);
            }
            catch (Exception ex)
            {
                logger.LogVerbose(Resources.FuzzySearchProjects_Fails, serverConnection.Id, searchTerm, ex.Message);
                return failedResponse;
            }
        });
    }

    public async Task<AdapterResponseWithData<string>> GenerateTokenAsync(ConnectionInfo connectionInfo)
    {
        var failedResponse = new AdapterResponseWithData<string>(false, null);
        return await threadHandling.RunOnBackgroundThread(async () =>
        {
            if (!TryGetConnectionConfigurationSlCoreService(out var connectionConfigurationSlCoreService))
            {
                return failedResponse;
            }

            var serverUri = connectionInfo.ServerType == ConnectionServerType.SonarCloud ? connectionInfo.CloudServerRegion.Url.ToString() : connectionInfo.Id;
            try
            {
                var slCoreResponse = await connectionConfigurationSlCoreService.HelpGenerateUserTokenAsync(new HelpGenerateUserTokenParams(serverUri));
                return new AdapterResponseWithData<string>(true, slCoreResponse.token);
            }
            catch (Exception ex)
            {
                logger.LogVerbose(Resources.GenerateToken_Fails, serverUri, ex.Message);
                return failedResponse;
            }
        });
    }

    private async Task<AdapterResponse> ValidateConnectionAsync(ValidateConnectionParams validateConnectionParams) =>
        await threadHandling.RunOnBackgroundThread(async () =>
        {
            if (!TryGetConnectionConfigurationSlCoreService(out var connectionConfigurationSlCoreService))
            {
                return FailedResponse;
            }

            try
            {
                var slCoreResponse = await connectionConfigurationSlCoreService.ValidateConnectionAsync(validateConnectionParams);
                return new AdapterResponse(slCoreResponse.success);
            }
            catch (Exception ex)
            {
                logger.LogVerbose($"{Resources.ValidateCredentials_Fails}: {ex.Message}");
                return FailedResponse;
            }
        });

    private async Task<AdapterResponseWithData<List<ServerProject>>> GetAllProjectsAsync(GetAllProjectsParams getAllProjectsParams)
    {
        var failedResponse = new AdapterResponseWithData<List<ServerProject>>(false, []);
        return await threadHandling.RunOnBackgroundThread(async () =>
        {
            if (!TryGetConnectionConfigurationSlCoreService(out var connectionConfigurationSlCoreService))
            {
                return failedResponse;
            }

            try
            {
                var slCoreResponse = await connectionConfigurationSlCoreService.GetAllProjectsAsync(getAllProjectsParams);
                var serverProjects = slCoreResponse.sonarProjects.Select(proj => new ServerProject(proj.key, proj.name)).ToList();
                return new AdapterResponseWithData<List<ServerProject>>(true, serverProjects);
            }
            catch (Exception ex)
            {
                logger.LogVerbose($"{Resources.GetAllProjects_Fails}: {ex.Message}");
                return failedResponse;
            }
        });
    }

    private bool TryGetConnectionConfigurationSlCoreService(out IConnectionConfigurationSLCoreService connectionConfigurationSlCoreService)
    {
        if (serviceProvider.TryGetTransientService(out IConnectionConfigurationSLCoreService slCoreService))
        {
            connectionConfigurationSlCoreService = slCoreService;
            return true;
        }

        connectionConfigurationSlCoreService = null;
        logger.LogVerbose($"[{nameof(IConnectionConfigurationSLCoreService)}] {SLCoreStrings.ServiceProviderNotInitialized}");
        return false;
    }

    private static Either<TransientSonarQubeConnectionDto, TransientSonarCloudConnectionDto> GetTransientConnectionDto(ConnectionInfo connectionInfo, IConnectionCredentials credentials)
    {
        var credentialsDto = MapCredentials(credentials);

        return connectionInfo.ServerType switch
        {
            ConnectionServerType.SonarQube => new TransientSonarQubeConnectionDto(connectionInfo.Id, credentialsDto),
            ConnectionServerType.SonarCloud => new TransientSonarCloudConnectionDto(connectionInfo.Id, credentialsDto, connectionInfo.CloudServerRegion.ToSlCoreRegion()),
            _ => throw new ArgumentException(Resources.UnexpectedConnectionType)
        };
    }

    private static Either<TransientSonarQubeConnectionDto, TransientSonarCloudConnectionDto> GetTransientConnectionDto(ServerConnection serverConnection)
    {
        var credentials = MapCredentials(serverConnection.Credentials);

        return serverConnection switch
        {
            ServerConnection.SonarQube sonarQubeConnection => new TransientSonarQubeConnectionDto(sonarQubeConnection.Id, credentials),
            ServerConnection.SonarCloud sonarCloudConnection => new TransientSonarCloudConnectionDto(sonarCloudConnection.OrganizationKey, credentials, sonarCloudConnection.Region.ToSlCoreRegion()),
            _ => throw new ArgumentException(Resources.UnexpectedConnectionType)
        };
    }

    private static Either<TokenDto, UsernamePasswordDto> MapCredentials(IConnectionCredentials credentials) =>
        credentials switch
        {
            UsernameAndPasswordCredentials basicAuthCredentials => new UsernamePasswordDto(basicAuthCredentials.UserName, basicAuthCredentials.Password.ToUnsecureString()),
            TokenAuthCredentials tokenAuthCredentials => new TokenDto(tokenAuthCredentials.Token.ToUnsecureString()),
            _ => throw new ArgumentException($"Unexpected {nameof(ICredentialsModel)} argument")
        };
}<|MERGE_RESOLUTION|>--- conflicted
+++ resolved
@@ -73,11 +73,7 @@
 {
     private static readonly AdapterResponseWithData<List<OrganizationDisplay>> FailedResponseWithData = new(false, []);
     private static readonly AdapterResponse FailedResponse = new(false);
-<<<<<<< HEAD
-    private readonly ILogger logger = logger.ForContext(nameof(SlCoreConnectionAdapter));
-=======
     private readonly ILogger logger = logger.ForVerboseContext(nameof(SlCoreConnectionAdapter));
->>>>>>> b75d2185
 
     public async Task<AdapterResponse> ValidateConnectionAsync(ConnectionInfo connectionInfo, ICredentialsModel credentialsModel)
     {
