﻿/*
 * SonarLint for Visual Studio
 * Copyright (C) 2016-2024 SonarSource SA
 * mailto:info AT sonarsource DOT com
 *
 * This program is free software; you can redistribute it and/or
 * modify it under the terms of the GNU Lesser General Public
 * License as published by the Free Software Foundation; either
 * version 3 of the License, or (at your option) any later version.
 *
 * This program is distributed in the hope that it will be useful,
 * but WITHOUT ANY WARRANTY; without even the implied warranty of
 * MERCHANTABILITY or FITNESS FOR A PARTICULAR PURPOSE.  See the GNU
 * Lesser General Public License for more details.
 *
 * You should have received a copy of the GNU Lesser General Public License
 * along with this program; if not, write to the Free Software Foundation,
 * Inc., 51 Franklin Street, Fifth Floor, Boston, MA  02110-1301, USA.
 */

using System.ComponentModel.Composition;
using SonarLint.VisualStudio.ConnectedMode.UI.Resources;
using SonarLint.VisualStudio.Core;
using SonarLint.VisualStudio.SLCore;
using SonarLint.VisualStudio.SLCore.Common.Models;
using SonarLint.VisualStudio.SLCore.Core;
using SonarLint.VisualStudio.SLCore.Protocol;
using SonarLint.VisualStudio.SLCore.Service.Connection;
using SonarLint.VisualStudio.SLCore.Service.Connection.Models;

namespace SonarLint.VisualStudio.ConnectedMode;

public interface ISlCoreConnectionAdapter
{
    Task<ValidateConnectionResponse> ValidateConnectionAsync(ConnectionInfo connectionInfo, string token);
    Task<ValidateConnectionResponse> ValidateConnectionAsync(ConnectionInfo connectionInfo, string username, string password);
}

[Export(typeof(ISlCoreConnectionAdapter))]
public class SlCoreConnectionAdapter : ISlCoreConnectionAdapter
{
    private readonly ISLCoreServiceProvider serviceProvider;
    private readonly IThreadHandling threadHandling;
    private readonly ILogger logger;

    [ImportingConstructor]
    public SlCoreConnectionAdapter(ISLCoreServiceProvider serviceProvider, IThreadHandling threadHandling, ILogger logger)
    {
        this.serviceProvider = serviceProvider;
        this.threadHandling = threadHandling;
        this.logger = logger;
    }

    public async Task<ValidateConnectionResponse> ValidateConnectionAsync(ConnectionInfo connectionInfo, string token)
    {
        var validateConnectionParams = GetValidateConnectionParams(connectionInfo, GetEitherForToken(token));
        return await ValidateConnectionAsync(validateConnectionParams);
    }

    public async Task<ValidateConnectionResponse> ValidateConnectionAsync(ConnectionInfo connectionInfo, string username, string password)
    {
        var validateConnectionParams = GetValidateConnectionParams(connectionInfo, GetEitherForUsernamePassword(username, password));
        return await ValidateConnectionAsync(validateConnectionParams);
    }

    private async Task<ValidateConnectionResponse> ValidateConnectionAsync(ValidateConnectionParams validateConnectionParams)
    {
        return await threadHandling.RunOnBackgroundThread(async () =>
        {
            if (!serviceProvider.TryGetTransientService(out IConnectionConfigurationSLCoreService connectionConfigurationSlCoreService))
            {
                logger.LogVerbose($"[{nameof(IConnectionConfigurationSLCoreService)}] {SLCoreStrings.ServiceProviderNotInitialized}");
                return new ValidateConnectionResponse(false, UiResources.ValidatingConnectionFailedText);
            }

<<<<<<< HEAD
        try
        {
            return await connectionConfigurationSlCoreService.ValidateConnectionAsync(validateConnectionParams);
        }
        catch (Exception ex)
        {
            return new ValidateConnectionResponse(false, ex.Message);
        }
=======
            try
            {
                return await connectionConfigurationSlCoreService.ValidateConnectionAsync(validateConnectionParams);
            }
            catch (Exception ex)
            {
                logger.LogVerbose($"{Resources.ValidateCredentials_Fails}: {ex.Message}");
                return new ValidateConnectionResponse(false, UiResources.ValidatingConnectionFailedText);
            }
        });
>>>>>>> 9868aa1c
    }

    private static ValidateConnectionParams GetValidateConnectionParams(ConnectionInfo connectionInfo, Either<TokenDto, UsernamePasswordDto> credentials)
    {
        return new ValidateConnectionParams(GetTransientConnectionDto(connectionInfo, credentials));
    }

    private static Either<TransientSonarQubeConnectionDto, TransientSonarCloudConnectionDto> GetTransientConnectionDto(ConnectionInfo connectionInfo, Either<TokenDto, UsernamePasswordDto> credentials)
    {
        return connectionInfo.ServerType == ConnectionServerType.SonarQube
            ? Either<TransientSonarQubeConnectionDto, TransientSonarCloudConnectionDto>.CreateLeft(new TransientSonarQubeConnectionDto(connectionInfo.Id, credentials))
            : Either<TransientSonarQubeConnectionDto, TransientSonarCloudConnectionDto>.CreateRight(new TransientSonarCloudConnectionDto(connectionInfo.Id, credentials));
    }

    private static Either<TokenDto, UsernamePasswordDto> GetEitherForToken(string token)
    {
        return Either<TokenDto, UsernamePasswordDto>.CreateLeft(new TokenDto(token));
    }

    private static Either<TokenDto, UsernamePasswordDto> GetEitherForUsernamePassword(string username, string password)
    {
        return Either<TokenDto, UsernamePasswordDto>.CreateRight(new UsernamePasswordDto(username, password));
    }
}<|MERGE_RESOLUTION|>--- conflicted
+++ resolved
@@ -73,16 +73,6 @@
                 return new ValidateConnectionResponse(false, UiResources.ValidatingConnectionFailedText);
             }
 
-<<<<<<< HEAD
-        try
-        {
-            return await connectionConfigurationSlCoreService.ValidateConnectionAsync(validateConnectionParams);
-        }
-        catch (Exception ex)
-        {
-            return new ValidateConnectionResponse(false, ex.Message);
-        }
-=======
             try
             {
                 return await connectionConfigurationSlCoreService.ValidateConnectionAsync(validateConnectionParams);
@@ -90,10 +80,9 @@
             catch (Exception ex)
             {
                 logger.LogVerbose($"{Resources.ValidateCredentials_Fails}: {ex.Message}");
-                return new ValidateConnectionResponse(false, UiResources.ValidatingConnectionFailedText);
+                return new ValidateConnectionResponse(false, ex.Message);
             }
         });
->>>>>>> 9868aa1c
     }
 
     private static ValidateConnectionParams GetValidateConnectionParams(ConnectionInfo connectionInfo, Either<TokenDto, UsernamePasswordDto> credentials)
