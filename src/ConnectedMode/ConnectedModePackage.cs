--- conflicted
+++ resolved
@@ -96,11 +96,7 @@
             sseSessionManager.CreateSessionIfInConnectedMode();
             importBeforeInstallTrigger = componentModel.GetService<ImportBeforeInstallTrigger>();
             importBeforeInstallTrigger.TriggerUpdateAsync().Forget();
-<<<<<<< HEAD
-            var updater = componentModel.GetService<IRoslynSuppressionUpdater>();
-=======
             var updater = componentModel.GetService<ISuppressionUpdater>();
->>>>>>> 89c66c07
             updater.UpdateAllServerSuppressionsAsync().Forget();
             var hotspotsUpdater = componentModel.GetService<IServerHotspotStoreUpdater>();
             hotspotsUpdater.UpdateAllServerHotspotsAsync().Forget();
