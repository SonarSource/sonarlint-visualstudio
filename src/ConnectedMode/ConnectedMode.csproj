--- conflicted
+++ resolved
@@ -68,14 +68,11 @@
     </Page>
     <Page Include="UI\ServerSelection\ServerSelectionWindow.xaml" />
     <Page Include="UI\ManageConnections\ManageConnectionsWindow.xaml" />
-<<<<<<< HEAD
     <Page Include="UI\ConnectionInfo.xaml">
       <Generator>MSBuild:Compile</Generator>
     </Page>
-=======
     <Page Include="UI\OrganizationSelection\ManualOrganizationSelectionDialog.xaml" />
     <Page Include="UI\OrganizationSelection\OrganizationSelectionDialog.xaml" />
->>>>>>> 9fb60300
   </ItemGroup>
 
   <ItemGroup>
