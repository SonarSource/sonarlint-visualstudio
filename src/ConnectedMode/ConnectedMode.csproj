--- conflicted
+++ resolved
@@ -66,14 +66,9 @@
     <Page Include="UI\WarningMessage.xaml">
       <Generator>MSBuild:Compile</Generator>
     </Page>
-<<<<<<< HEAD
     <Page Include="UI\ServerSelection\ServerSelectionDialog.xaml" />
     <Page Include="UI\ManageConnections\ManageConnectionsDialog.xaml" />
-=======
-    <Page Include="UI\ServerSelection\ServerSelectionWindow.xaml" />
-    <Page Include="UI\ManageConnections\ManageConnectionsWindow.xaml" />
     <Page Include="UI\ConnectionInfoComponent.xaml" />
->>>>>>> dee94302
     <Page Include="UI\OrganizationSelection\ManualOrganizationSelectionDialog.xaml" />
     <Page Include="UI\OrganizationSelection\OrganizationSelectionDialog.xaml" />
     <Page Include="UI\ProjectSelection\ProjectSelectionWindow.xaml" />
