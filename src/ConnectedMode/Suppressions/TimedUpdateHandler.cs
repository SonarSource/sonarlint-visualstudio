--- conflicted
+++ resolved
@@ -35,11 +35,7 @@
         private const double MillisecondsToWaitBetweenRefresh = 1000 * 60 * 10; // 10 minutes
 
         private readonly ITimer refreshTimer;
-<<<<<<< HEAD
-        private readonly IRoslynSuppressionUpdater roslynSuppressionUpdater;
-=======
         private readonly ISuppressionUpdater suppressionUpdater;
->>>>>>> 89c66c07
         private readonly IServerHotspotStoreUpdater serverHotspotStoreUpdater;
         private readonly IQualityProfileUpdater qualityProfileUpdater;
         private readonly ILogger logger;
@@ -48,39 +44,25 @@
         private bool disposed;
 
         [ImportingConstructor]
-<<<<<<< HEAD
-        public TimedUpdateHandler(IRoslynSuppressionUpdater roslynSuppressionUpdater,
-=======
         public TimedUpdateHandler(
             ISuppressionUpdater suppressionUpdater,
->>>>>>> 89c66c07
             IServerHotspotStoreUpdater serverHotspotStoreUpdater,
             IQualityProfileUpdater qualityProfileUpdater,
             ILogger logger,
             IActiveSolutionBoundTracker activeSolutionBoundTracker)
-<<<<<<< HEAD
-            : this(roslynSuppressionUpdater, serverHotspotStoreUpdater, qualityProfileUpdater, activeSolutionBoundTracker, logger, new TimerFactory()) { }
-
-        internal /* for testing */ TimedUpdateHandler(IRoslynSuppressionUpdater roslynSuppressionUpdater,
-=======
             : this(suppressionUpdater, serverHotspotStoreUpdater, qualityProfileUpdater, activeSolutionBoundTracker, logger, new TimerFactory())
         {
         }
 
         internal /* for testing */ TimedUpdateHandler(
             ISuppressionUpdater suppressionUpdater,
->>>>>>> 89c66c07
             IServerHotspotStoreUpdater serverHotspotStoreUpdater,
             IQualityProfileUpdater qualityProfileUpdater,
             IActiveSolutionBoundTracker activeSolutionBoundTracker,
             ILogger logger,
             ITimerFactory timerFactory)
         {
-<<<<<<< HEAD
-            this.roslynSuppressionUpdater = roslynSuppressionUpdater;
-=======
             this.suppressionUpdater = suppressionUpdater;
->>>>>>> 89c66c07
             this.serverHotspotStoreUpdater = serverHotspotStoreUpdater;
             this.qualityProfileUpdater = qualityProfileUpdater;
             this.logger = logger;
@@ -116,11 +98,7 @@
         private void OnRefreshTimerElapsed(object sender, TimerEventArgs e)
         {
             logger.WriteLine(Resources.TimedUpdateTriggered);
-<<<<<<< HEAD
-            roslynSuppressionUpdater.UpdateAllServerSuppressionsAsync().Forget();
-=======
             suppressionUpdater.UpdateAllServerSuppressionsAsync().Forget();
->>>>>>> 89c66c07
             serverHotspotStoreUpdater.UpdateAllServerHotspotsAsync().Forget();
             qualityProfileUpdater.UpdateAsync().Forget();
         }
