﻿/*
 * SonarLint for Visual Studio
 * Copyright (C) 2016-2025 SonarSource SA
 * mailto:info AT sonarsource DOT com
 *
 * This program is free software; you can redistribute it and/or
 * modify it under the terms of the GNU Lesser General Public
 * License as published by the Free Software Foundation; either
 * version 3 of the License, or (at your option) any later version.
 *
 * This program is distributed in the hope that it will be useful,
 * but WITHOUT ANY WARRANTY; without even the implied warranty of
 * MERCHANTABILITY or FITNESS FOR A PARTICULAR PURPOSE.  See the GNU
 * Lesser General Public License for more details.
 *
 * You should have received a copy of the GNU Lesser General Public License
 * along with this program; if not, write to the Free Software Foundation,
 * Inc., 51 Franklin Street, Fifth Floor, Boston, MA  02110-1301, USA.
 */

using System.ComponentModel.Composition;
using SonarLint.VisualStudio.ConnectedMode.Suppressions;
using SonarLint.VisualStudio.Core;

namespace SonarLint.VisualStudio.ConnectedMode.ServerSentEvents.Issue
{
    /// <summary>
    /// Handles <see cref="IIssueServerEvent"/> coming from the server.
    /// </summary>
    internal interface IIssueServerEventsListener : IDisposable
    {
        Task ListenAsync();
    }

    [Export(typeof(IIssueServerEventsListener))]
    [PartCreationPolicy(CreationPolicy.Shared)]
    internal sealed class IssueServerEventsListener : IIssueServerEventsListener
    {
        private readonly IIssueServerEventSource issueServerEventSource;
<<<<<<< HEAD
        private readonly IRoslynSuppressionUpdater roslynSuppressionUpdater;
=======
        private readonly ISuppressionUpdater suppressionUpdater;
>>>>>>> 89c66c07
        private readonly IThreadHandling threadHandling;
        private readonly IStatefulServerBranchProvider branchProvider;
        private readonly ILogger logger;
        private readonly CancellationTokenSource cancellationTokenSource;

        [ImportingConstructor]
        public IssueServerEventsListener(
            IIssueServerEventSource issueServerEventSource,
<<<<<<< HEAD
            IRoslynSuppressionUpdater roslynSuppressionUpdater,
=======
            ISuppressionUpdater suppressionUpdater,
>>>>>>> 89c66c07
            IStatefulServerBranchProvider branchProvider,
            IThreadHandling threadHandling,
            ILogger logger)
        {
            this.issueServerEventSource = issueServerEventSource;
<<<<<<< HEAD
            this.roslynSuppressionUpdater = roslynSuppressionUpdater;
=======
            this.suppressionUpdater = suppressionUpdater;
>>>>>>> 89c66c07
            this.branchProvider = branchProvider;
            this.threadHandling = threadHandling;
            this.logger = logger;

            cancellationTokenSource = new CancellationTokenSource();
        }

        public async Task ListenAsync()
        {
            await threadHandling.SwitchToBackgroundThread();

            while (!cancellationTokenSource.IsCancellationRequested)
            {
                try
                {
                    var issueServerEvent = await issueServerEventSource.GetNextEventOrNullAsync();

                    if (issueServerEvent == null)
                    {
                        // Will return null when issueServerEventSource is disposed
                        return;
                    }

                    var serverBranch = await branchProvider.GetServerBranchNameAsync(cancellationTokenSource.Token);

                    var issueKeysForCurrentBranch = issueServerEvent.BranchAndIssueKeys
                        .Where(x => x.BranchName.Equals(serverBranch))
                        .Select(x => x.IssueKey)
                        .ToArray();

                    logger.LogVerbose(Resources.Suppression_IssueChangedEvent, issueServerEvent.IsResolved, string.Join(",", issueKeysForCurrentBranch));

                    if (issueKeysForCurrentBranch.Any())
                    {
<<<<<<< HEAD
                        await roslynSuppressionUpdater.UpdateSuppressedIssuesAsync(issueServerEvent.IsResolved, issueKeysForCurrentBranch, cancellationTokenSource.Token);
=======
                        await suppressionUpdater.UpdateSuppressedIssuesAsync(issueServerEvent.IsResolved, issueKeysForCurrentBranch, cancellationTokenSource.Token);
>>>>>>> 89c66c07
                    }

                    logger.LogVerbose(Resources.Suppression_IssueChangedEventFinished);
                }
                catch (Exception ex) when (!ErrorHandler.IsCriticalException(ex))
                {
                    logger.LogVerbose($"[IssueServerEventsListener] Failed to handle issue event: {ex}");
                }
            }
        }

        private bool disposed;

        public void Dispose()
        {
            if (disposed)
            {
                return;
            }

            cancellationTokenSource.Cancel();
            cancellationTokenSource.Dispose();
            disposed = true;
        }
    }
}<|MERGE_RESOLUTION|>--- conflicted
+++ resolved
@@ -37,11 +37,7 @@
     internal sealed class IssueServerEventsListener : IIssueServerEventsListener
     {
         private readonly IIssueServerEventSource issueServerEventSource;
-<<<<<<< HEAD
-        private readonly IRoslynSuppressionUpdater roslynSuppressionUpdater;
-=======
         private readonly ISuppressionUpdater suppressionUpdater;
->>>>>>> 89c66c07
         private readonly IThreadHandling threadHandling;
         private readonly IStatefulServerBranchProvider branchProvider;
         private readonly ILogger logger;
@@ -50,21 +46,13 @@
         [ImportingConstructor]
         public IssueServerEventsListener(
             IIssueServerEventSource issueServerEventSource,
-<<<<<<< HEAD
-            IRoslynSuppressionUpdater roslynSuppressionUpdater,
-=======
             ISuppressionUpdater suppressionUpdater,
->>>>>>> 89c66c07
             IStatefulServerBranchProvider branchProvider,
             IThreadHandling threadHandling,
             ILogger logger)
         {
             this.issueServerEventSource = issueServerEventSource;
-<<<<<<< HEAD
-            this.roslynSuppressionUpdater = roslynSuppressionUpdater;
-=======
             this.suppressionUpdater = suppressionUpdater;
->>>>>>> 89c66c07
             this.branchProvider = branchProvider;
             this.threadHandling = threadHandling;
             this.logger = logger;
@@ -99,11 +87,7 @@
 
                     if (issueKeysForCurrentBranch.Any())
                     {
-<<<<<<< HEAD
-                        await roslynSuppressionUpdater.UpdateSuppressedIssuesAsync(issueServerEvent.IsResolved, issueKeysForCurrentBranch, cancellationTokenSource.Token);
-=======
                         await suppressionUpdater.UpdateSuppressedIssuesAsync(issueServerEvent.IsResolved, issueKeysForCurrentBranch, cancellationTokenSource.Token);
->>>>>>> 89c66c07
                     }
 
                     logger.LogVerbose(Resources.Suppression_IssueChangedEventFinished);
