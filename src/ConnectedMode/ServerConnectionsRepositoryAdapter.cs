﻿/*
 * SonarLint for Visual Studio
 * Copyright (C) 2016-2024 SonarSource SA
 * mailto:info AT sonarsource DOT com
 *
 * This program is free software; you can redistribute it and/or
 * modify it under the terms of the GNU Lesser General Public
 * License as published by the Free Software Foundation; either
 * version 3 of the License, or (at your option) any later version.
 *
 * This program is distributed in the hope that it will be useful,
 * but WITHOUT ANY WARRANTY; without even the implied warranty of
 * MERCHANTABILITY or FITNESS FOR A PARTICULAR PURPOSE.  See the GNU
 * Lesser General Public License for more details.
 *
 * You should have received a copy of the GNU Lesser General Public License
 * along with this program; if not, write to the Free Software Foundation,
 * Inc., 51 Franklin Street, Fifth Floor, Boston, MA  02110-1301, USA.
 */

using System.ComponentModel.Composition;
using System.Security;
using SonarLint.VisualStudio.ConnectedMode.Persistence;
using SonarLint.VisualStudio.ConnectedMode.UI.Credentials;
using SonarLint.VisualStudio.Core.Binding;
using SonarQube.Client.Helpers;
using SonarQube.Client.Models;

namespace SonarLint.VisualStudio.ConnectedMode;

public interface IServerConnectionsRepositoryAdapter
{
    bool TryGetAllConnections(out List<Connection> connections);

    bool TryGetAllConnectionsInfo(out List<ConnectionInfo> connectionInfos);

    bool TryRemoveConnection(ConnectionInfo connectionInfo);

    bool TryAddConnection(Connection connection, ICredentialsModel credentialsModel);

    bool TryUpdateCredentials(Connection connection, ICredentialsModel credentialsModel);

    bool TryGet(ConnectionInfo connectionInfo, out ServerConnection serverConnection);
}

[Export(typeof(IServerConnectionsRepositoryAdapter))]
[method: ImportingConstructor]
internal class ServerConnectionsRepositoryAdapter(IServerConnectionsRepository serverConnectionsRepository) : IServerConnectionsRepositoryAdapter
{
    public bool TryGetAllConnections(out List<Connection> connections)
    {
        var succeeded = serverConnectionsRepository.TryGetAll(out var serverConnections);
        connections = serverConnections?.Select(MapServerConnectionModel).ToList();
        return succeeded;
    }

    public bool TryGetAllConnectionsInfo(out List<ConnectionInfo> connectionInfos)
    {
        var succeeded = TryGetAllConnections(out var connections);
        connectionInfos = connections?.Select(conn => conn.Info).ToList();
        return succeeded;
    }

    public bool TryAddConnection(Connection connection, ICredentialsModel credentialsModel)
    {
        var serverConnection = MapConnection(connection);
        serverConnection.Credentials = MapCredentials(credentialsModel);
        return serverConnectionsRepository.TryAdd(serverConnection);
    }

    public bool TryUpdateCredentials(Connection connection, ICredentialsModel credentialsModel)
    {
        var serverConnection = MapConnection(connection);
        serverConnection.Credentials = MapCredentials(credentialsModel);
        return serverConnectionsRepository.TryUpdateCredentialsById(serverConnection.Id, serverConnection.Credentials);
    }

    public bool TryGet(ConnectionInfo connectionInfo, out ServerConnection serverConnection)
    {
        var connectionId = GetServerIdFromConnectionInfo(connectionInfo);
        return serverConnectionsRepository.TryGet(connectionId, out serverConnection);
    }

    public bool TryRemoveConnection(ConnectionInfo connectionInfo)
    {
        var connectionId = GetServerIdFromConnectionInfo(connectionInfo);
        return serverConnectionsRepository.TryDelete(connectionId);
    }

    private static Connection MapServerConnectionModel(ServerConnection serverConnection)
    {
        var connectionInfo = ConnectionInfo.From(serverConnection);
        return new Connection(connectionInfo, serverConnection.Settings.IsSmartNotificationsEnabled);
    }

    private static ServerConnection MapConnection(Connection connection)
    {
        if (connection.Info.ServerType == ConnectionServerType.SonarCloud)
        {
            return new ServerConnection.SonarCloud(connection.Info.Id, new ServerConnectionSettings(connection.EnableSmartNotifications));
        }

        return new ServerConnection.SonarQube(new Uri(connection.Info.Id), new ServerConnectionSettings(connection.EnableSmartNotifications));
    }

    private static IConnectionCredentials MapCredentials(ICredentialsModel credentialsModel)
    {
        switch (credentialsModel)
        {
            case TokenCredentialsModel tokenCredentialsModel:
<<<<<<< HEAD
                return new TokenAuthCredentials(tokenCredentialsModel.Token);
=======
                return new UsernameAndPasswordCredentials(tokenCredentialsModel.Token.ToUnsecureString(), new SecureString());
>>>>>>> ff1ab40f
            case UsernamePasswordModel usernameCredentialsModel:
                return new UsernameAndPasswordCredentials(usernameCredentialsModel.Username, usernameCredentialsModel.Password);
            default:
                return null;
        }
    }

    private static string GetServerIdFromConnectionInfo(ConnectionInfo connectionInfo)
    {
        ServerConnection partialServerConnection = connectionInfo.ServerType == ConnectionServerType.SonarCloud
            ? new ServerConnection.SonarCloud(connectionInfo.Id)
            : new ServerConnection.SonarQube(new Uri(connectionInfo.Id));

        return partialServerConnection.Id;
    }
}<|MERGE_RESOLUTION|>--- conflicted
+++ resolved
@@ -108,11 +108,7 @@
         switch (credentialsModel)
         {
             case TokenCredentialsModel tokenCredentialsModel:
-<<<<<<< HEAD
                 return new TokenAuthCredentials(tokenCredentialsModel.Token);
-=======
-                return new UsernameAndPasswordCredentials(tokenCredentialsModel.Token.ToUnsecureString(), new SecureString());
->>>>>>> ff1ab40f
             case UsernamePasswordModel usernameCredentialsModel:
                 return new UsernameAndPasswordCredentials(usernameCredentialsModel.Username, usernameCredentialsModel.Password);
             default:
