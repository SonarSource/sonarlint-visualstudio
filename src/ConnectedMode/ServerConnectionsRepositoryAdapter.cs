--- conflicted
+++ resolved
@@ -31,10 +31,7 @@
 {
     bool TryGetAllConnections(out List<Connection> connections);
     bool TryGetAllConnectionsInfo(out List<ConnectionInfo> connectionInfos);
-<<<<<<< HEAD
-=======
     bool TryRemoveConnection(string connectionInfoId);
->>>>>>> a94924c2
     bool TryAddConnection(Connection connection, ICredentialsModel credentialsModel);
 }
 
@@ -63,14 +60,11 @@
         return serverConnectionsRepository.TryAdd(serverConnection);
     }
 
-<<<<<<< HEAD
-=======
     public bool TryRemoveConnection(string connectionInfoId)
     {
        return serverConnectionsRepository.TryDelete(connectionInfoId);
     }
 
->>>>>>> a94924c2
     private static Connection MapServerConnectionModel(ServerConnection serverConnection)
     {
         var serverType = serverConnection is ServerConnection.SonarCloud ? ConnectionServerType.SonarCloud : ConnectionServerType.SonarQube;
@@ -90,7 +84,6 @@
 
     private static ICredentials MapCredentials(ICredentialsModel credentialsModel)
     {
-<<<<<<< HEAD
         switch (credentialsModel)
         {
             case TokenCredentialsModel tokenCredentialsModel:
@@ -98,20 +91,6 @@
             case UsernamePasswordModel usernameCredentialsModel:
             {
                 return new BasicAuthCredentials(usernameCredentialsModel.Username, usernameCredentialsModel.Password);
-=======
-        var securePassword = new SecureString();
-        switch (credentialsModel)
-        {
-            case TokenCredentialsModel tokenCredentialsModel:
-                return new BasicAuthCredentials(tokenCredentialsModel.Token, securePassword);
-            case UsernamePasswordModel usernameCredentialsModel:
-            {
-                foreach (var c in usernameCredentialsModel.Password)
-                {
-                    securePassword.AppendChar(c);
-                }
-                return new BasicAuthCredentials(usernameCredentialsModel.Username, securePassword);
->>>>>>> a94924c2
             }
             default:
                 return null;
