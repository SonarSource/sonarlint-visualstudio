﻿/*
 * SonarLint for Visual Studio
 * Copyright (C) 2016-2024 SonarSource SA
 * mailto:info AT sonarsource DOT com
 *
 * This program is free software; you can redistribute it and/or
 * modify it under the terms of the GNU Lesser General Public
 * License as published by the Free Software Foundation; either
 * version 3 of the License, or (at your option) any later version.
 *
 * This program is distributed in the hope that it will be useful,
 * but WITHOUT ANY WARRANTY; without even the implied warranty of
 * MERCHANTABILITY or FITNESS FOR A PARTICULAR PURPOSE.  See the GNU
 * Lesser General Public License for more details.
 *
 * You should have received a copy of the GNU Lesser General Public License
 * along with this program; if not, write to the Free Software Foundation,
 * Inc., 51 Franklin Street, Fifth Floor, Boston, MA  02110-1301, USA.
 */

using System.ComponentModel.Composition;
using System.Diagnostics.CodeAnalysis;
using System.Reflection;
using Microsoft.CodeAnalysis;

namespace SonarLint.VisualStudio.Infrastructure.VS.Roslyn;

[Export(typeof(IAnalyzerAssemblyLoaderFactory))]
[PartCreationPolicy(CreationPolicy.Shared)]
internal class AnalyzerAssemblyLoaderFactory : IAnalyzerAssemblyLoaderFactory
{
    private AnalyzerAssemblyLoader analyzerAssemblyLoader;

    [ImportingConstructor]
    public AnalyzerAssemblyLoaderFactory()
    {
    }

    public IAnalyzerAssemblyLoader Create()
    { 
        analyzerAssemblyLoader ??= new AnalyzerAssemblyLoader();
        return analyzerAssemblyLoader;
    }

    [ExcludeFromCodeCoverage]
    private sealed class AnalyzerAssemblyLoader : IAnalyzerAssemblyLoader
    {
<<<<<<< HEAD
=======
        return new AnalyzerAssemblyLoader();
    }

    [ExcludeFromCodeCoverage]
    private sealed class AnalyzerAssemblyLoader : IAnalyzerAssemblyLoader
    {
>>>>>>> 3d4eea5d
        public void AddDependencyLocation(string fullPath)
        {
        }

        public Assembly LoadFromPath(string fullPath)
        {
            return Assembly.Load(fullPath);
        }
    }
}<|MERGE_RESOLUTION|>--- conflicted
+++ resolved
@@ -41,19 +41,10 @@
         analyzerAssemblyLoader ??= new AnalyzerAssemblyLoader();
         return analyzerAssemblyLoader;
     }
-
+    
     [ExcludeFromCodeCoverage]
     private sealed class AnalyzerAssemblyLoader : IAnalyzerAssemblyLoader
     {
-<<<<<<< HEAD
-=======
-        return new AnalyzerAssemblyLoader();
-    }
-
-    [ExcludeFromCodeCoverage]
-    private sealed class AnalyzerAssemblyLoader : IAnalyzerAssemblyLoader
-    {
->>>>>>> 3d4eea5d
         public void AddDependencyLocation(string fullPath)
         {
         }
