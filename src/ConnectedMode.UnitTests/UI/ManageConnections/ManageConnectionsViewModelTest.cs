﻿/*
 * SonarLint for Visual Studio
 * Copyright (C) 2016-2024 SonarSource SA
 * mailto:info AT sonarsource DOT com
 *
 * This program is free software; you can redistribute it and/or
 * modify it under the terms of the GNU Lesser General Public
 * License as published by the Free Software Foundation; either
 * version 3 of the License, or (at your option) any later version.
 *
 * This program is distributed in the hope that it will be useful,
 * but WITHOUT ANY WARRANTY; without even the implied warranty of
 * MERCHANTABILITY or FITNESS FOR A PARTICULAR PURPOSE.  See the GNU
 * Lesser General Public License for more details.
 *
 * You should have received a copy of the GNU Lesser General Public License
 * along with this program; if not, write to the Free Software Foundation,
 * Inc., 51 Franklin Street, Fifth Floor, Boston, MA  02110-1301, USA.
 */

using System.ComponentModel;
using SonarLint.VisualStudio.ConnectedMode.UI;
using SonarLint.VisualStudio.ConnectedMode.UI.Credentials;
using SonarLint.VisualStudio.ConnectedMode.UI.ManageConnections;
using SonarLint.VisualStudio.ConnectedMode.UI.Resources;
using SonarLint.VisualStudio.Core;
using SonarLint.VisualStudio.Core.Binding;

namespace SonarLint.VisualStudio.ConnectedMode.UnitTests.UI.ManageConnections;

[TestClass]
public class ManageConnectionsViewModelTest
{
    private ManageConnectionsViewModel testSubject;
    private List<Connection> twoConnections;
    private IProgressReporterViewModel progressReporterViewModel;
    private IConnectedModeServices connectedModeServices;
    private IServerConnectionsRepositoryAdapter serverConnectionsRepositoryAdapter;
    private IThreadHandling threadHandling;
    private ILogger logger;
    private IConnectedModeBindingServices connectedModeBindingServices;
    private ISolutionBindingRepository solutionBindingRepository;

    [TestInitialize]
    public void TestInitialize()
    {
        twoConnections =
        [
<<<<<<< HEAD
            new Connection(new ConnectionInfo("http://localhost:9000/", ConnectionServerType.SonarQube), true),
            new Connection(new ConnectionInfo("myOrg", ConnectionServerType.SonarCloud), false)
=======
            new Connection(new ConnectionInfo("http://localhost:9000", ConnectionServerType.SonarQube), true),
            new Connection(new ConnectionInfo("https://sonarcloud.io/organizations/myOrg", ConnectionServerType.SonarCloud), false)
>>>>>>> ca5fbca2
        ];
        progressReporterViewModel = Substitute.For<IProgressReporterViewModel>();
        connectedModeServices = Substitute.For<IConnectedModeServices>();
        connectedModeBindingServices = Substitute.For<IConnectedModeBindingServices>();

        testSubject = new ManageConnectionsViewModel(connectedModeServices, connectedModeBindingServices, progressReporterViewModel);

        MockServices();
    }

    [TestMethod]
    public void ConnectionViewModels_NoInitialization_HasEmptyList()
    {
        testSubject.ConnectionViewModels.Should().NotBeNull();
        testSubject.ConnectionViewModels.Count.Should().Be(0);
    }

    [TestMethod]
    public void InitializeConnectionViewModels_InitializesConnectionsCorrectly()
    {
        MockTryGetConnections(twoConnections);

        testSubject.InitializeConnectionViewModels();

        HasExpectedConnections(twoConnections);
    }

    [TestMethod]
    public async Task RemoveConnectionWithProgressAsync_InitializesDataAndReportsProgress()
    {
        await testSubject.RemoveConnectionWithProgressAsync(new ConnectionViewModel(new Connection(new ConnectionInfo("myOrg", ConnectionServerType.SonarCloud))));

        await progressReporterViewModel.Received(1)
            .ExecuteTaskWithProgressAsync(
                Arg.Is<TaskToPerformParams<AdapterResponse>>(x =>
                    x.ProgressStatus == UiResources.RemovingConnectionText &&
                    x.WarningText == UiResources.RemovingConnectionFailedText));
    }

    [TestMethod]
    [DataRow(true)]
    [DataRow(false)]
    public void RemoveConnectionViewModel_ReturnsStatusFromSlCore(bool expectedStatus)
    {
        InitializeTwoConnections();
        var connectionToRemove = testSubject.ConnectionViewModels[0];
        serverConnectionsRepositoryAdapter.TryRemoveConnection(connectionToRemove.Connection.Info).Returns(expectedStatus);

        var succeeded = testSubject.RemoveConnectionViewModel(connectionToRemove);

        succeeded.Should().Be(expectedStatus);
        serverConnectionsRepositoryAdapter.Received(1).TryRemoveConnection(connectionToRemove.Connection.Info);
    }

    [TestMethod]
    public void RemoveConnection_ConnectionWasRemoved_RemovesProvidedConnectionViewModel()
    {
        InitializeTwoConnections();
        var connectionToRemove = testSubject.ConnectionViewModels[0];
        serverConnectionsRepositoryAdapter.TryRemoveConnection(connectionToRemove.Connection.Info).Returns(true);

        testSubject.RemoveConnectionViewModel(connectionToRemove);

        testSubject.ConnectionViewModels.Count.Should().Be(twoConnections.Count - 1);
        testSubject.ConnectionViewModels.Should().NotContain(connectionToRemove);
    }

    [TestMethod]
    public void RemoveConnectionViewModel_ConnectionWasNotRemoved_DoesNotRemoveProvidedConnectionViewModel()
    {
        InitializeTwoConnections();
        var connectionToRemove = testSubject.ConnectionViewModels[0];
        serverConnectionsRepositoryAdapter.TryRemoveConnection(connectionToRemove.Connection.Info).Returns(false);

        testSubject.RemoveConnectionViewModel(connectionToRemove);

        testSubject.ConnectionViewModels.Count.Should().Be(twoConnections.Count);
        testSubject.ConnectionViewModels.Should().Contain(connectionToRemove);
    }

    [TestMethod]
    public void RemoveConnection_ConnectionWasRemoved_RaisesEvents()
    {
        InitializeTwoConnections();
        serverConnectionsRepositoryAdapter.TryRemoveConnection(Arg.Any<ConnectionInfo>()).Returns(true);
        var eventHandler = Substitute.For<PropertyChangedEventHandler>();
        testSubject.PropertyChanged += eventHandler;

        testSubject.RemoveConnectionViewModel(testSubject.ConnectionViewModels[0]);

        eventHandler.Received().Invoke(testSubject, Arg.Is<PropertyChangedEventArgs>(x => x.PropertyName == nameof(testSubject.NoConnectionExists)));
    }

    [TestMethod]
    public void RemoveConnectionViewModel_ConnectionWasNotRemoved_DoesNotRaiseEvents()
    {
        InitializeTwoConnections();
        serverConnectionsRepositoryAdapter.TryRemoveConnection(Arg.Any<ConnectionInfo>()).Returns(false);
        var eventHandler = Substitute.For<PropertyChangedEventHandler>();
        testSubject.PropertyChanged += eventHandler;

        testSubject.RemoveConnectionViewModel(testSubject.ConnectionViewModels[0]);

        eventHandler.DidNotReceive().Invoke(testSubject, Arg.Any<PropertyChangedEventArgs>());
    }

    [TestMethod]
    public async Task SafeExecuteActionAsync_LoadsConnectionsOnUIThread()
    {
        await testSubject.SafeExecuteActionAsync(() => true);

        await threadHandling.Received(1).RunOnUIThreadAsync(Arg.Any<Action>());
    }

    [TestMethod]
    public async Task SafeExecuteActionAsync_LoadingConnectionsThrows_ReturnsFalse()
    {
        var exceptionMsg = "Failed to load connections";
        var mockedThreadHandling = Substitute.For<IThreadHandling>();
        connectedModeServices.ThreadHandling.Returns(mockedThreadHandling);
        mockedThreadHandling.When(x => x.RunOnUIThreadAsync(Arg.Any<Action>())).Do(callInfo => throw new Exception(exceptionMsg));

        var adapterResponse = await testSubject.SafeExecuteActionAsync(() => true);

        adapterResponse.Success.Should().BeFalse();
        logger.Received(1).WriteLine(exceptionMsg);
    }

    [TestMethod]
    public void AddConnectionViewModel_AddsProvidedConnection()
    {
        var connectionToAdd = new Connection(new ConnectionInfo("mySecondOrg", ConnectionServerType.SonarCloud), false);

        testSubject.AddConnectionViewModel(connectionToAdd);

        testSubject.ConnectionViewModels.Count.Should().Be( 1);
        testSubject.ConnectionViewModels[0].Connection.Should().Be(connectionToAdd);
    }

    [TestMethod]
    public void AddConnectionViewModel_RaisesEvents()
    {
        var eventHandler = Substitute.For<PropertyChangedEventHandler>();
        testSubject.PropertyChanged += eventHandler;

        testSubject.AddConnectionViewModel(new Connection(new ConnectionInfo("mySecondOrg", ConnectionServerType.SonarCloud), false));

        eventHandler.Received().Invoke(testSubject, Arg.Is<PropertyChangedEventArgs>(x => x.PropertyName == nameof(testSubject.NoConnectionExists)));
    }

    [TestMethod]
    public void NoConnectionExists_NoConnections_ReturnsTrue()
    {
        MockTryGetConnections([]);

        testSubject.InitializeConnectionViewModels();

        testSubject.NoConnectionExists.Should().BeTrue();
    }

    [TestMethod]
    public void NoConnectionExists_HasConnections_ReturnsFalse()
    {
        InitializeTwoConnections();

        testSubject.NoConnectionExists.Should().BeFalse();
    }

    [TestMethod]
    public async Task LoadConnectionsWithProgressAsync_InitializesDataAndReportsProgress()
    {
        await testSubject.LoadConnectionsWithProgressAsync();

        await progressReporterViewModel.Received(1)
            .ExecuteTaskWithProgressAsync(
                Arg.Is<TaskToPerformParams<AdapterResponse>>(x =>
                    x.ProgressStatus == UiResources.LoadingConnectionsText &&
                x.WarningText == UiResources.LoadingConnectionsFailedText));
    }

    [TestMethod]
    [DataRow(true)]
    [DataRow(false)]
    public void InitializeConnectionViewModels_ReturnsResponseFromAdapter(bool expectedStatus)
    {
        serverConnectionsRepositoryAdapter.TryGetAllConnections(out _).Returns(expectedStatus);

        var adapterResponse = testSubject.InitializeConnectionViewModels();

        adapterResponse.Should().Be(expectedStatus);
    }

    [TestMethod]
    public async Task CreateConnectionsWithProgressAsync_InitializesDataAndReportsProgress()
    {
        var connectionToAdd = CreateSonarCloudConnection();

        await testSubject.CreateConnectionsWithProgressAsync(connectionToAdd, Substitute.For<ICredentialsModel>());

        await progressReporterViewModel.Received(1)
            .ExecuteTaskWithProgressAsync(
                Arg.Is<TaskToPerformParams<AdapterResponse>>(x =>
                    x.ProgressStatus == UiResources.CreatingConnectionProgressText &&
                    x.WarningText == UiResources.CreatingConnectionFailedText));
    }

    [TestMethod]
    public void CreateNewConnection_ConnectionWasAddedToRepository_AddsProvidedConnection()
    {
        var connectionToAdd = new Connection(new ConnectionInfo("mySecondOrg", ConnectionServerType.SonarCloud), false);
        serverConnectionsRepositoryAdapter.TryAddConnection(connectionToAdd, Arg.Any<ICredentialsModel>()).Returns(true);

        var succeeded = testSubject.CreateNewConnection(connectionToAdd, Substitute.For<ICredentialsModel>());

        succeeded.Should().BeTrue();
        testSubject.ConnectionViewModels.Count.Should().Be(1);
        testSubject.ConnectionViewModels[0].Connection.Should().Be(connectionToAdd);
        serverConnectionsRepositoryAdapter.Received(1).TryAddConnection(connectionToAdd, Arg.Any<ICredentialsModel>());
    }

    [TestMethod]
    public void CreateNewConnection_ConnectionWasNotAddedToRepository_DoesNotAddConnection()
    {
        var connectionToAdd = new Connection(new ConnectionInfo("mySecondOrg", ConnectionServerType.SonarCloud), false);
        serverConnectionsRepositoryAdapter.TryAddConnection(connectionToAdd, Arg.Any<ICredentialsModel>()).Returns(false);

        var succeeded = testSubject.CreateNewConnection(connectionToAdd, Substitute.For<ICredentialsModel>());

        succeeded.Should().BeFalse();
        testSubject.ConnectionViewModels.Should().BeEmpty();
        serverConnectionsRepositoryAdapter.Received(1).TryAddConnection(connectionToAdd, Arg.Any<ICredentialsModel>());
    }

    [TestMethod]
    public async Task GetConnectionReferencesWithProgressAsync_CalculatesReferencesAndReportsProgress()
    {
        progressReporterViewModel.ExecuteTaskWithProgressAsync(Arg.Any<TaskToPerformParams<AdapterResponseWithData<List<string>>>>()).Returns(new AdapterResponseWithData<List<string>>(true, []));

        await testSubject.GetConnectionReferencesWithProgressAsync(new ConnectionViewModel(new Connection(new ConnectionInfo("myOrg", ConnectionServerType.SonarCloud))));

        await progressReporterViewModel.Received(1)
            .ExecuteTaskWithProgressAsync(
                Arg.Is<TaskToPerformParams<AdapterResponseWithData<List<string>>>>(x =>
                    x.ProgressStatus == UiResources.CalculatingConnectionReferencesText &&
                    x.WarningText == UiResources.CalculatingConnectionReferencesFailedText));
    }

    [TestMethod]
    public async Task GetConnectionReferencesOnBackgroundThreadAsync_RunsOnBackgroundThread()
    {
        threadHandling.RunOnBackgroundThread(Arg.Any<Func<Task<AdapterResponseWithData<List<string>>>>>()).Returns(new AdapterResponseWithData<List<string>>(true, []));

        await testSubject.GetConnectionReferencesOnBackgroundThreadAsync(new ConnectionViewModel(new Connection(new ConnectionInfo("myOrg", ConnectionServerType.SonarCloud))));

        await threadHandling.Received(1).RunOnBackgroundThread(Arg.Any<Func<Task<AdapterResponseWithData<List<string>>>>>());
    }

    [TestMethod]
    [DataRow(true)]
    [DataRow(false)]
    public async Task GetConnectionReferencesOnBackgroundThreadAsync_ReturnsCalculatedReferences(bool expectedResponse)
    {
        var bindingKey = "localBindingKey";
        threadHandling.RunOnBackgroundThread(Arg.Any<Func<Task<AdapterResponseWithData<List<string>>>>>()).Returns(new AdapterResponseWithData<List<string>>(expectedResponse, [bindingKey]));

        var responses = await testSubject.GetConnectionReferencesOnBackgroundThreadAsync(new ConnectionViewModel(new Connection(new ConnectionInfo("myOrg", ConnectionServerType.SonarCloud))));

        responses.Success.Should().Be(expectedResponse);
        responses.ResponseData.Should().Contain(bindingKey);
    }

    [TestMethod]
    public void GetConnectionReferences_NoBindingReferencesConnection_ReturnsEmptyList()
    {
        var response = testSubject.GetConnectionReferences(new ConnectionViewModel(new Connection(new ConnectionInfo("myOrg", ConnectionServerType.SonarCloud))));

        response.Success.Should().BeTrue();
        response.ResponseData.Should().BeEmpty();
    }

    [TestMethod]
    public void GetConnectionReferences_OneBindingReferencesSonarCloudConnection_ReturnsOneBinding()
    {
        var bindingKey = "localBindingKey";
        var sonarCloud = twoConnections.First(conn => conn.Info.ServerType == ConnectionServerType.SonarCloud);
        solutionBindingRepository.List().Returns([new BoundServerProject(bindingKey, "myProject", CreateSonarCloudServerConnection(sonarCloud))]);

        var response = testSubject.GetConnectionReferences(new ConnectionViewModel(sonarCloud));

        response.Success.Should().BeTrue();
        response.ResponseData.Should().Contain(bindingKey);
    }

    [TestMethod]
    public void GetConnectionReferences_OneBindingReferencesSonarQubeConnection_ReturnsOneBinding()
    {
        var bindingKey = "localBindingKey";
        var sonarQube = twoConnections.First(conn => conn.Info.ServerType == ConnectionServerType.SonarQube);
        solutionBindingRepository.List().Returns([new BoundServerProject(bindingKey, "myProject", CreateSonarQubeServerConnection(sonarQube))]);

        var response = testSubject.GetConnectionReferences(new ConnectionViewModel(sonarQube));

        response.Success.Should().BeTrue();
        response.ResponseData.Should().Contain(bindingKey);
    }

    [TestMethod]
    public void GetConnectionReferences_TwoBindingsReferencesSonarQubeConnection_ReturnsTwoBindings()
    {
        var sonarQube = twoConnections.First(conn => conn.Info.ServerType == ConnectionServerType.SonarQube);
        var serverConnectionToBeRemoved = CreateSonarQubeServerConnection(sonarQube);
        solutionBindingRepository.List().Returns([
            new BoundServerProject("binding1", "myProject", serverConnectionToBeRemoved),
            new BoundServerProject("binding2", "myProject2", serverConnectionToBeRemoved)
        ]);

        var response = testSubject.GetConnectionReferences(new ConnectionViewModel(sonarQube));

        response.Success.Should().BeTrue();
        response.ResponseData.Should().BeEquivalentTo(["binding1", "binding2"]);
    }

    [TestMethod]
    public void GetConnectionReferences_TwoBindingsReferencesSonarCloudConnection_ReturnsTwoBindings()
    {
        var sonarCloud = twoConnections.First(conn => conn.Info.ServerType == ConnectionServerType.SonarQube);
        var serverConnectionToBeRemoved = CreateSonarCloudServerConnection(sonarCloud);
        solutionBindingRepository.List().Returns([
            new BoundServerProject("binding1", "myProject", serverConnectionToBeRemoved),
            new BoundServerProject("binding2", "myProject2", serverConnectionToBeRemoved)
        ]);

        var response = testSubject.GetConnectionReferences(new ConnectionViewModel(sonarCloud));

        response.Success.Should().BeTrue();
        response.ResponseData.Should().BeEquivalentTo(["binding1", "binding2"]);
    }

    [TestMethod]
    public void GetConnectionReferences_BindingRepositoryThrowsException_ReturnsEmptyList()
    {
        var exceptionMsg = "Failed to retrieve bindings";
        solutionBindingRepository.When(repo => repo.List()).Do(_ => throw new Exception(exceptionMsg));

        var response = testSubject.GetConnectionReferences(new ConnectionViewModel(twoConnections.First()));

        response.Success.Should().BeFalse(); 
        response.ResponseData.Should().BeEmpty();
        logger.Received(1).WriteLine(nameof(testSubject.GetConnectionReferences), exceptionMsg);
    }

    private void HasExpectedConnections(IEnumerable<Connection> expectedConnections)
    {
        testSubject.ConnectionViewModels.Should().NotBeNull();
        testSubject.ConnectionViewModels.Count.Should().Be(twoConnections.Count);
        foreach (var connection in expectedConnections)
        {
            var connectionViewModel = testSubject.ConnectionViewModels.SingleOrDefault(c => c.Name == connection.Info.Id);
            connectionViewModel.Should().NotBeNull();
            connectionViewModel.ServerType.Should().Be(connection.Info.ServerType.ToString());
            connectionViewModel.EnableSmartNotifications.Should().Be(connection.EnableSmartNotifications);
        }
    }

    private void InitializeTwoConnections()
    {
        serverConnectionsRepositoryAdapter.TryGetAllConnections(out _).Returns(callInfo =>
        {
            callInfo[0] = twoConnections;
            return true;
        });
        testSubject.InitializeConnectionViewModels();
    }

    private void MockServices()
    {
        serverConnectionsRepositoryAdapter = Substitute.For<IServerConnectionsRepositoryAdapter>();
        threadHandling = Substitute.For<IThreadHandling>();
        logger = Substitute.For<ILogger>();

        connectedModeServices.ServerConnectionsRepositoryAdapter.Returns(serverConnectionsRepositoryAdapter);
        connectedModeServices.ThreadHandling.Returns(threadHandling);
        connectedModeServices.Logger.Returns(logger);
        MockTryGetConnections(twoConnections);

        solutionBindingRepository = Substitute.For<ISolutionBindingRepository>();
        connectedModeBindingServices.SolutionBindingRepository.Returns(solutionBindingRepository);
    }

    private void MockTryGetConnections(List<Connection> connections)
    {
        serverConnectionsRepositoryAdapter.TryGetAllConnections(out _).Returns(callInfo =>
        {
            callInfo[0] = connections;
            return true;
        });
    }

    private static Connection CreateSonarCloudConnection()
    {
        return new Connection(new ConnectionInfo("mySecondOrg", ConnectionServerType.SonarCloud), false);
    }

    private static ServerConnection.SonarCloud CreateSonarCloudServerConnection(Connection sonarCloud)
    {
        return new ServerConnection.SonarCloud(sonarCloud.Info.Id);
    }

    private static ServerConnection.SonarQube CreateSonarQubeServerConnection(Connection sonarQube)
    {
        return new ServerConnection.SonarQube(new Uri(sonarQube.Info.Id));
    }
}<|MERGE_RESOLUTION|>--- conflicted
+++ resolved
@@ -46,13 +46,8 @@
     {
         twoConnections =
         [
-<<<<<<< HEAD
-            new Connection(new ConnectionInfo("http://localhost:9000/", ConnectionServerType.SonarQube), true),
-            new Connection(new ConnectionInfo("myOrg", ConnectionServerType.SonarCloud), false)
-=======
             new Connection(new ConnectionInfo("http://localhost:9000", ConnectionServerType.SonarQube), true),
             new Connection(new ConnectionInfo("https://sonarcloud.io/organizations/myOrg", ConnectionServerType.SonarCloud), false)
->>>>>>> ca5fbca2
         ];
         progressReporterViewModel = Substitute.For<IProgressReporterViewModel>();
         connectedModeServices = Substitute.For<IConnectedModeServices>();
