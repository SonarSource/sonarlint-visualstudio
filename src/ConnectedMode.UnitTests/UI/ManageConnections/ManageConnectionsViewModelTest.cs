--- conflicted
+++ resolved
@@ -83,11 +83,7 @@
     public void AddConnection_AddsProvidedConnection()
     {
         testSubject.InitializeConnections(connections);
-<<<<<<< HEAD
-        var connectionToAdd = new Connection(new ConnectionInfo("https://sonarcloud.io/mySeondOrg", ConnectionServerType.SonarCloud), false);
-=======
-        var connectionToAdd = new Connection("https://sonarcloud.io/mySecondOrg", ServerType.SonarCloud, false);
->>>>>>> 20d93763
+        var connectionToAdd = new Connection(new ConnectionInfo("https://sonarcloud.io/mySecondOrg", ConnectionServerType.SonarCloud), false);
 
         testSubject.AddConnection(connectionToAdd);
 
@@ -103,7 +99,7 @@
         testSubject.PropertyChanged += eventHandler;
         testSubject.InitializeConnections(connections);
 
-        testSubject.AddConnection(new Connection("mySecondOrg", ServerType.SonarCloud, false));
+        testSubject.AddConnection(new Connection(new ConnectionInfo("mySecondOrg", ConnectionServerType.SonarCloud), false));
 
         eventHandler.Received().Invoke(testSubject, Arg.Is<PropertyChangedEventArgs>(x => x.PropertyName == nameof(testSubject.NoConnectionExists)));
     }
