--- conflicted
+++ resolved
@@ -114,11 +114,7 @@
     }
 
     [TestMethod]
-<<<<<<< HEAD
-    public void NoProjectExists_NoConnections_ReturnsTrue()
-=======
     public void NoProjectExists_NoProjects_ReturnsTrue()
->>>>>>> 983c0782
     {
         testSubject.InitProjects([]);
 
@@ -126,11 +122,7 @@
     }
 
     [TestMethod]
-<<<<<<< HEAD
-    public void NoProjectExists_HasConnections_ReturnsFalse()
-=======
     public void NoProjectExists_HasProjects_ReturnsFalse()
->>>>>>> 983c0782
     {
         testSubject.InitProjects(AnInitialListOfProjects);
 
