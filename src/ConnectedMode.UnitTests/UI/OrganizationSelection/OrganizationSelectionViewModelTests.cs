﻿/*
 * SonarLint for Visual Studio
 * Copyright (C) 2016-2024 SonarSource SA
 * mailto:info AT sonarsource DOT com
 *
 * This program is free software; you can redistribute it and/or
 * modify it under the terms of the GNU Lesser General Public
 * License as published by the Free Software Foundation; either
 * version 3 of the License, or (at your option) any later version.
 *
 * This program is distributed in the hope that it will be useful,
 * but WITHOUT ANY WARRANTY; without even the implied warranty of
 * MERCHANTABILITY or FITNESS FOR A PARTICULAR PURPOSE.  See the GNU
 * Lesser General Public License for more details.
 *
 * You should have received a copy of the GNU Lesser General Public License
 * along with this program; if not, write to the Free Software Foundation,
 * Inc., 51 Franklin Street, Fifth Floor, Boston, MA  02110-1301, USA.
 */

using System.ComponentModel;
using SonarLint.VisualStudio.ConnectedMode.UI.OrganizationSelection;

namespace SonarLint.VisualStudio.ConnectedMode.UnitTests.UI.OrganizationSelection;

[TestClass]
public class OrganizationSelectionViewModelTests
{
    private OrganizationSelectionViewModel testSubject;

    [TestInitialize]
    public void TestInitialize()
    {
        testSubject = new([]);
    }

    [TestMethod]
    public void Ctor_NullList_SetsEmptyAsDefault()
    {
        new OrganizationSelectionViewModel(null).Organizations.Should().BeEmpty();
    }

    [TestMethod]
    public void Ctor_EmptyList_SetsEmptyAsDefault()
    {
        new OrganizationSelectionViewModel([]).Organizations.Should().BeEmpty();
    }

    [TestMethod]
    public void Ctor_OrganizationList_SetsPropertyValue()
    {
        IReadOnlyList<OrganizationDisplay> organizations = [
            new("key1", "name1"),
            new("key2", "name2"),
            new("key3", "name3"),
        ];
        new OrganizationSelectionViewModel(
            organizations)
            .Organizations
            .Should()
            .BeSameAs(organizations);
    }

    [TestMethod]
    public void SelectedOrganization_NotSet_ValueIsNull()
    {
        testSubject.SelectedOrganization.Should().BeNull();
        testSubject.IsValidSelectedOrganization.Should().BeFalse();
    }

    [TestMethod]
    public void SelectedOrganization_Set_RaisesEvents()
    {
        var eventHandler = Substitute.For<PropertyChangedEventHandler>();
        testSubject.PropertyChanged += eventHandler;

        eventHandler.ReceivedCalls().Should().BeEmpty();

        testSubject.SelectedOrganization = new OrganizationDisplay("key", "name");

        eventHandler.Received().Invoke(testSubject,
            Arg.Is<PropertyChangedEventArgs>(x => x.PropertyName == nameof(testSubject.SelectedOrganization)));
        eventHandler.Received().Invoke(testSubject,
            Arg.Is<PropertyChangedEventArgs>(x => x.PropertyName == nameof(testSubject.IsValidSelectedOrganization)));
    }

    [TestMethod]
    public void IsValidSelectedOrganization_NullOrganization_ReturnsFalse()
    {
        testSubject.SelectedOrganization = null;

        testSubject.IsValidSelectedOrganization.Should().BeFalse();
    }

    [DataTestMethod]
    [DataRow(null)]
    [DataRow("")]
    [DataRow("      ")]
    public void IsValidSelectedOrganization_OrganizationWithInvalidKey_ReturnsFalse(string key)
    {
        testSubject.SelectedOrganization = new OrganizationDisplay(key, "value");

        testSubject.IsValidSelectedOrganization.Should().BeFalse();
    }
    
    [DataTestMethod]
    [DataRow("mykey")]
    [DataRow("my key")]
    public void IsValidSelectedOrganization_OrganizationWithValidKey_ReturnsTrue(string key)
    {
        testSubject.SelectedOrganization = new OrganizationDisplay(key, "value");

        testSubject.IsValidSelectedOrganization.Should().BeTrue();
    }

    [DataTestMethod]
    [DataRow("key", null, true)]
    [DataRow("key", "name", true)]
    [DataRow(null, null, false)]
    [DataRow(null, "name", false)]
    public void IsValidSelectedOrganization_IgnoresName(string key, string name, bool expectedResult)
    {
        testSubject.SelectedOrganization = new OrganizationDisplay(key, name);

        testSubject.IsValidSelectedOrganization.Should().Be(expectedResult);
    }

    [TestMethod]
<<<<<<< HEAD
    public void NoProjectExists_NoConnections_ReturnsTrue()
=======
    public void NoOrganizationExists_NoOrganizations_ReturnsTrue()
>>>>>>> 983c0782
    {
        var viewModel = new OrganizationSelectionViewModel([]);

        viewModel.NoOrganizationExists.Should().BeTrue();
    }

    [TestMethod]
<<<<<<< HEAD
    public void NoProjectExists_HasConnections_ReturnsFalse()
=======
    public void NoOrganizationExists_HasOrganizations_ReturnsFalse()
>>>>>>> 983c0782
    {
        var viewModel = new OrganizationSelectionViewModel([new OrganizationDisplay("my org", "my org")]);

        viewModel.NoOrganizationExists.Should().BeFalse();
    }
}<|MERGE_RESOLUTION|>--- conflicted
+++ resolved
@@ -126,11 +126,7 @@
     }
 
     [TestMethod]
-<<<<<<< HEAD
-    public void NoProjectExists_NoConnections_ReturnsTrue()
-=======
     public void NoOrganizationExists_NoOrganizations_ReturnsTrue()
->>>>>>> 983c0782
     {
         var viewModel = new OrganizationSelectionViewModel([]);
 
@@ -138,11 +134,7 @@
     }
 
     [TestMethod]
-<<<<<<< HEAD
-    public void NoProjectExists_HasConnections_ReturnsFalse()
-=======
     public void NoOrganizationExists_HasOrganizations_ReturnsFalse()
->>>>>>> 983c0782
     {
         var viewModel = new OrganizationSelectionViewModel([new OrganizationDisplay("my org", "my org")]);
 
