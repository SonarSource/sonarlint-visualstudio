--- conflicted
+++ resolved
@@ -23,10 +23,6 @@
 using SonarLint.VisualStudio.Core.Binding;
 using SonarLint.VisualStudio.TestInfrastructure;
 using SonarQube.Client.Helpers;
-<<<<<<< HEAD
-using static System.Windows.Forms.VisualStyles.VisualStyleElement.StartPanel;
-=======
->>>>>>> a94924c2
 using static SonarLint.VisualStudio.Core.Binding.ServerConnection;
 
 namespace SonarLint.VisualStudio.ConnectedMode.UnitTests;
@@ -195,11 +191,7 @@
         var sonarQube = CreateSonarQubeConnection();
         var token = "myToken";
 
-<<<<<<< HEAD
         testSubject.TryAddConnection(sonarQube, new TokenCredentialsModel(token.CreateSecureString()));
-=======
-        testSubject.TryAddConnection(sonarQube, new TokenCredentialsModel(token));
->>>>>>> a94924c2
 
         serverConnectionsRepository.Received(1)
             .TryAdd(Arg.Is<ServerConnection.SonarQube>(sc => IsExpectedCredentials(sc, token, string.Empty)));
@@ -212,11 +204,7 @@
         var username = "username";
         var password = "password";
 
-<<<<<<< HEAD
         testSubject.TryAddConnection(sonarQube, new UsernamePasswordModel(username, password.CreateSecureString()));
-=======
-        testSubject.TryAddConnection(sonarQube, new UsernamePasswordModel(username, password));
->>>>>>> a94924c2
 
         serverConnectionsRepository.Received(1)
             .TryAdd(Arg.Is<ServerConnection.SonarQube>(sc => IsExpectedCredentials(sc, username, password)));
@@ -232,8 +220,6 @@
         serverConnectionsRepository.Received(1).TryAdd(Arg.Is<ServerConnection.SonarQube>(sc => sc.Credentials == null));
     }
 
-<<<<<<< HEAD
-=======
     [TestMethod]
     [DataRow(true)]
     [DataRow(false)]
@@ -247,7 +233,6 @@
         succeeded.Should().Be(expectedStatus);
     }
 
->>>>>>> a94924c2
     private static SonarCloud CreateSonarCloudServerConnection(bool isSmartNotificationsEnabled = true)
     {
         return new SonarCloud("myOrg", new ServerConnectionSettings(isSmartNotificationsEnabled), Substitute.For<ICredentials>());
