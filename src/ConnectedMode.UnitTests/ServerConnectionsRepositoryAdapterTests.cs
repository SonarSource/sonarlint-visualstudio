﻿/*
 * SonarLint for Visual Studio
 * Copyright (C) 2016-2024 SonarSource SA
 * mailto:info AT sonarsource DOT com
 *
 * This program is free software; you can redistribute it and/or
 * modify it under the terms of the GNU Lesser General Public
 * License as published by the Free Software Foundation; either
 * version 3 of the License, or (at your option) any later version.
 *
 * This program is distributed in the hope that it will be useful,
 * but WITHOUT ANY WARRANTY; without even the implied warranty of
 * MERCHANTABILITY or FITNESS FOR A PARTICULAR PURPOSE.  See the GNU
 * Lesser General Public License for more details.
 *
 * You should have received a copy of the GNU Lesser General Public License
 * along with this program; if not, write to the Free Software Foundation,
 * Inc., 51 Franklin Street, Fifth Floor, Boston, MA  02110-1301, USA.
 */

using SonarLint.VisualStudio.ConnectedMode.Persistence;
using SonarLint.VisualStudio.ConnectedMode.UI.Credentials;
using SonarLint.VisualStudio.Core.Binding;
using SonarLint.VisualStudio.TestInfrastructure;
using SonarQube.Client.Helpers;
using SonarQube.Client.Models;
using static SonarLint.VisualStudio.Core.Binding.ServerConnection;

namespace SonarLint.VisualStudio.ConnectedMode.UnitTests;

[TestClass]
public class ServerConnectionsRepositoryAdapterTests
{
    private IServerConnectionsRepository serverConnectionsRepository;
    private ServerConnectionsRepositoryAdapter testSubject;

    [TestInitialize]
    public void TestInitialize()
    {
        serverConnectionsRepository = Substitute.For<IServerConnectionsRepository>();
        testSubject = new ServerConnectionsRepositoryAdapter(serverConnectionsRepository);
    }

    [TestMethod]
    public void MefCtor_CheckIsExported() =>
        MefTestHelpers.CheckTypeCanBeImported<ServerConnectionsRepositoryAdapter, IServerConnectionsRepositoryAdapter>(MefTestHelpers.CreateExport<IServerConnectionsRepository>());

    [TestMethod]
    public void TryGetServerConnectionById_CallServerConnectionsRepository()
    {
        var expectedServerConnection = new SonarCloud("myOrg");
        serverConnectionsRepository.TryGet("https://sonarcloud.io/organizations/myOrg", out _).Returns(callInfo =>
        {
            callInfo[1] = expectedServerConnection;
            return true;
        });

        testSubject.TryGet(new ConnectionInfo("myOrg", ConnectionServerType.SonarCloud), out var serverConnection);

        serverConnection.Should().Be(expectedServerConnection);
    }

    [TestMethod]
    public void TryGetAllConnections_CallServerConnectionsRepository()
    {
        MockServerConnections([]);

        testSubject.TryGetAllConnections(out var connections);

        serverConnectionsRepository.Received(1).TryGetAll(out Arg.Any<IReadOnlyList<ServerConnection>>());
        connections.Should().BeEmpty();
    }

    [TestMethod]
    [DataRow(true)]
    [DataRow(false)]
    public void TryGetAllConnections_HasOneSonarCloudConnection_ReturnsOneMappedConnection(bool isSmartNotificationsEnabled)
    {
        var sonarCloud = CreateSonarCloudServerConnection(isSmartNotificationsEnabled);
        MockServerConnections([sonarCloud]);

        testSubject.TryGetAllConnections(out var connections);

        connections.Should().BeEquivalentTo([new Connection(new ConnectionInfo(sonarCloud.OrganizationKey, ConnectionServerType.SonarCloud), isSmartNotificationsEnabled)]);
    }

    [TestMethod]
    [DataRow(true)]
    [DataRow(false)]
    public void TryGetAllConnections_HasOneSonarQubeConnection_ReturnsOneMappedConnection(bool isSmartNotificationsEnabled)
    {
        var sonarQube = CreateSonarQubeServerConnection(isSmartNotificationsEnabled);
        MockServerConnections([sonarQube]);

        testSubject.TryGetAllConnections(out var connections);

        connections.Should().BeEquivalentTo([new Connection(new ConnectionInfo(sonarQube.Id, ConnectionServerType.SonarQube), isSmartNotificationsEnabled)]);
    }

    [TestMethod]
    [DataRow(true)]
    [DataRow(false)]
    public void TryGetAllConnections_ReturnsStatusFromSlCore(bool expectedStatus)
    {
        var sonarCloud = CreateSonarCloudServerConnection();
        MockServerConnections([sonarCloud], succeeded: expectedStatus);

        var succeeded = testSubject.TryGetAllConnections(out _);

        succeeded.Should().Be(expectedStatus);
    }

    [TestMethod]
    public void TryGetAllConnectionsInfo_CallServerConnectionsRepository()
    {
        MockServerConnections([]);

        testSubject.TryGetAllConnectionsInfo(out var connections);

        serverConnectionsRepository.Received(1).TryGetAll(out Arg.Any<IReadOnlyList<ServerConnection>>());
        connections.Should().BeEmpty();
    }

    [TestMethod]
    public void TryGetAllConnectionsInfo_HasOneSonarCloudConnection_ReturnsOneMappedConnection()
    {
        var sonarCloud = CreateSonarCloudServerConnection();
        MockServerConnections([sonarCloud]);

        testSubject.TryGetAllConnectionsInfo(out var connections);

        connections.Should().BeEquivalentTo([new ConnectionInfo(sonarCloud.OrganizationKey, ConnectionServerType.SonarCloud)]);
    }

    [TestMethod]
    public void TryGetAllConnectionsInfo_HasOneSonarQubeConnection_ReturnsOneMappedConnection()
    {
        var sonarQube = CreateSonarQubeServerConnection();
        MockServerConnections([sonarQube]);

        testSubject.TryGetAllConnectionsInfo(out var connections);

        connections.Should().BeEquivalentTo([new ConnectionInfo(sonarQube.Id, ConnectionServerType.SonarQube)]);
    }

    [TestMethod]
    [DataRow(true)]
    [DataRow(false)]
    public void TryGetAllConnectionsInfo_ReturnsStatusFromSlCore(bool expectedStatus)
    {
        var sonarQube = CreateSonarQubeServerConnection();
        MockServerConnections([sonarQube], succeeded: expectedStatus);

        var succeeded = testSubject.TryGetAllConnectionsInfo(out _);

        succeeded.Should().Be(expectedStatus);
    }

    [TestMethod]
    [DataRow(true)]
    [DataRow(false)]
    public void TryAddConnection_ReturnsStatusFromSlCore(bool expectedStatus)
    {
        var sonarCloud = CreateSonarCloudConnection();
        serverConnectionsRepository.TryAdd(Arg.Any<ServerConnection>()).Returns(expectedStatus);

        var succeeded = testSubject.TryAddConnection(sonarCloud, Substitute.For<ICredentialsModel>());

        succeeded.Should().Be(expectedStatus);
    }

    [TestMethod]
    [DataRow(true)]
    [DataRow(false)]
    public void TryAddConnection_AddsSonarCloudConnection_CallsSlCoreWithMappedConnection(bool enableSmartNotifications)
    {
        var sonarCloud = CreateSonarCloudConnection(enableSmartNotifications);

        testSubject.TryAddConnection(sonarCloud, Substitute.For<ICredentialsModel>());

        serverConnectionsRepository.Received(1)
            .TryAdd(Arg.Is<SonarCloud>(sc =>
                sc.Id == $"https://sonarcloud.io/organizations/{sonarCloud.Info.Id}" &&
                sc.OrganizationKey == sonarCloud.Info.Id &&
                sc.Settings.IsSmartNotificationsEnabled == sonarCloud.EnableSmartNotifications));
    }

    [TestMethod]
    [DataRow(true)]
    [DataRow(false)]
    public void TryAddConnection_AddsSonarQubeConnection_CallsSlCoreWithMappedConnection(bool enableSmartNotifications)
    {
        var sonarQube = CreateSonarQubeConnection(enableSmartNotifications);

        testSubject.TryAddConnection(sonarQube, Substitute.For<ICredentialsModel>());

        serverConnectionsRepository.Received(1)
            .TryAdd(Arg.Is<ServerConnection.SonarQube>(sc =>
                sc.Id == new Uri(sonarQube.Info.Id).ToString() &&
                sc.ServerUri == new Uri(sonarQube.Info.Id) &&
                sc.Settings.IsSmartNotificationsEnabled == sonarQube.EnableSmartNotifications));
    }

    [TestMethod]
    public void TryAddConnection_TokenCredentialsModel_MapsCredentials()
    {
        var sonarQube = CreateSonarQubeConnection();
        var token = "myToken";

        testSubject.TryAddConnection(sonarQube, new TokenCredentialsModel(token.CreateSecureString()));

        serverConnectionsRepository.Received(1)
            .TryAdd(Arg.Is<ServerConnection.SonarQube>(sq => IsExpectedTokenCredentials(sq.Credentials, token)));
    }

    [TestMethod]
    public void TryAddConnection_UsernamePasswordModel_MapsCredentials()
    {
        var sonarQube = CreateSonarQubeConnection();
        var username = "username";
        var password = "password";

        testSubject.TryAddConnection(sonarQube, new UsernamePasswordModel(username, password.CreateSecureString()));

        serverConnectionsRepository.Received(1)
            .TryAdd(Arg.Is<ServerConnection.SonarQube>(sq => IsExpectedCredentials(sq.Credentials, username, password)));
    }

    [TestMethod]
    public void TryAddConnection_NullCredentials_TriesAddingAConnectionWithNoCredentials()
    {
        var sonarQube = CreateSonarQubeConnection();

        testSubject.TryAddConnection(sonarQube, null);

        serverConnectionsRepository.Received(1).TryAdd(Arg.Is<ServerConnection.SonarQube>(sq => sq.Credentials == null));
    }

    [TestMethod]
    [DataRow(true)]
    [DataRow(false)]
    public void TryUpdateCredentials_ReturnsStatusFromSlCore(bool slCoreResponse)
    {
        var sonarCloud = CreateSonarCloudConnection();
        serverConnectionsRepository.TryUpdateCredentialsById(Arg.Any<string>(), Arg.Any<IConnectionCredentials>()).Returns(slCoreResponse);

        var succeeded = testSubject.TryUpdateCredentials(sonarCloud, Substitute.For<ICredentialsModel>());

        succeeded.Should().Be(slCoreResponse);
    }

    [TestMethod]
    public void TryUpdateCredentials_TokenCredentialsModel_MapsCredentials()
    {
        var sonarQube = CreateSonarQubeConnection();
        const string token = "myToken";

        testSubject.TryUpdateCredentials(sonarQube, new TokenCredentialsModel(token.CreateSecureString()));

        serverConnectionsRepository.Received(1)
<<<<<<< HEAD
            .TryUpdateCredentialsById(Arg.Any<string>(), Arg.Is<ICredentials>(x => IsExpectedTokenCredentials(x, token)));
=======
            .TryUpdateCredentialsById(Arg.Any<string>(), Arg.Is<IConnectionCredentials>(x => IsExpectedCredentials(x, token, string.Empty)));
>>>>>>> ff1ab40f
    }

    [TestMethod]
    public void TryUpdateCredentials_UserPasswordModel_MapsCredentials()
    {
        var sonarQube = CreateSonarQubeConnection();
        const string username = "username";
        const string password = "password";

        testSubject.TryUpdateCredentials(sonarQube, new UsernamePasswordModel(username, password.CreateSecureString()));

        serverConnectionsRepository.Received(1)
            .TryUpdateCredentialsById(Arg.Any<string>(), Arg.Is<IConnectionCredentials>(x => IsExpectedCredentials(x, username, password)));
    }

    [TestMethod]
    public void TryUpdateCredentials_SonarQube_MapsConnection()
    {
        var sonarQube = CreateSonarQubeConnection();

        testSubject.TryUpdateCredentials(sonarQube, Substitute.For<ICredentialsModel>());

        serverConnectionsRepository.Received(1)
            .TryUpdateCredentialsById(Arg.Is<string>(x => x.Equals(sonarQube.Info.Id)), Arg.Any<IConnectionCredentials>());
    }

    [TestMethod]
    public void TryUpdateCredentials_SonarCloud_MapsConnection()
    {
        var sonarCloud = CreateSonarCloudConnection();

        testSubject.TryUpdateCredentials(sonarCloud, Substitute.For<ICredentialsModel>());

        serverConnectionsRepository.Received(1)
            .TryUpdateCredentialsById(Arg.Is<string>(x => x.EndsWith(sonarCloud.Info.Id)), Arg.Any<IConnectionCredentials>());
    }

    [TestMethod]
    public void TryUpdateCredentials_NullCredentials_TriesUpdatingConnectionWithNoCredentials()
    {
        var sonarQube = CreateSonarQubeConnection();

        testSubject.TryUpdateCredentials(sonarQube, null);

        serverConnectionsRepository.Received(1).TryUpdateCredentialsById(Arg.Any<string>(), Arg.Is<IConnectionCredentials>(x => x == null));
    }

    [TestMethod]
    [DataRow(true)]
    [DataRow(false)]
    public void TryDeleteConnection_ReturnsStatusFromSlCore(bool expectedStatus)
    {
        const string connectionInfoId = "http://localhost:9000/";
        var connectionInfo = new ConnectionInfo(connectionInfoId, ConnectionServerType.SonarQube);
        serverConnectionsRepository.TryDelete(connectionInfoId).Returns(expectedStatus);

        var succeeded = testSubject.TryRemoveConnection(connectionInfo);

        succeeded.Should().Be(expectedStatus);
    }

    [TestMethod]
    [DataRow(true)]
    [DataRow(false)]
    public void TryGet_ReturnsStatusFromSlCore(bool expectedStatus)
    {
        const string connectionInfoId = "myOrg";
        var connectionInfo = new ConnectionInfo(connectionInfoId, ConnectionServerType.SonarCloud);
        var expectedServerConnection = new SonarCloud("myOrg");
        MockTryGet("https://sonarcloud.io/organizations/myOrg", expectedStatus, expectedServerConnection);

        var succeeded = testSubject.TryGet(connectionInfo, out var receivedServerConnection);

        succeeded.Should().Be(expectedStatus);
        receivedServerConnection.Should().Be(expectedServerConnection);
    }

    private static SonarCloud CreateSonarCloudServerConnection(bool isSmartNotificationsEnabled = true)
    {
        return new SonarCloud("myOrg", new ServerConnectionSettings(isSmartNotificationsEnabled), Substitute.For<IConnectionCredentials>());
    }

    private static ServerConnection.SonarQube CreateSonarQubeServerConnection(bool isSmartNotificationsEnabled = true)
    {
        var sonarQube = new ServerConnection.SonarQube(new Uri("http://localhost"), new ServerConnectionSettings(isSmartNotificationsEnabled), Substitute.For<IConnectionCredentials>());
        return sonarQube;
    }

    private void MockServerConnections(List<ServerConnection> connections, bool succeeded = true)
    {
        serverConnectionsRepository.TryGetAll(out Arg.Any<IReadOnlyList<ServerConnection>>()).Returns(callInfo =>
        {
            callInfo[0] = connections;
            return succeeded;
        });
    }

    private static Connection CreateSonarCloudConnection(bool enableSmartNotifications = true)
    {
        return new Connection(new ConnectionInfo("mySecondOrg", ConnectionServerType.SonarCloud), enableSmartNotifications);
    }

    private static Connection CreateSonarQubeConnection(bool enableSmartNotifications = true)
    {
        return new Connection(new ConnectionInfo("http://localhost:9000/", ConnectionServerType.SonarQube), enableSmartNotifications);
    }
<<<<<<< HEAD

    private static bool IsExpectedCredentials(ICredentials credentials, string expectedUsername, string expectedPassword)
=======
    
    private static bool IsExpectedCredentials(IConnectionCredentials credentials, string expectedUsername, string expectedPassword)
>>>>>>> ff1ab40f
    {
        return credentials is UsernameAndPasswordCredentials basicAuthCredentials && basicAuthCredentials.UserName == expectedUsername && basicAuthCredentials.Password?.ToUnsecureString() == expectedPassword;
    }

    private static bool IsExpectedTokenCredentials(ICredentials credentials, string expectedToken)
    {
        return credentials is TokenAuthCredentials tokenAuthCredentials && tokenAuthCredentials.Token?.ToUnsecureString() == expectedToken;
    }

    private void MockTryGet(string connectionId, bool expectedResponse, ServerConnection expectedServerConnection)
    {
        serverConnectionsRepository.TryGet(connectionId, out _).Returns(callInfo =>
        {
            callInfo[1] = expectedServerConnection;
            return expectedResponse;
        });
    }
}<|MERGE_RESOLUTION|>--- conflicted
+++ resolved
@@ -258,11 +258,7 @@
         testSubject.TryUpdateCredentials(sonarQube, new TokenCredentialsModel(token.CreateSecureString()));
 
         serverConnectionsRepository.Received(1)
-<<<<<<< HEAD
-            .TryUpdateCredentialsById(Arg.Any<string>(), Arg.Is<ICredentials>(x => IsExpectedTokenCredentials(x, token)));
-=======
-            .TryUpdateCredentialsById(Arg.Any<string>(), Arg.Is<IConnectionCredentials>(x => IsExpectedCredentials(x, token, string.Empty)));
->>>>>>> ff1ab40f
+            .TryUpdateCredentialsById(Arg.Any<string>(), Arg.Is<IConnectionCredentials>(x => IsExpectedTokenCredentials(x, token)));
     }
 
     [TestMethod]
@@ -369,18 +365,13 @@
     {
         return new Connection(new ConnectionInfo("http://localhost:9000/", ConnectionServerType.SonarQube), enableSmartNotifications);
     }
-<<<<<<< HEAD
-
-    private static bool IsExpectedCredentials(ICredentials credentials, string expectedUsername, string expectedPassword)
-=======
-    
+
     private static bool IsExpectedCredentials(IConnectionCredentials credentials, string expectedUsername, string expectedPassword)
->>>>>>> ff1ab40f
     {
         return credentials is UsernameAndPasswordCredentials basicAuthCredentials && basicAuthCredentials.UserName == expectedUsername && basicAuthCredentials.Password?.ToUnsecureString() == expectedPassword;
     }
 
-    private static bool IsExpectedTokenCredentials(ICredentials credentials, string expectedToken)
+    private static bool IsExpectedTokenCredentials(IConnectionCredentials credentials, string expectedToken)
     {
         return credentials is TokenAuthCredentials tokenAuthCredentials && tokenAuthCredentials.Token?.ToUnsecureString() == expectedToken;
     }
