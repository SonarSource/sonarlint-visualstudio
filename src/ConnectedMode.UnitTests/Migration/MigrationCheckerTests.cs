﻿/*
 * SonarLint for Visual Studio
 * Copyright (C) 2016-2023 SonarSource SA
 * mailto:info AT sonarsource DOT com
 *
 * This program is free software; you can redistribute it and/or
 * modify it under the terms of the GNU Lesser General Public
 * License as published by the Free Software Foundation; either
 * version 3 of the License, or (at your option) any later version.
 *
 * This program is distributed in the hope that it will be useful,
 * but WITHOUT ANY WARRANTY; without even the implied warranty of
 * MERCHANTABILITY or FITNESS FOR A PARTICULAR PURPOSE.  See the GNU
 * Lesser General Public License for more details.
 *
 * You should have received a copy of the GNU Lesser General Public License
 * along with this program; if not, write to the Free Software Foundation,
 * Inc., 51 Franklin Street, Fifth Floor, Boston, MA  02110-1301, USA.
 */

using System;
using SonarLint.VisualStudio.ConnectedMode.Migration;
using SonarLint.VisualStudio.Core;
using SonarLint.VisualStudio.Core.Binding;
using SonarLint.VisualStudio.TestInfrastructure;

using Task = System.Threading.Tasks.Task;

namespace SonarLint.VisualStudio.ConnectedMode.UnitTests.Migration
{
    [TestClass]
    public class MigrationCheckerTests
    {
        private static BoundSonarQubeProject AnyBoundProject = new BoundSonarQubeProject(new Uri("http://localhost:9000"), "any-key", "any-name");

        [TestMethod]
        public void MefCtor_CheckIsExported()
        {
            MefTestHelpers.CheckTypeCanBeImported<MigrationChecker, MigrationChecker>(
                MefTestHelpers.CreateExport<IActiveSolutionTracker>(),
                MefTestHelpers.CreateExport<IMefFactory>(),
                MefTestHelpers.CreateExport<IConfigurationProvider>(),
                MefTestHelpers.CreateExport<IObsoleteConfigurationProvider>()); 
        }

        [TestMethod]
        public void CheckIsSingletonMefComponent()
        {
            MefTestHelpers.CheckIsSingletonMefComponent<MigrationChecker>();
        }

        [TestMethod]
        [DataRow(SonarLintMode.Standalone, SonarLintMode.Standalone, false)]
        [DataRow(SonarLintMode.Connected, SonarLintMode.Standalone, true)]
        [DataRow(SonarLintMode.LegacyConnected, SonarLintMode.Standalone, true)]
        [DataRow(SonarLintMode.Connected, SonarLintMode.Connected, false)]
        [DataRow(SonarLintMode.LegacyConnected, SonarLintMode.Connected, false)]
        [DataRow(null, SonarLintMode.Connected, false)]
        [DataRow(SonarLintMode.LegacyConnected, null, false)]
        public async Task Migrate_BindingGetsCalledWithCorrectCondition(SonarLintMode? obsoleteMode, SonarLintMode? mode, bool expectBindingToBeCalled)
        {
            var migrationPrompt = new Mock<IMigrationPrompt>();

            var configurationProvider = CreateNewConfigProvider(mode);
            var obsoleteConfigurationProvider = CreateObsoleteConfigProvider(obsoleteMode);

            var testSubject = CreateTestSubject(Mock.Of<IActiveSolutionTracker>(), migrationPrompt.Object, configurationProvider.Object, obsoleteConfigurationProvider.Object);
            await testSubject.DisplayMigrationPromptIfMigrationIsNeededAsync();

            migrationPrompt.Verify(x => x.ShowAsync(It.IsAny<BoundSonarQubeProject>()), expectBindingToBeCalled ? Times.Once : Times.Never);
        }

        [TestMethod]
        public async Task Migrate_CorrectProjectPassed()
        {
            var migrationPrompt = new Mock<IMigrationPrompt>();

            var configurationProvider = CreateNewConfigProvider(SonarLintMode.Standalone);

            var obsoleteConfigurationProvider = new Mock<IObsoleteConfigurationProvider>();
            var oldConfiguration = CreateBindingConfiguration(SonarLintMode.Connected);
            obsoleteConfigurationProvider.Setup(x => x.GetConfiguration()).Returns(oldConfiguration);

            var testSubject = CreateTestSubject(Mock.Of<IActiveSolutionTracker>(), migrationPrompt.Object, configurationProvider.Object, obsoleteConfigurationProvider.Object);
            await testSubject.DisplayMigrationPromptIfMigrationIsNeededAsync();

<<<<<<< HEAD
            migrationPrompt.Verify(x => x.ShowAsync(It.IsAny<BoundSonarQubeProject>()), expectBindingToBeCalled ? Times.Once : Times.Never);
        }

        [TestMethod]
        public async Task Migrate_CorrectProjectPassed()
        {
            var migrationPrompt = new Mock<IMigrationPrompt>();

            var configurationProvider = new Mock<IConfigurationProvider>();
            configurationProvider.Setup(x => x.GetConfiguration()).Returns(CreateBindingConfiguration(SonarLintMode.Standalone));

            var obsoleteConfigurationProvider = new Mock<IObsoleteConfigurationProvider>();
            var oldConfiguration = CreateBindingConfiguration(SonarLintMode.Connected);
            obsoleteConfigurationProvider.Setup(x => x.GetConfiguration()).Returns(oldConfiguration); ;

            var testSubject = CreateTestSubject(Mock.Of<IActiveSolutionTracker>(), migrationPrompt.Object, configurationProvider.Object, obsoleteConfigurationProvider.Object);
            await testSubject.DisplayMigrationPromptIfMigrationIsNeededAsync();

=======
>>>>>>> 8f88057b
            migrationPrompt.Verify(x => x.ShowAsync(oldConfiguration.Project), Times.Once);
        }

        [TestMethod]
        public void Ctor_SubscribeToSolutionChangedRaised_SolutionOpenedClose_MigrationPromptShowDisposeInvoked()
        {
            var activeSolutionTracker = new Mock<IActiveSolutionTracker>();
            var migrationPrompt = new Mock<IMigrationPrompt>();

            _ = CreateTestSubject(activeSolutionTracker.Object, migrationPrompt.Object);
            migrationPrompt.Invocations.Clear();

            activeSolutionTracker.Raise(x => x.ActiveSolutionChanged += null, new ActiveSolutionChangedEventArgs(true));
            migrationPrompt.Verify(x => x.ShowAsync(It.IsAny<BoundSonarQubeProject>()), Times.Once);

            activeSolutionTracker.Raise(x => x.ActiveSolutionChanged += null, new ActiveSolutionChangedEventArgs(false));
            migrationPrompt.Verify(x => x.Dispose(), Times.Once);
        }

        [TestMethod]
        public async Task Dispose_UnsubscribeFromEvents_DisposeMigrationPrompt()
        {
            var activeSolutionTracker = new Mock<IActiveSolutionTracker>();
            var migrationPrompt = new Mock<IMigrationPrompt>();

            var testSubject = CreateTestSubject(activeSolutionTracker.Object, migrationPrompt.Object);
            await testSubject.DisplayMigrationPromptIfMigrationIsNeededAsync();
            testSubject.Dispose();
            migrationPrompt.Verify(x => x.Dispose(), Times.Once);

            migrationPrompt.Invocations.Clear();
            activeSolutionTracker.Raise(x => x.ActiveSolutionChanged += null, EventArgs.Empty);

            migrationPrompt.Verify(x => x.ShowAsync(AnyBoundProject), Times.Never);
        }

        private static Mock<IConfigurationProvider> CreateNewConfigProvider(SonarLintMode? sonarLintMode)
        {
            var provider = new Mock<IConfigurationProvider>();
            provider.Setup(x => x.GetConfiguration()).Returns(CreateBindingConfiguration(sonarLintMode));

            return provider;
        }

        private static Mock<IObsoleteConfigurationProvider> CreateObsoleteConfigProvider(SonarLintMode? sonarLintMode)
        {
            var provider = new Mock<IObsoleteConfigurationProvider>();
            provider.Setup(x => x.GetConfiguration()).Returns(CreateBindingConfiguration(sonarLintMode));

            return provider;
        }

        private static BindingConfiguration CreateBindingConfiguration(SonarLintMode? mode)
        {
            if (mode.HasValue)
            {
                return new BindingConfiguration(new BoundSonarQubeProject(new Uri("http://localhost"), "test", ""), mode.Value, "");
            }
            return null;
        }

        private static IMefFactory CreateMefFactory(IMigrationPrompt migrationPrompt = null)
        {
            var mefFactory = new Mock<IMefFactory>();
            mefFactory.Setup(x => x.CreateAsync<IMigrationPrompt>()).Returns(Task.FromResult(migrationPrompt));

            return mefFactory.Object;
        }

        private static MigrationChecker CreateTestSubject(IActiveSolutionTracker activeSolutionTracker = null, IMigrationPrompt migrationPromp = null, IConfigurationProvider configurationProvider = null, IObsoleteConfigurationProvider obsoleteConfigurationProvider = null)
        {
            activeSolutionTracker ??= Mock.Of<IActiveSolutionTracker>();
            var mefFactory = CreateMefFactory(migrationPromp);

            if (configurationProvider == null)
            {
                var configurationProviderMock = new Mock<IObsoleteConfigurationProvider>();
                configurationProviderMock.Setup(x => x.GetConfiguration()).Returns(CreateBindingConfiguration(SonarLintMode.Standalone));

                configurationProvider = configurationProviderMock.Object;
            }

            if (obsoleteConfigurationProvider == null)
            {
                var obsoleteConfigurationProviderMock = new Mock<IObsoleteConfigurationProvider>();
                obsoleteConfigurationProviderMock.Setup(x => x.GetConfiguration()).Returns(CreateBindingConfiguration(SonarLintMode.Connected));

                obsoleteConfigurationProvider = obsoleteConfigurationProviderMock.Object;
            }

            var testSubject = new MigrationChecker(activeSolutionTracker, mefFactory, configurationProvider, obsoleteConfigurationProvider);

            return testSubject;
        }
    }
}<|MERGE_RESOLUTION|>--- conflicted
+++ resolved
@@ -84,30 +84,9 @@
             var testSubject = CreateTestSubject(Mock.Of<IActiveSolutionTracker>(), migrationPrompt.Object, configurationProvider.Object, obsoleteConfigurationProvider.Object);
             await testSubject.DisplayMigrationPromptIfMigrationIsNeededAsync();
 
-<<<<<<< HEAD
-            migrationPrompt.Verify(x => x.ShowAsync(It.IsAny<BoundSonarQubeProject>()), expectBindingToBeCalled ? Times.Once : Times.Never);
-        }
-
-        [TestMethod]
-        public async Task Migrate_CorrectProjectPassed()
-        {
-            var migrationPrompt = new Mock<IMigrationPrompt>();
-
-            var configurationProvider = new Mock<IConfigurationProvider>();
-            configurationProvider.Setup(x => x.GetConfiguration()).Returns(CreateBindingConfiguration(SonarLintMode.Standalone));
-
-            var obsoleteConfigurationProvider = new Mock<IObsoleteConfigurationProvider>();
-            var oldConfiguration = CreateBindingConfiguration(SonarLintMode.Connected);
-            obsoleteConfigurationProvider.Setup(x => x.GetConfiguration()).Returns(oldConfiguration); ;
-
-            var testSubject = CreateTestSubject(Mock.Of<IActiveSolutionTracker>(), migrationPrompt.Object, configurationProvider.Object, obsoleteConfigurationProvider.Object);
-            await testSubject.DisplayMigrationPromptIfMigrationIsNeededAsync();
-
-=======
->>>>>>> 8f88057b
             migrationPrompt.Verify(x => x.ShowAsync(oldConfiguration.Project), Times.Once);
         }
-
+      
         [TestMethod]
         public void Ctor_SubscribeToSolutionChangedRaised_SolutionOpenedClose_MigrationPromptShowDisposeInvoked()
         {
