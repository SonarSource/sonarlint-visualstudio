--- conflicted
+++ resolved
@@ -99,20 +99,6 @@
         "resolved": "1.4.1",
         "contentHash": "D5AcNr0yPFz5dqftJYKnMtwg6AEMUics+UysxTXKVuZtresqWUcHIrnscM+KsAIreG7wvdumWzjdIXRIMekCLg=="
       },
-<<<<<<< HEAD
-      "LibGit2Sharp": {
-        "type": "Transitive",
-        "resolved": "0.26.2",
-        "contentHash": "qHLhuI8VEtMf7jiurT/Ypquh37S6ngllCx+aq9uqOY2evok7Fb2AzhJgvNctsXOzHaJwveBs+30sPQJFn/pISg==",
-        "dependencies": {
-          "LibGit2Sharp.NativeBinaries": "[2.0.306]"
-        }
-      },
-      "LibGit2Sharp.NativeBinaries": {
-        "type": "Transitive",
-        "resolved": "2.0.306",
-        "contentHash": "LY9nyPE2X/eLl69ttuDPFFlKR8b5KXlqYej1YR1YmqmhF8Izo+vPX90q5ouOO5YGCf5d4lDUOC0x2yMWw00P7Q=="
-=======
       "MessagePack": {
         "type": "Transitive",
         "resolved": "2.2.85",
@@ -153,7 +139,6 @@
         "type": "Transitive",
         "resolved": "16.5.0",
         "contentHash": "K0hfdWy+0p8DJXxzpNc4T5zHm4hf9QONAvyzvw3utKExmxRBShtV/+uHVYTblZWk+rIHNEHeglyXMmqfSshdFA=="
->>>>>>> aa3ea346
       },
       "Microsoft.CodeCoverage": {
         "type": "Transitive",
