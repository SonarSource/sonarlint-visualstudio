--- conflicted
+++ resolved
@@ -34,11 +34,7 @@
         {
             MefTestHelpers.CheckTypeCanBeImported<BoundSolutionUpdateHandler, BoundSolutionUpdateHandler>(
                 MefTestHelpers.CreateExport<IActiveSolutionBoundTracker>(),
-<<<<<<< HEAD
-                MefTestHelpers.CreateExport<IRoslynSuppressionUpdater>(),
-=======
                 MefTestHelpers.CreateExport<ISuppressionUpdater>(),
->>>>>>> 89c66c07
                 MefTestHelpers.CreateExport<IServerHotspotStoreUpdater>(),
                 MefTestHelpers.CreateExport<IQualityProfileUpdater>());
         }
@@ -54,11 +50,7 @@
         {
             var activeSolutionTracker = new Mock<IActiveSolutionBoundTracker>();
 
-<<<<<<< HEAD
-            _ = new BoundSolutionUpdateHandler(activeSolutionTracker.Object, Mock.Of<IRoslynSuppressionUpdater>(), Mock.Of<IServerHotspotStoreUpdater>(), Mock.Of<IQualityProfileUpdater>());
-=======
             _ = new BoundSolutionUpdateHandler(activeSolutionTracker.Object, Mock.Of<ISuppressionUpdater>(), Mock.Of<IServerHotspotStoreUpdater>(), Mock.Of<IQualityProfileUpdater>());
->>>>>>> 89c66c07
 
             activeSolutionTracker.VerifyAdd(x => x.SolutionBindingChanged += It.IsAny<EventHandler<ActiveSolutionBindingEventArgs>>(), Times.Once);
             activeSolutionTracker.VerifyAdd(x => x.SolutionBindingUpdated += It.IsAny<EventHandler>(), Times.Once);
@@ -68,16 +60,6 @@
         public void InvokeEvents_ServerStoreUpdatersAreCalled()
         {
             var activeSolutionTracker = new Mock<IActiveSolutionBoundTracker>();
-<<<<<<< HEAD
-            var roslynSuppressionUpdater = new Mock<IRoslynSuppressionUpdater>();
-            var serverHotspotStoreUpdater = new Mock<IServerHotspotStoreUpdater>();
-            var qualityProfileUpdater = new Mock<IQualityProfileUpdater>();
-
-            _ = new BoundSolutionUpdateHandler(activeSolutionTracker.Object, roslynSuppressionUpdater.Object, serverHotspotStoreUpdater.Object, qualityProfileUpdater.Object);
-
-            activeSolutionTracker.Raise(x => x.SolutionBindingChanged += null, new ActiveSolutionBindingEventArgs(BindingConfiguration.Standalone));
-            roslynSuppressionUpdater.Verify(x => x.UpdateAllServerSuppressionsAsync(), Times.Once);
-=======
             var suppressionUpdater = new Mock<ISuppressionUpdater>();
             var serverHotspotStoreUpdater = new Mock<IServerHotspotStoreUpdater>();
             var qualityProfileUpdater = new Mock<IQualityProfileUpdater>();
@@ -86,16 +68,11 @@
 
             activeSolutionTracker.Raise(x => x.SolutionBindingChanged += null, new ActiveSolutionBindingEventArgs(BindingConfiguration.Standalone));
             suppressionUpdater.Verify(x => x.UpdateAllServerSuppressionsAsync(), Times.Once);
->>>>>>> 89c66c07
             serverHotspotStoreUpdater.Verify(x => x.UpdateAllServerHotspotsAsync(), Times.Once);
             qualityProfileUpdater.Verify(x => x.UpdateAsync(), Times.Once);
 
             activeSolutionTracker.Raise(x => x.SolutionBindingUpdated += null, EventArgs.Empty);
-<<<<<<< HEAD
-            roslynSuppressionUpdater.Verify(x => x.UpdateAllServerSuppressionsAsync(), Times.Exactly(2));
-=======
             suppressionUpdater.Verify(x => x.UpdateAllServerSuppressionsAsync(), Times.Exactly(2));
->>>>>>> 89c66c07
             serverHotspotStoreUpdater.Verify(x => x.UpdateAllServerHotspotsAsync(), Times.Exactly(2));
             qualityProfileUpdater.Verify(x => x.UpdateAsync(), Times.Exactly(2));
         }
@@ -105,11 +82,7 @@
         {
             var activeSolutionTracker = new Mock<IActiveSolutionBoundTracker>();
 
-<<<<<<< HEAD
-            var testSubject = new BoundSolutionUpdateHandler(activeSolutionTracker.Object, Mock.Of<IRoslynSuppressionUpdater>(), Mock.Of<IServerHotspotStoreUpdater>(), Mock.Of<IQualityProfileUpdater>());
-=======
             var testSubject = new BoundSolutionUpdateHandler(activeSolutionTracker.Object, Mock.Of<ISuppressionUpdater>(), Mock.Of<IServerHotspotStoreUpdater>(), Mock.Of<IQualityProfileUpdater>());
->>>>>>> 89c66c07
 
             testSubject.Dispose();
 
