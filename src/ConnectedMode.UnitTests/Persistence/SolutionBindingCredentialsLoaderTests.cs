﻿/*
 * SonarLint for Visual Studio
 * Copyright (C) 2016-2024 SonarSource SA
 * mailto:info AT sonarsource DOT com
 *
 * This program is free software; you can redistribute it and/or
 * modify it under the terms of the GNU Lesser General Public
 * License as published by the Free Software Foundation; either
 * version 3 of the License, or (at your option) any later version.
 *
 * This program is distributed in the hope that it will be useful,
 * but WITHOUT ANY WARRANTY; without even the implied warranty of
 * MERCHANTABILITY or FITNESS FOR A PARTICULAR PURPOSE.  See the GNU
 * Lesser General Public License for more details.
 *
 * You should have received a copy of the GNU Lesser General Public License
 * along with this program; if not, write to the Free Software Foundation,
 * Inc., 51 Franklin Street, Fifth Floor, Boston, MA  02110-1301, USA.
 */

using Microsoft.Alm.Authentication;
using SonarLint.VisualStudio.ConnectedMode.Binding;
using SonarLint.VisualStudio.ConnectedMode.Persistence;
using SonarLint.VisualStudio.Core.Binding;
using SonarQube.Client.Helpers;
using SonarQube.Client.Models;

namespace SonarLint.VisualStudio.ConnectedMode.UnitTests.Persistence
{
    [TestClass]
    public class SolutionBindingCredentialsLoaderTests
    {
        private ICredentialStoreService store;
        private Uri mockUri;
        private SolutionBindingCredentialsLoader testSubject;

        [TestInitialize]
        public void Setup()
        {
            store = Substitute.For<ICredentialStoreService>();
            mockUri = new Uri("http://sonarsource.com");
            testSubject = new SolutionBindingCredentialsLoader(store);
        }

        [TestMethod]
        public void Ctor_NullStore_Exception()
        {
            Action act = () => new SolutionBindingCredentialsLoader(null);

            act.Should().ThrowExactly<ArgumentNullException>().And.ParamName.Should().Be("store");
        }

        [TestMethod]
        public void Load_ServerUriIsNull_Null()
        {
            var actual = testSubject.Load(null);

            actual.Should().Be(null);
        }

        [TestMethod]
        public void Load_NoCredentials_Null()
        {
            MockReadCredentials(mockUri, null);

            var actual = testSubject.Load(mockUri);

            actual.Should().Be(null);
        }

        [TestMethod]
        public void Load_CredentialsExist_CredentialsWithSecuredString()
        {
            var credentials = new Credential("user", "password");
            MockReadCredentials(mockUri, credentials);

            var actual = testSubject.Load(mockUri);
<<<<<<< HEAD

            actual.Should().BeEquivalentTo(new BasicAuthCredentials("user", "password".ToSecureString()));
=======
            actual.Should().BeEquivalentTo(new UsernameAndPasswordCredentials("user", "password".ToSecureString()));
>>>>>>> ff1ab40f
        }

        [TestMethod]
        public void Load_CredentialsExist_UsernameIsEmpty_BasicAuthCredentialsWithSecuredString()
        {
            var credentials = new Credential(string.Empty, "token");
            MockReadCredentials(mockUri, credentials);

            var actual = testSubject.Load(mockUri);

            actual.Should().BeEquivalentTo(new BasicAuthCredentials(string.Empty, "token".ToSecureString()));
        }

        /// <summary>
        /// For backward compatibility
        /// </summary>
        [TestMethod]
        public void Load_CredentialsExist_PasswordIsEmpty_TokenCredentialsWithSecuredString()
        {
            var credentials = new Credential("token", string.Empty);
            MockReadCredentials(mockUri, credentials);

            var actual = testSubject.Load(mockUri);

            actual.Should().BeEquivalentTo(new TokenAuthCredentials("token".ToSecureString()));
        }

        [TestMethod]
        public void Save_ServerUriIsNull_CredentialsNotSaved()
        {
            var credentials = new UsernameAndPasswordCredentials("user", "password".ToSecureString());

            testSubject.Save(credentials, null);

            store.DidNotReceive().WriteCredentials(Arg.Any<TargetUri>(), Arg.Any<Credential>());
        }

        [TestMethod]
        public void Save_CredentialsAreNull_CredentialsNotSaved()
        {
            testSubject.Save(null, mockUri);

            store.DidNotReceive().WriteCredentials(Arg.Any<TargetUri>(), Arg.Any<Credential>());
        }

        [TestMethod]
        public void Save_CredentialsAreNotBasicAuth_CredentialsNotSaved()
        {
<<<<<<< HEAD
            try
            {
                testSubject.Save(new Mock<ICredentials>().Object, mockUri);
            }
            catch (Exception)
            {
                // ignored
            }
=======
            var mockCredentials = new Mock<IConnectionCredentials>();
            testSubject.Save(mockCredentials.Object, mockUri);
>>>>>>> ff1ab40f

            store.DidNotReceive().WriteCredentials(Arg.Any<TargetUri>(), Arg.Any<Credential>());
        }

        [TestMethod]
        public void Save_CredentialsAreBasicAuth_CredentialsSavedWithUnsecuredString()
        {
            var credentials = new UsernameAndPasswordCredentials("user", "password".ToSecureString());
            testSubject.Save(credentials, mockUri);

            store.Received(1)
                .WriteCredentials(
                    Arg.Is<TargetUri>(t => t.ActualUri == mockUri),
                    Arg.Is<Credential>(c => c.Username == "user" && c.Password == "password"));
        }

        [TestMethod]
        public void Save_CredentialsAreTokenAuth_CredentialsSavedWithUnsecuredString()
        {
            var credentials = new TokenAuthCredentials("token".ToSecureString());

            testSubject.Save(credentials, mockUri);

            store.Received(1)
                .WriteCredentials(
                    Arg.Is<TargetUri>(t => t.ActualUri == mockUri),
                    Arg.Is<Credential>(c => c.Username == "token" && c.Password == string.Empty));
        }

        [TestMethod]
        public void DeleteCredentials_UriNull_DoesNotCallStoreDeleteCredentials()
        {
            testSubject.DeleteCredentials(null);

            store.DidNotReceive().DeleteCredentials(Arg.Any<TargetUri>());
        }

        [TestMethod]
        public void DeleteCredentials_UriProvided_CallsStoreDeleteCredentials()
        {
            testSubject.DeleteCredentials(mockUri);

            store.Received(1).DeleteCredentials(Arg.Any<TargetUri>());
        }

        private void MockReadCredentials(Uri uri, Credential credentials) =>
            store
                .ReadCredentials(Arg.Is<TargetUri>(t => t.ActualUri == uri))
                .Returns(credentials);
    }
}<|MERGE_RESOLUTION|>--- conflicted
+++ resolved
@@ -75,12 +75,7 @@
             MockReadCredentials(mockUri, credentials);
 
             var actual = testSubject.Load(mockUri);
-<<<<<<< HEAD
-
-            actual.Should().BeEquivalentTo(new BasicAuthCredentials("user", "password".ToSecureString()));
-=======
             actual.Should().BeEquivalentTo(new UsernameAndPasswordCredentials("user", "password".ToSecureString()));
->>>>>>> ff1ab40f
         }
 
         [TestMethod]
@@ -91,7 +86,7 @@
 
             var actual = testSubject.Load(mockUri);
 
-            actual.Should().BeEquivalentTo(new BasicAuthCredentials(string.Empty, "token".ToSecureString()));
+            actual.Should().BeEquivalentTo(new UsernameAndPasswordCredentials(string.Empty, "token".ToSecureString()));
         }
 
         /// <summary>
@@ -129,19 +124,14 @@
         [TestMethod]
         public void Save_CredentialsAreNotBasicAuth_CredentialsNotSaved()
         {
-<<<<<<< HEAD
             try
             {
-                testSubject.Save(new Mock<ICredentials>().Object, mockUri);
+                testSubject.Save(new Mock<IConnectionCredentials>().Object, mockUri);
             }
             catch (Exception)
             {
                 // ignored
             }
-=======
-            var mockCredentials = new Mock<IConnectionCredentials>();
-            testSubject.Save(mockCredentials.Object, mockUri);
->>>>>>> ff1ab40f
 
             store.DidNotReceive().WriteCredentials(Arg.Any<TargetUri>(), Arg.Any<Credential>());
         }
