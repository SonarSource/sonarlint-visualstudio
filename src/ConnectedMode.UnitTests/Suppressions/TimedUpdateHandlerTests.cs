﻿/*
 * SonarLint for Visual Studio
 * Copyright (C) 2016-2025 SonarSource SA
 * mailto:info AT sonarsource DOT com
 *
 * This program is free software; you can redistribute it and/or
 * modify it under the terms of the GNU Lesser General Public
 * License as published by the Free Software Foundation; either
 * version 3 of the License, or (at your option) any later version.
 *
 * This program is distributed in the hope that it will be useful,
 * but WITHOUT ANY WARRANTY; without even the implied warranty of
 * MERCHANTABILITY or FITNESS FOR A PARTICULAR PURPOSE.  See the GNU
 * Lesser General Public License for more details.
 *
 * You should have received a copy of the GNU Lesser General Public License
 * along with this program; if not, write to the Free Software Foundation,
 * Inc., 51 Franklin Street, Fifth Floor, Boston, MA  02110-1301, USA.
 */

using SonarLint.VisualStudio.ConnectedMode.Hotspots;
using SonarLint.VisualStudio.ConnectedMode.QualityProfiles;
using SonarLint.VisualStudio.ConnectedMode.Suppressions;
using SonarLint.VisualStudio.Core;
using SonarLint.VisualStudio.Core.Binding;
using SonarLint.VisualStudio.Core.SystemAbstractions;
using SonarLint.VisualStudio.TestInfrastructure;

namespace SonarLint.VisualStudio.ConnectedMode.UnitTests.Suppressions
{
    [TestClass]
    public class TimedUpdateHandlerTests
    {
        [TestMethod]
        public void MefCtor_CheckIsExported()
        {
            MefTestHelpers.CheckTypeCanBeImported<TimedUpdateHandler, TimedUpdateHandler>(
<<<<<<< HEAD
                MefTestHelpers.CreateExport<IRoslynSuppressionUpdater>(),
=======
                MefTestHelpers.CreateExport<ISuppressionUpdater>(),
>>>>>>> 89c66c07
                MefTestHelpers.CreateExport<IServerHotspotStoreUpdater>(),
                MefTestHelpers.CreateExport<IQualityProfileUpdater>(),
                MefTestHelpers.CreateExport<ILogger>(),
                MefTestHelpers.CreateExport<IActiveSolutionBoundTracker>());
        }

        [TestMethod]
        public void MefCtor_CheckIsSingleton()
        {
            MefTestHelpers.CheckIsSingletonMefComponent<TimedUpdateHandler>();
        }

        [TestMethod]
        public void Ctor_TimerIsSetupAsExpected()
        {
            var refreshTimer = new Mock<ITimer>();
            refreshTimer.SetupProperty(x => x.AutoReset);
            refreshTimer.SetupProperty(x => x.Interval);

            var timerFactory = CreateTimerFactory(refreshTimer.Object);
            var activeSolutionBoundTracker = CreateActiveSolutionBoundTrackerWihtBindingConfig(SonarLintMode.Connected);

            _ = CreateTestSubject(activeSolutionBoundTracker: activeSolutionBoundTracker.Object, timerFactory: timerFactory);

            refreshTimer.Object.AutoReset.Should().BeTrue();
            refreshTimer.Object.Interval.Should().Be(1000 * 60 * 10);
            refreshTimer.VerifyAdd(x => x.Elapsed += It.IsAny<EventHandler<TimerEventArgs>>(), Times.Once);
            refreshTimer.Verify(x => x.Start(), Times.Once);
        }

        [TestMethod]
        [DataRow(SonarLintMode.Standalone, false)]
        [DataRow(SonarLintMode.Connected, true)]
        [DataRow(SonarLintMode.LegacyConnected, true)]
        public void Ctor_DependingOnBindingConfig_InitialTimeStateSetCorrectly(SonarLintMode mode, bool start)
        {
            var refreshTimer = new Mock<ITimer>();
            var timerFactory = CreateTimerFactory(refreshTimer.Object);
            var activeSolutionBoundTracker = CreateActiveSolutionBoundTrackerWihtBindingConfig(mode);

            _ = CreateTestSubject(activeSolutionBoundTracker: activeSolutionBoundTracker.Object, timerFactory: timerFactory);

            refreshTimer.Verify(x => x.Start(), start ? Times.Once : Times.Never);
            refreshTimer.Verify(x => x.Stop(), start ? Times.Never : Times.Once );
        }

        [TestMethod]
        public void InvokeEvent_TimerElapsed_StoreUpdatersAreCalled()
        {
            var refreshTimer = new Mock<ITimer>();
            var timerFactory = CreateTimerFactory(refreshTimer.Object);
            var activeSolutionBoundTracker = CreateActiveSolutionBoundTrackerWihtBindingConfig(SonarLintMode.Connected);
<<<<<<< HEAD
            var roslynSuppressionUpdater = new Mock<IRoslynSuppressionUpdater>();
            var serverHotspotStoreUpdater = new Mock<IServerHotspotStoreUpdater>();
            var qualityProfileUpdater = new Mock<IQualityProfileUpdater>();

            _ = CreateTestSubject(activeSolutionBoundTracker.Object, roslynSuppressionUpdater.Object, serverHotspotStoreUpdater.Object, qualityProfileUpdater.Object, timerFactory);

            refreshTimer.Raise(x => x.Elapsed += null, new TimerEventArgs(DateTime.UtcNow));

            roslynSuppressionUpdater.Verify(x => x.UpdateAllServerSuppressionsAsync(), Times.Once);
=======
            var suppressionUpdater = new Mock<ISuppressionUpdater>();
            var serverHotspotStoreUpdater = new Mock<IServerHotspotStoreUpdater>();
            var qualityProfileUpdater = new Mock<IQualityProfileUpdater>();

            _ = CreateTestSubject(activeSolutionBoundTracker.Object, suppressionUpdater.Object, serverHotspotStoreUpdater.Object, qualityProfileUpdater.Object, timerFactory);

            refreshTimer.Raise(x => x.Elapsed += null, new TimerEventArgs(DateTime.UtcNow));

            suppressionUpdater.Verify(x => x.UpdateAllServerSuppressionsAsync(), Times.Once);
>>>>>>> 89c66c07
            serverHotspotStoreUpdater.Verify(x => x.UpdateAllServerHotspotsAsync(), Times.Once);
            qualityProfileUpdater.Verify(x => x.UpdateAsync(), Times.Once);
        }

        [TestMethod]
        public void Dispose_RefreshTimerDisposed_RaisingEventDoesNothing()
        {
            var refreshTimer = new Mock<ITimer>();
            var timerFactory = CreateTimerFactory(refreshTimer.Object);
            var activeSolutionBoundTracker = CreateActiveSolutionBoundTrackerWihtBindingConfig(SonarLintMode.Connected);
<<<<<<< HEAD
            var roslynSuppressionUpdater = new Mock<IRoslynSuppressionUpdater>();
            var serverHotspotStoreUpdater = new Mock<IServerHotspotStoreUpdater>();
            var qualityProfileUpdater = new Mock<IQualityProfileUpdater>();

            var testSubject = CreateTestSubject(activeSolutionBoundTracker.Object, roslynSuppressionUpdater.Object, serverHotspotStoreUpdater.Object, qualityProfileUpdater.Object, timerFactory);
=======
            var suppressionUpdater = new Mock<ISuppressionUpdater>();
            var serverHotspotStoreUpdater = new Mock<IServerHotspotStoreUpdater>();
            var qualityProfileUpdater = new Mock<IQualityProfileUpdater>();

            var testSubject = CreateTestSubject(activeSolutionBoundTracker.Object, suppressionUpdater.Object, serverHotspotStoreUpdater.Object, qualityProfileUpdater.Object, timerFactory);
>>>>>>> 89c66c07

            testSubject.Dispose();

            refreshTimer.Verify(x => x.Dispose(), Times.Once);
            refreshTimer.Raise(x => x.Elapsed += null, new TimerEventArgs(DateTime.UtcNow));

<<<<<<< HEAD
            roslynSuppressionUpdater.Verify(x => x.UpdateAllServerSuppressionsAsync(), Times.Never);
=======
            suppressionUpdater.Verify(x => x.UpdateAllServerSuppressionsAsync(), Times.Never);
>>>>>>> 89c66c07
            serverHotspotStoreUpdater.Verify(x => x.UpdateAllServerHotspotsAsync(), Times.Never);
            qualityProfileUpdater.Verify(x => x.UpdateAsync(), Times.Never);
        }

        [TestMethod]
        public void InvokeBindingChanged_TimerStartsStopsOnActiveSolutionBoundChange()
        {
            var refreshTimer = new Mock<ITimer>();
            var timerFactory = CreateTimerFactory(refreshTimer.Object);
            var activeSolutionBoundTracker = CreateActiveSolutionBoundTrackerWihtBindingConfig(SonarLintMode.Standalone);

            _ = CreateTestSubject(activeSolutionBoundTracker:activeSolutionBoundTracker.Object, timerFactory:timerFactory);

            refreshTimer.Reset();

            activeSolutionBoundTracker.Raise(x => x.SolutionBindingChanged += null, new ActiveSolutionBindingEventArgs(CreateBindingConfiguration(SonarLintMode.Connected)));
            refreshTimer.Verify(x => x.Start(), Times.Once);
            refreshTimer.Verify(x => x.Stop(), Times.Never);

            activeSolutionBoundTracker.Raise(x => x.SolutionBindingChanged += null, new ActiveSolutionBindingEventArgs(CreateBindingConfiguration(SonarLintMode.Standalone)));
            refreshTimer.Verify(x => x.Start(), Times.Once);
            refreshTimer.Verify(x => x.Stop(), Times.Once);
        }

        private static ITimerFactory CreateTimerFactory(ITimer timer)
        {
            var timerFactory = new Mock<ITimerFactory>();

            timerFactory.Setup(x => x.Create()).Returns(timer);

            return timerFactory.Object;
        }

        private static TimedUpdateHandler CreateTestSubject(IActiveSolutionBoundTracker activeSolutionBoundTracker,
<<<<<<< HEAD
            IRoslynSuppressionUpdater roslynSuppressionUpdater = null,
=======
            ISuppressionUpdater suppressionUpdater = null,
>>>>>>> 89c66c07
            IServerHotspotStoreUpdater serverHotspotStoreUpdater = null ,
            IQualityProfileUpdater qualityProfileUpdater = null,
            ITimerFactory timerFactory = null)
        {
            return new TimedUpdateHandler(
<<<<<<< HEAD
                roslynSuppressionUpdater ?? Mock.Of<IRoslynSuppressionUpdater>(),
=======
                suppressionUpdater ?? Mock.Of<ISuppressionUpdater>(),
>>>>>>> 89c66c07
                serverHotspotStoreUpdater ?? Mock.Of<IServerHotspotStoreUpdater>(),
                qualityProfileUpdater ?? Mock.Of<IQualityProfileUpdater>(),
                activeSolutionBoundTracker,
                new TestLogger(logToConsole: true),
                timerFactory ?? Mock.Of<ITimerFactory>());
        }

        private BindingConfiguration CreateBindingConfiguration(SonarLintMode mode)
        {
            return new BindingConfiguration(new BoundServerProject("solution", "projectKey", new ServerConnection.SonarQube(new Uri("http://localhost"))), mode, "");
        }

        private Mock<IActiveSolutionBoundTracker> CreateActiveSolutionBoundTrackerWihtBindingConfig(SonarLintMode mode)
        {
            var activeSolutionTracker = new Mock<IActiveSolutionBoundTracker>();

            var bindingConfig = CreateBindingConfiguration(mode);

            activeSolutionTracker.Setup(x => x.CurrentConfiguration).Returns(bindingConfig);

            return activeSolutionTracker;
        }
    }
}<|MERGE_RESOLUTION|>--- conflicted
+++ resolved
@@ -35,11 +35,7 @@
         public void MefCtor_CheckIsExported()
         {
             MefTestHelpers.CheckTypeCanBeImported<TimedUpdateHandler, TimedUpdateHandler>(
-<<<<<<< HEAD
-                MefTestHelpers.CreateExport<IRoslynSuppressionUpdater>(),
-=======
                 MefTestHelpers.CreateExport<ISuppressionUpdater>(),
->>>>>>> 89c66c07
                 MefTestHelpers.CreateExport<IServerHotspotStoreUpdater>(),
                 MefTestHelpers.CreateExport<IQualityProfileUpdater>(),
                 MefTestHelpers.CreateExport<ILogger>(),
@@ -92,17 +88,6 @@
             var refreshTimer = new Mock<ITimer>();
             var timerFactory = CreateTimerFactory(refreshTimer.Object);
             var activeSolutionBoundTracker = CreateActiveSolutionBoundTrackerWihtBindingConfig(SonarLintMode.Connected);
-<<<<<<< HEAD
-            var roslynSuppressionUpdater = new Mock<IRoslynSuppressionUpdater>();
-            var serverHotspotStoreUpdater = new Mock<IServerHotspotStoreUpdater>();
-            var qualityProfileUpdater = new Mock<IQualityProfileUpdater>();
-
-            _ = CreateTestSubject(activeSolutionBoundTracker.Object, roslynSuppressionUpdater.Object, serverHotspotStoreUpdater.Object, qualityProfileUpdater.Object, timerFactory);
-
-            refreshTimer.Raise(x => x.Elapsed += null, new TimerEventArgs(DateTime.UtcNow));
-
-            roslynSuppressionUpdater.Verify(x => x.UpdateAllServerSuppressionsAsync(), Times.Once);
-=======
             var suppressionUpdater = new Mock<ISuppressionUpdater>();
             var serverHotspotStoreUpdater = new Mock<IServerHotspotStoreUpdater>();
             var qualityProfileUpdater = new Mock<IQualityProfileUpdater>();
@@ -112,7 +97,6 @@
             refreshTimer.Raise(x => x.Elapsed += null, new TimerEventArgs(DateTime.UtcNow));
 
             suppressionUpdater.Verify(x => x.UpdateAllServerSuppressionsAsync(), Times.Once);
->>>>>>> 89c66c07
             serverHotspotStoreUpdater.Verify(x => x.UpdateAllServerHotspotsAsync(), Times.Once);
             qualityProfileUpdater.Verify(x => x.UpdateAsync(), Times.Once);
         }
@@ -123,30 +107,18 @@
             var refreshTimer = new Mock<ITimer>();
             var timerFactory = CreateTimerFactory(refreshTimer.Object);
             var activeSolutionBoundTracker = CreateActiveSolutionBoundTrackerWihtBindingConfig(SonarLintMode.Connected);
-<<<<<<< HEAD
-            var roslynSuppressionUpdater = new Mock<IRoslynSuppressionUpdater>();
-            var serverHotspotStoreUpdater = new Mock<IServerHotspotStoreUpdater>();
-            var qualityProfileUpdater = new Mock<IQualityProfileUpdater>();
-
-            var testSubject = CreateTestSubject(activeSolutionBoundTracker.Object, roslynSuppressionUpdater.Object, serverHotspotStoreUpdater.Object, qualityProfileUpdater.Object, timerFactory);
-=======
             var suppressionUpdater = new Mock<ISuppressionUpdater>();
             var serverHotspotStoreUpdater = new Mock<IServerHotspotStoreUpdater>();
             var qualityProfileUpdater = new Mock<IQualityProfileUpdater>();
 
             var testSubject = CreateTestSubject(activeSolutionBoundTracker.Object, suppressionUpdater.Object, serverHotspotStoreUpdater.Object, qualityProfileUpdater.Object, timerFactory);
->>>>>>> 89c66c07
 
             testSubject.Dispose();
 
             refreshTimer.Verify(x => x.Dispose(), Times.Once);
             refreshTimer.Raise(x => x.Elapsed += null, new TimerEventArgs(DateTime.UtcNow));
 
-<<<<<<< HEAD
-            roslynSuppressionUpdater.Verify(x => x.UpdateAllServerSuppressionsAsync(), Times.Never);
-=======
             suppressionUpdater.Verify(x => x.UpdateAllServerSuppressionsAsync(), Times.Never);
->>>>>>> 89c66c07
             serverHotspotStoreUpdater.Verify(x => x.UpdateAllServerHotspotsAsync(), Times.Never);
             qualityProfileUpdater.Verify(x => x.UpdateAsync(), Times.Never);
         }
@@ -181,21 +153,13 @@
         }
 
         private static TimedUpdateHandler CreateTestSubject(IActiveSolutionBoundTracker activeSolutionBoundTracker,
-<<<<<<< HEAD
-            IRoslynSuppressionUpdater roslynSuppressionUpdater = null,
-=======
             ISuppressionUpdater suppressionUpdater = null,
->>>>>>> 89c66c07
             IServerHotspotStoreUpdater serverHotspotStoreUpdater = null ,
             IQualityProfileUpdater qualityProfileUpdater = null,
             ITimerFactory timerFactory = null)
         {
             return new TimedUpdateHandler(
-<<<<<<< HEAD
-                roslynSuppressionUpdater ?? Mock.Of<IRoslynSuppressionUpdater>(),
-=======
                 suppressionUpdater ?? Mock.Of<ISuppressionUpdater>(),
->>>>>>> 89c66c07
                 serverHotspotStoreUpdater ?? Mock.Of<IServerHotspotStoreUpdater>(),
                 qualityProfileUpdater ?? Mock.Of<IQualityProfileUpdater>(),
                 activeSolutionBoundTracker,
