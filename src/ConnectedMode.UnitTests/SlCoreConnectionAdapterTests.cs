﻿/*
 * SonarLint for Visual Studio
 * Copyright (C) 2016-2024 SonarSource SA
 * mailto:info AT sonarsource DOT com
 *
 * This program is free software; you can redistribute it and/or
 * modify it under the terms of the GNU Lesser General Public
 * License as published by the Free Software Foundation; either
 * version 3 of the License, or (at your option) any later version.
 *
 * This program is distributed in the hope that it will be useful,
 * but WITHOUT ANY WARRANTY; without even the implied warranty of
 * MERCHANTABILITY or FITNESS FOR A PARTICULAR PURPOSE.  See the GNU
 * Lesser General Public License for more details.
 *
 * You should have received a copy of the GNU Lesser General Public License
 * along with this program; if not, write to the Free Software Foundation,
 * Inc., 51 Franklin Street, Fifth Floor, Boston, MA  02110-1301, USA.
 */

using SonarLint.VisualStudio.ConnectedMode.UI.Resources;
using SonarLint.VisualStudio.Core;
using SonarLint.VisualStudio.SLCore;
using SonarLint.VisualStudio.SLCore.Common.Models;
using SonarLint.VisualStudio.SLCore.Core;
using SonarLint.VisualStudio.SLCore.Protocol;
using SonarLint.VisualStudio.SLCore.Service.Connection;
using SonarLint.VisualStudio.TestInfrastructure;

namespace SonarLint.VisualStudio.ConnectedMode.UnitTests;

[TestClass]
public class SlCoreConnectionAdapterTests
{
    private SlCoreConnectionAdapter testSubject;
    private ISLCoreServiceProvider slCoreServiceProvider;
    private IThreadHandling threadHandling;
    private ILogger logger;
    private IConnectionConfigurationSLCoreService connectionConfigurationSlCoreService;
    private ConnectionInfo sonarCloudConnectionInfo;
    private ConnectionInfo sonarQubeConnectionInfo;

    [TestInitialize]
    public void TestInitialize()
    {
        slCoreServiceProvider = Substitute.For<ISLCoreServiceProvider>();
        threadHandling = new NoOpThreadHandler();
        logger = Substitute.For<ILogger>();
        connectionConfigurationSlCoreService = Substitute.For<IConnectionConfigurationSLCoreService>();
        testSubject = new SlCoreConnectionAdapter(slCoreServiceProvider, threadHandling, logger);

        SetupConnection();
    }

    [TestMethod]
    public async Task ValidateConnectionAsync_SwitchesToBackgroundThread()
    {
        var threadHandlingMock = Substitute.For<IThreadHandling>();
        var slCoreConnectionAdapter = new SlCoreConnectionAdapter(slCoreServiceProvider, threadHandlingMock, logger);

        await slCoreConnectionAdapter.ValidateConnectionAsync(sonarQubeConnectionInfo, "myToken");

        await threadHandlingMock.Received(1).RunOnBackgroundThread(Arg.Any<Func<Task<ValidateConnectionResponse>>>());
    }

    [TestMethod]
    public async Task ValidateConnectionAsync_GettingConnectionConfigurationSLCoreServiceFails_ReturnsUnsuccessfulResponseAndLogs()
    {
        slCoreServiceProvider.TryGetTransientService(out IConnectionConfigurationSLCoreService _).Returns(false);

        var response = await testSubject.ValidateConnectionAsync(sonarQubeConnectionInfo, "myToken");

        logger.Received(1).LogVerbose($"[{nameof(IConnectionConfigurationSLCoreService)}] {SLCoreStrings.ServiceProviderNotInitialized}");
        response.success.Should().BeFalse();
        response.message.Should().Be(UiResources.ValidatingConnectionFailedText);
    }

    [TestMethod]
    public async Task ValidateConnectionAsync_ConnectionToSonarQubeWithToken_CallsValidateConnectionWithCorrectParams()
    {
        var token = "myToken";

        await testSubject.ValidateConnectionAsync(sonarQubeConnectionInfo, token);

        await connectionConfigurationSlCoreService.Received(1)
            .ValidateConnectionAsync(Arg.Is<ValidateConnectionParams>(x => IsExpectedSonarQubeConnectionParams(x, token)));
    }

    [TestMethod]
    public async Task ValidateConnectionAsync_ConnectionToSonarQubeWithCredentials_CallsValidateConnectionWithCorrectParams()
    {
        var username = "username";
        var password = "password";

        await testSubject.ValidateConnectionAsync(sonarQubeConnectionInfo, username, password);

        await connectionConfigurationSlCoreService.Received(1)
            .ValidateConnectionAsync(Arg.Is<ValidateConnectionParams>(x => IsExpectedSonarQubeConnectionParams(x, username, password)));
    }

    [TestMethod]
    public async Task ValidateConnectionAsync_ConnectionToSonarCloudWithToken_CallsValidateConnectionWithCorrectParams()
    {
        var token = "myToken";

        await testSubject.ValidateConnectionAsync(sonarCloudConnectionInfo, token);

        await connectionConfigurationSlCoreService.Received(1)
            .ValidateConnectionAsync(Arg.Is<ValidateConnectionParams>(x => IsExpectedSonarCloudConnectionParams(x, token)));
    }

    [TestMethod]
    public async Task ValidateConnectionAsync_ConnectionToSonarCloudWithCredentials_CallsValidateConnectionWithCorrectParams()
    {
        var username = "username";
        var password = "password";

        await testSubject.ValidateConnectionAsync(sonarCloudConnectionInfo, username, password);

        await connectionConfigurationSlCoreService.Received(1)
            .ValidateConnectionAsync(Arg.Is<ValidateConnectionParams>(x => IsExpectedSonarCloudConnectionParams(x, username, password)));
    }

    [TestMethod]
    [DataRow(true, "success")]
    [DataRow(false, "failure")]
    public async Task ValidateConnectionAsync_ReturnsResponseFromSlCore(bool success, string message)
    {
        var expectedResponse = new ValidateConnectionResponse(success, message);
        connectionConfigurationSlCoreService.ValidateConnectionAsync(Arg.Any<ValidateConnectionParams>()).Returns(expectedResponse);

        var response = await testSubject.ValidateConnectionAsync(sonarCloudConnectionInfo, "token");

        response.Should().BeEquivalentTo(expectedResponse);
    }

    [TestMethod]
    public async Task ValidateConnectionAsync_SlCoreValidationThrowsException_ReturnsUnsuccessfulResponse()
    {
<<<<<<< HEAD
        var exceptionMessage = "validation failed";
=======
        var exceptionMessage = "slCore not reachable";
>>>>>>> 9868aa1c
        connectionConfigurationSlCoreService.When(x => x.ValidateConnectionAsync(Arg.Any<ValidateConnectionParams>()))
            .Do(x => throw new Exception(exceptionMessage));

        var response = await testSubject.ValidateConnectionAsync(sonarCloudConnectionInfo, "token");

        logger.Received(1).LogVerbose($"{Resources.ValidateCredentials_Fails}: {exceptionMessage}");
        response.success.Should().BeFalse();
<<<<<<< HEAD
        response.message.Should().Be(exceptionMessage);
=======
        response.message.Should().Be(UiResources.ValidatingConnectionFailedText);
>>>>>>> 9868aa1c
    }

    private bool IsExpectedSonarQubeConnectionParams(ValidateConnectionParams receivedParams, string token)
    {
        var transientSonarQubeDto = receivedParams.transientConnection.Left;
        return transientSonarQubeDto.serverUrl == sonarQubeConnectionInfo.Id && IsExpectedCredentials(transientSonarQubeDto.credentials, token);
    }

    private bool IsExpectedSonarQubeConnectionParams(ValidateConnectionParams receivedParams, string username, string password)
    {
        var transientSonarQubeDto = receivedParams.transientConnection.Left;
        return transientSonarQubeDto.serverUrl == sonarQubeConnectionInfo.Id && IsExpectedCredentials(transientSonarQubeDto.credentials, username, password);
    }

    private static bool IsExpectedCredentials(Either<TokenDto, UsernamePasswordDto> credentials, string token)
    {
        return credentials.Left.token == token;
    }

    private static bool IsExpectedCredentials(Either<TokenDto, UsernamePasswordDto> credentials, string username, string password)
    {
        return credentials.Right.username == username && credentials.Right.password == password;
    }

    private bool IsExpectedSonarCloudConnectionParams(ValidateConnectionParams receivedParams, string token)
    {
        var transientSonarCloudDto = receivedParams.transientConnection.Right;
        return transientSonarCloudDto.organization == sonarCloudConnectionInfo.Id && IsExpectedCredentials(transientSonarCloudDto.credentials, token);
    }

    private bool IsExpectedSonarCloudConnectionParams(ValidateConnectionParams receivedParams, string username, string password)
    {
        var transientSonarCloudDto = receivedParams.transientConnection.Right;
        return transientSonarCloudDto.organization == sonarCloudConnectionInfo.Id && IsExpectedCredentials(transientSonarCloudDto.credentials, username, password);
    }

    private void SetupConnection()
    {
        sonarCloudConnectionInfo = new ConnectionInfo("myOrg", ConnectionServerType.SonarCloud);
        sonarQubeConnectionInfo = new ConnectionInfo("http://localhost:9000", ConnectionServerType.SonarQube);
        slCoreServiceProvider.TryGetTransientService(out IConnectionConfigurationSLCoreService _).Returns(x =>
        {
            x[0] = connectionConfigurationSlCoreService;
            return true;
        });
    }
}<|MERGE_RESOLUTION|>--- conflicted
+++ resolved
@@ -137,11 +137,7 @@
     [TestMethod]
     public async Task ValidateConnectionAsync_SlCoreValidationThrowsException_ReturnsUnsuccessfulResponse()
     {
-<<<<<<< HEAD
         var exceptionMessage = "validation failed";
-=======
-        var exceptionMessage = "slCore not reachable";
->>>>>>> 9868aa1c
         connectionConfigurationSlCoreService.When(x => x.ValidateConnectionAsync(Arg.Any<ValidateConnectionParams>()))
             .Do(x => throw new Exception(exceptionMessage));
 
@@ -149,11 +145,7 @@
 
         logger.Received(1).LogVerbose($"{Resources.ValidateCredentials_Fails}: {exceptionMessage}");
         response.success.Should().BeFalse();
-<<<<<<< HEAD
         response.message.Should().Be(exceptionMessage);
-=======
-        response.message.Should().Be(UiResources.ValidatingConnectionFailedText);
->>>>>>> 9868aa1c
     }
 
     private bool IsExpectedSonarQubeConnectionParams(ValidateConnectionParams receivedParams, string token)
