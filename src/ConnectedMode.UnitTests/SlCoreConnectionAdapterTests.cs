﻿/*
 * SonarLint for Visual Studio
 * Copyright (C) 2016-2025 SonarSource SA
 * mailto:info AT sonarsource DOT com
 *
 * This program is free software; you can redistribute it and/or
 * modify it under the terms of the GNU Lesser General Public
 * License as published by the Free Software Foundation; either
 * version 3 of the License, or (at your option) any later version.
 *
 * This program is distributed in the hope that it will be useful,
 * but WITHOUT ANY WARRANTY; without even the implied warranty of
 * MERCHANTABILITY or FITNESS FOR A PARTICULAR PURPOSE.  See the GNU
 * Lesser General Public License for more details.
 *
 * You should have received a copy of the GNU Lesser General Public License
 * along with this program; if not, write to the Free Software Foundation,
 * Inc., 51 Franklin Street, Fifth Floor, Boston, MA  02110-1301, USA.
 */

using SonarLint.VisualStudio.ConnectedMode.Persistence;
using SonarLint.VisualStudio.ConnectedMode.UI.Credentials;
using SonarLint.VisualStudio.ConnectedMode.UI.OrganizationSelection;
using SonarLint.VisualStudio.ConnectedMode.UI.ProjectSelection;
using SonarLint.VisualStudio.Core;
using SonarLint.VisualStudio.Core.Binding;
using SonarLint.VisualStudio.SLCore;
using SonarLint.VisualStudio.SLCore.Common.Models;
using SonarLint.VisualStudio.SLCore.Core;
using SonarLint.VisualStudio.SLCore.Protocol;
using SonarLint.VisualStudio.SLCore.Service.Connection;
using SonarLint.VisualStudio.SLCore.Service.Connection.Models;
using SonarLint.VisualStudio.TestInfrastructure;
using SonarQube.Client.Helpers;

namespace SonarLint.VisualStudio.ConnectedMode.UnitTests;

[TestClass]
public class SlCoreConnectionAdapterTests
{
    private const string Token = "token123";
    private static readonly TokenAuthCredentials ValidTokenAuth = new("I_AM_JUST_A_TOKEN".ToSecureString());
    private readonly ServerConnection.SonarQube sonarQubeConnection = new(new Uri("http://localhost:9000/"), new ServerConnectionSettings(true), ValidTokenAuth);
    private readonly ServerConnection.SonarCloud sonarCloudConnection = new("myOrg", new ServerConnectionSettings(true), ValidTokenAuth);

    private SlCoreConnectionAdapter testSubject;
    private ISLCoreServiceProvider slCoreServiceProvider;
    private IThreadHandling threadHandling;
    private ILogger logger;
    private IConnectionConfigurationSLCoreService connectionConfigurationSlCoreService;
    private ConnectionInfo sonarCloudConnectionInfo;
    private ConnectionInfo sonarQubeConnectionInfo;

    [TestInitialize]
    public void TestInitialize()
    {
        slCoreServiceProvider = Substitute.For<ISLCoreServiceProvider>();
        threadHandling = new NoOpThreadHandler();
        logger = Substitute.For<ILogger>();
<<<<<<< HEAD
        logger.ForContext(Arg.Any<string[]>()).Returns(logger);
=======
        logger.ForVerboseContext(Arg.Any<string[]>()).Returns(logger);
>>>>>>> b75d2185
        connectionConfigurationSlCoreService = Substitute.For<IConnectionConfigurationSLCoreService>();
        testSubject = new SlCoreConnectionAdapter(slCoreServiceProvider, threadHandling, logger);

        SetupConnection();
    }

    [TestMethod]
<<<<<<< HEAD
    public void Ctor_LoggerSetsContext() => logger.Received(1).ForContext(nameof(SlCoreConnectionAdapter));
=======
    public void Ctor_LoggerSetsContext() => logger.Received(1).ForVerboseContext(nameof(SlCoreConnectionAdapter));
>>>>>>> b75d2185

    [TestMethod]
    public async Task ValidateConnectionAsync_SwitchesToBackgroundThread()
    {
        var threadHandlingMock = Substitute.For<IThreadHandling>();
        var slCoreConnectionAdapter = new SlCoreConnectionAdapter(slCoreServiceProvider, threadHandlingMock, logger);

        await slCoreConnectionAdapter.ValidateConnectionAsync(sonarQubeConnectionInfo, new TokenCredentialsModel("myToken".CreateSecureString()));

        await threadHandlingMock.Received(1).RunOnBackgroundThread(Arg.Any<Func<Task<AdapterResponse>>>());
    }

    [TestMethod]
    public async Task ValidateConnectionAsync_GettingConnectionConfigurationSLCoreServiceFails_ReturnsUnsuccessfulResponseAndLogs()
    {
        slCoreServiceProvider.TryGetTransientService(out IConnectionConfigurationSLCoreService _).Returns(false);

        var response = await testSubject.ValidateConnectionAsync(sonarQubeConnectionInfo, new TokenCredentialsModel("myToken".CreateSecureString()));

        logger.Received(1).LogVerbose($"[{nameof(IConnectionConfigurationSLCoreService)}] {SLCoreStrings.ServiceProviderNotInitialized}");
        response.Success.Should().BeFalse();
    }

    [TestMethod]
    public async Task ValidateConnectionAsync_ConnectionToSonarQubeWithToken_CallsValidateConnectionWithCorrectParams()
    {
        var token = "myToken";

        await testSubject.ValidateConnectionAsync(sonarQubeConnectionInfo, new TokenCredentialsModel(token.CreateSecureString()));

        await connectionConfigurationSlCoreService.Received(1)
            .ValidateConnectionAsync(Arg.Is<ValidateConnectionParams>(x => IsExpectedSonarQubeConnectionParams(x, token)));
    }

    [TestMethod]
    [DynamicData(nameof(GetSonarCloudConnections), DynamicDataSourceType.Method)]
    public async Task ValidateConnectionAsync_ConnectionToSonarCloudWithToken_CallsValidateConnectionWithCorrectParams(ServerConnection.SonarCloud serverConnection)
    {
        var token = "myToken";

        await testSubject.ValidateConnectionAsync(serverConnection.ToConnection().Info, new TokenCredentialsModel(token.CreateSecureString()));

        await connectionConfigurationSlCoreService.Received(1)
            .ValidateConnectionAsync(Arg.Is<ValidateConnectionParams>(x => IsExpectedSonarCloudConnectionParams(x, serverConnection, token)));
    }

    [TestMethod]
    [DataRow(true, "success")]
    [DataRow(false, "failure")]
    public async Task ValidateConnectionAsync_ReturnsResponseFromSlCore(bool success, string message)
    {
        var expectedResponse = new ValidateConnectionResponse(success, message);
        connectionConfigurationSlCoreService.ValidateConnectionAsync(Arg.Any<ValidateConnectionParams>()).Returns(expectedResponse);

        var response = await testSubject.ValidateConnectionAsync(sonarCloudConnectionInfo, new TokenCredentialsModel("myToken".CreateSecureString()));

        response.Success.Should().Be(success);
    }

    [TestMethod]
    public async Task ValidateConnectionAsync_SlCoreValidationThrowsException_ReturnsUnsuccessfulResponse()
    {
        var exceptionMessage = "validation failed";
        connectionConfigurationSlCoreService.When(x => x.ValidateConnectionAsync(Arg.Any<ValidateConnectionParams>()))
            .Do(_ => throw new Exception(exceptionMessage));

        var response = await testSubject.ValidateConnectionAsync(sonarCloudConnectionInfo, new TokenCredentialsModel("token".CreateSecureString()));

        logger.Received(1).LogVerbose($"{Resources.ValidateCredentials_Fails}: {exceptionMessage}");
        response.Success.Should().BeFalse();
    }

    [TestMethod]
    public async Task GetOrganizationsAsync_SwitchesToBackgroundThread()
    {
        var threadHandlingMock = Substitute.For<IThreadHandling>();
        var slCoreConnectionAdapter = new SlCoreConnectionAdapter(slCoreServiceProvider, threadHandlingMock, logger);

        await slCoreConnectionAdapter.GetOrganizationsAsync(new TokenCredentialsModel("token".CreateSecureString()), CloudServerRegion.Eu);

        await threadHandlingMock.Received(1).RunOnBackgroundThread(Arg.Any<Func<Task<AdapterResponseWithData<List<OrganizationDisplay>>>>>());
    }

    [TestMethod]
    public async Task GetOrganizationsAsync_GettingConnectionConfigurationSLCoreServiceFails_ReturnsFailedResponseAndShouldLog()
    {
        slCoreServiceProvider.TryGetTransientService(out IConnectionConfigurationSLCoreService _).Returns(false);

        var response = await testSubject.GetOrganizationsAsync(new TokenCredentialsModel("token".CreateSecureString()), CloudServerRegion.Eu);

        logger.Received(1).LogVerbose($"[{nameof(IConnectionConfigurationSLCoreService)}] {SLCoreStrings.ServiceProviderNotInitialized}");
        response.Success.Should().BeFalse();
        response.ResponseData.Should().BeEmpty();
    }

    [TestMethod]
    public async Task GetOrganizationsAsync_SlCoreThrowsException_ReturnsFailedResponseAndShouldLog()
    {
        var exceptionMessage = "validation failed";
        connectionConfigurationSlCoreService.When(x => x.ListUserOrganizationsAsync(Arg.Any<ListUserOrganizationsParams>()))
            .Do(_ => throw new Exception(exceptionMessage));

        var response = await testSubject.GetOrganizationsAsync(new TokenCredentialsModel("token".CreateSecureString()), CloudServerRegion.Eu);

        logger.Received(1).LogVerbose($"{Resources.ListUserOrganizations_Fails}: {exceptionMessage}");
        response.Success.Should().BeFalse();
        response.ResponseData.Should().BeEmpty();
    }

    [TestMethod]
    [DynamicData(nameof(GetSonarCloudConnections), DynamicDataSourceType.Method)]
    public async Task GetOrganizationsAsync_TokenIsProvided_CallsSlCoreListUserOrganizationsWithToken(ServerConnection.SonarCloud serverConnection)
    {
        var token = "token";

        await testSubject.GetOrganizationsAsync(new TokenCredentialsModel(token.CreateSecureString()), serverConnection.Region);

        await connectionConfigurationSlCoreService.Received(1)
            .ListUserOrganizationsAsync(Arg.Is<ListUserOrganizationsParams>(x => IsExpectedCredentials(x.credentials, token) && IsSonarCloudRegion(x, serverConnection.Region.ToSlCoreRegion())));
    }

    [TestMethod]
    [DynamicData(nameof(GetSonarCloudConnections), DynamicDataSourceType.Method)]
    public async Task GetOrganizationsAsync_CredentialsIsNull_ReturnsFailedResponseAndShouldLog(ServerConnection.SonarCloud serverConnection)
    {
        var response = await testSubject.GetOrganizationsAsync(null, serverConnection.Region);

        logger.Received(1).LogVerbose($"{Resources.ListUserOrganizations_Fails}: Unexpected {nameof(ICredentialsModel)} argument");
        response.Success.Should().BeFalse();
        response.ResponseData.Should().BeEmpty();
    }

    [TestMethod]
    [DynamicData(nameof(GetSonarCloudConnections), DynamicDataSourceType.Method)]
    public async Task GetOrganizationsAsync_NoOrganizationExists_ReturnsSuccessResponseAndEmptyOrganizations(ServerConnection.SonarCloud serverConnection)
    {
        connectionConfigurationSlCoreService
            .ListUserOrganizationsAsync(Arg.Is<ListUserOrganizationsParams>(x => IsExpectedCredentials(x.credentials, Token) && IsSonarCloudRegion(x, serverConnection.Region.ToSlCoreRegion())))
            .Returns(new ListUserOrganizationsResponse([]));

        var response = await testSubject.GetOrganizationsAsync(new TokenCredentialsModel(Token.CreateSecureString()), serverConnection.Region);

        response.Success.Should().BeTrue();
        response.ResponseData.Should().BeEmpty();
    }

    [TestMethod]
    [DynamicData(nameof(GetSonarCloudConnections), DynamicDataSourceType.Method)]
    public async Task GetOrganizationsAsync_OrganizationExists_ReturnsSuccessResponseAndMappedOrganizations(ServerConnection.SonarCloud serverConnection)
    {
        List<OrganizationDto> serverOrganizations = [new("key", "name", "desc"), new("key2", "name2", "desc2")];
        connectionConfigurationSlCoreService
            .ListUserOrganizationsAsync(Arg.Is<ListUserOrganizationsParams>(x => IsExpectedCredentials(x.credentials, Token) && IsSonarCloudRegion(x, serverConnection.Region.ToSlCoreRegion())))
            .Returns(new ListUserOrganizationsResponse(serverOrganizations));

        var response = await testSubject.GetOrganizationsAsync(new TokenCredentialsModel(Token.CreateSecureString()), serverConnection.Region);

        response.Success.Should().BeTrue();
        response.ResponseData.Should().BeEquivalentTo([
            new OrganizationDisplay("key", "name"),
            new OrganizationDisplay("key2", "name2")
        ]);
    }

    [TestMethod]
    public async Task GetAllProjectsAsync_SwitchesToBackgroundThread()
    {
        var threadHandlingMock = Substitute.For<IThreadHandling>();
        var slCoreConnectionAdapter = new SlCoreConnectionAdapter(slCoreServiceProvider, threadHandlingMock, logger);

        await slCoreConnectionAdapter.GetAllProjectsAsync(sonarQubeConnection);

        await threadHandlingMock.Received(1).RunOnBackgroundThread(Arg.Any<Func<Task<AdapterResponseWithData<List<ServerProject>>>>>());
    }

    [TestMethod]
    public async Task GetAllProjectsAsync_GettingConnectionConfigurationSLCoreServiceFails_ReturnsUnsuccessfulResponseAndLogs()
    {
        slCoreServiceProvider.TryGetTransientService(out IConnectionConfigurationSLCoreService _).Returns(false);

        var response = await testSubject.GetAllProjectsAsync(sonarQubeConnection);

        logger.Received(1).LogVerbose($"[{nameof(IConnectionConfigurationSLCoreService)}] {SLCoreStrings.ServiceProviderNotInitialized}");
        response.Success.Should().BeFalse();
    }

    [TestMethod]
    public async Task GetAllProjectsAsync_ConnectionToSonarQubeWithToken_CallsGetAllProjectsAsyncWithCorrectParams()
    {
        await testSubject.GetAllProjectsAsync(sonarQubeConnection);

        await connectionConfigurationSlCoreService.Received(1)
            .GetAllProjectsAsync(Arg.Is<GetAllProjectsParams>(x => IsExpectedSonarQubeConnectionParams(x.transientConnection, ValidTokenAuth.Token.ToUnsecureString())));
    }

    [TestMethod]
    public async Task GetAllProjectsAsync_ConnectionToSonarQubeWithCredentials_CallsGetAllProjectsAsyncWithCorrectParams()
    {
        const string username = "username";
        const string password = "password";
        sonarQubeConnection.Credentials = new UsernameAndPasswordCredentials(username, password.CreateSecureString());

        await testSubject.GetAllProjectsAsync(sonarQubeConnection);

        await connectionConfigurationSlCoreService.Received(1)
            .GetAllProjectsAsync(Arg.Is<GetAllProjectsParams>(x => IsExpectedSonarQubeConnectionParams(x.transientConnection, username, password)));
    }

    [TestMethod]
    [DynamicData(nameof(GetSonarCloudConnections), DynamicDataSourceType.Method)]
    public async Task GetAllProjectsAsync_ConnectionToSonarCloudWithToken_CallsGetAllProjectsAsyncWithCorrectParams(ServerConnection.SonarCloud serverConnection)
    {
        connectionConfigurationSlCoreService.GetAllProjectsAsync(Arg.Any<GetAllProjectsParams>()).Returns(new GetAllProjectsResponse([]));

        await testSubject.GetAllProjectsAsync(serverConnection);

        await connectionConfigurationSlCoreService.Received(1)
            .GetAllProjectsAsync(Arg.Is<GetAllProjectsParams>(x => IsExpectedSonarCloudConnectionParams(x.transientConnection, serverConnection, ValidTokenAuth.Token.ToUnsecureString())));
    }

    [TestMethod]
    public async Task GetAllProjectsAsync_ConnectionToSonarCloudWithCredentials_CallsGetAllProjectsAsyncWithCorrectParams()
    {
        const string username = "username";
        const string password = "password";
        sonarCloudConnection.Credentials = new UsernameAndPasswordCredentials(username, password.CreateSecureString());

        await testSubject.GetAllProjectsAsync(sonarCloudConnection);

        await connectionConfigurationSlCoreService.Received(1)
            .GetAllProjectsAsync(Arg.Is<GetAllProjectsParams>(x => IsExpectedSonarCloudConnectionParams(x.transientConnection, username, password)));
    }

    [TestMethod]
    public async Task GetAllProjectsAsync_ReturnsResponseFromSlCore()
    {
        List<SonarProjectDto> expectedServerProjects = [CreateSonarProjectDto("projKey1", "projName1"), CreateSonarProjectDto("projKey2", "projName2")];
        connectionConfigurationSlCoreService.GetAllProjectsAsync(Arg.Any<GetAllProjectsParams>()).Returns(new GetAllProjectsResponse(expectedServerProjects));

        var response = await testSubject.GetAllProjectsAsync(sonarCloudConnection);

        response.Success.Should().BeTrue();
        response.ResponseData.Count.Should().Be(expectedServerProjects.Count);
        response.ResponseData.Should().BeEquivalentTo([
            new ServerProject("projKey1", "projName1"),
            new ServerProject("projKey2", "projName2")
        ]);
    }

    [TestMethod]
    public async Task GetServerProjectByKeyAsync_SwitchesToBackgroundThread()
    {
        var threadHandlingMock = Substitute.For<IThreadHandling>();
        var slCoreConnectionAdapter = new SlCoreConnectionAdapter(slCoreServiceProvider, threadHandlingMock, logger);

        await slCoreConnectionAdapter.GetServerProjectByKeyAsync(sonarCloudConnection, "server-project-key");

        await threadHandlingMock.Received(1).RunOnBackgroundThread(Arg.Any<Func<Task<AdapterResponseWithData<ServerProject>>>>());
    }

    [TestMethod]
    public async Task GetServerProjectByKeyAsync_GettingConnectionConfigurationSLCoreServiceFails_ReturnsFailedResponseAndShouldLog()
    {
        slCoreServiceProvider.TryGetTransientService(out IConnectionConfigurationSLCoreService _).Returns(false);

        var response = await testSubject.GetServerProjectByKeyAsync(sonarCloudConnection, "server-project-key");

        logger.Received(1).LogVerbose($"[{nameof(IConnectionConfigurationSLCoreService)}] {SLCoreStrings.ServiceProviderNotInitialized}");
        response.Success.Should().BeFalse();
        response.ResponseData.Should().BeNull();
    }

    [TestMethod]
    public async Task GetServerProjectByKeyAsync_SlCoreThrowsException_ReturnsFailedResponseAndShouldLog()
    {
        const string exceptionMessage = "SLCore error";
        connectionConfigurationSlCoreService.When(x => x.GetProjectNamesByKeyAsync(Arg.Any<GetProjectNamesByKeyParams>()))
            .Do(_ => throw new Exception(exceptionMessage));

        var response = await testSubject.GetServerProjectByKeyAsync(sonarCloudConnection, "server-project-key");

        logger.Received(1).LogVerbose($"{Resources.GetServerProjectByKey_Fails}: {exceptionMessage}");
        response.Success.Should().BeFalse();
        response.ResponseData.Should().BeNull();
    }

    [TestMethod]
    public async Task GetServerProjectByKeyAsync_ProjectNotFound_ReturnsFailedResponse()
    {
        var slCoreResponse = new Dictionary<string, string> { { "project-key", null } };
        connectionConfigurationSlCoreService.GetProjectNamesByKeyAsync(Arg.Any<GetProjectNamesByKeyParams>())
            .Returns(new GetProjectNamesByKeyResponse(slCoreResponse));

        var response = await testSubject.GetServerProjectByKeyAsync(sonarCloudConnection, "project-key");

        response.Success.Should().BeFalse();
        response.ResponseData.Should().BeNull();
    }

    [TestMethod]
    public async Task GetServerProjectByKeyAsync_ProjectFound_ReturnsSuccessResponseAndMappedOrganizations()
    {
        var slCoreResponse = new Dictionary<string, string> { { "project-key", "project-name" } };
        connectionConfigurationSlCoreService.GetProjectNamesByKeyAsync(Arg.Any<GetProjectNamesByKeyParams>())
            .Returns(new GetProjectNamesByKeyResponse(slCoreResponse));
        var response = await testSubject.GetServerProjectByKeyAsync(sonarQubeConnection, "project-key");

        response.Success.Should().BeTrue();
        response.ResponseData.Should().BeEquivalentTo(new ServerProject("project-key", "project-name"));
    }

    [TestMethod]
    public async Task GetAllProjectsAsync_SlCoreValidationThrowsException_ReturnsUnsuccessfulResponse()
    {
        var exceptionMessage = "validation failed";
        connectionConfigurationSlCoreService.When(x => x.GetAllProjectsAsync(Arg.Any<GetAllProjectsParams>()))
            .Do(_ => throw new Exception(exceptionMessage));

        var response = await testSubject.GetAllProjectsAsync(sonarCloudConnection);

        logger.Received(1).LogVerbose($"{Resources.GetAllProjects_Fails}: {exceptionMessage}");
        response.Success.Should().BeFalse();
    }

    [TestMethod]
    public async Task FuzzySearchProjectsAsync_SwitchesToBackgroundThread()
    {
        var threadHandlingMock = Substitute.For<IThreadHandling>();
        var slCoreConnectionAdapter = new SlCoreConnectionAdapter(slCoreServiceProvider, threadHandlingMock, logger);

        await slCoreConnectionAdapter.FuzzySearchProjectsAsync(sonarCloudConnection, "proj1");

        await threadHandlingMock.Received(1).RunOnBackgroundThread(Arg.Any<Func<Task<AdapterResponseWithData<List<ServerProject>>>>>());
    }

    [TestMethod]
    public async Task FuzzySearchProjectsAsync_GettingConnectionConfigurationSLCoreServiceFails_ReturnsUnsuccessfulResponseAndLogs()
    {
        slCoreServiceProvider.TryGetTransientService(out IConnectionConfigurationSLCoreService _).Returns(false);

        var response = await testSubject.FuzzySearchProjectsAsync(sonarCloudConnection, "proj1");

        logger.Received(1).LogVerbose($"[{nameof(IConnectionConfigurationSLCoreService)}] {SLCoreStrings.ServiceProviderNotInitialized}");
        response.Success.Should().BeFalse();
    }

    [TestMethod]
    public async Task FuzzySearchProjectsAsync_CallsSlCoreWithCorrectParams()
    {
        var searchTerm = "proj1";

        await testSubject.FuzzySearchProjectsAsync(sonarCloudConnection, searchTerm);

        await connectionConfigurationSlCoreService.Received(1).FuzzySearchProjectsAsync(
            Arg.Is<FuzzySearchProjectsParams>(param =>
                param.connectionId == sonarCloudConnection.Id && param.searchText == searchTerm));
    }

    [TestMethod]
    public async Task FuzzySearchProjectsAsync_ReturnsResponseFromSlCore()
    {
        List<SonarProjectDto> expectedServerProjects = [CreateSonarProjectDto("projKey1", "projName1"), CreateSonarProjectDto("projKey2", "projName2")];
        connectionConfigurationSlCoreService.FuzzySearchProjectsAsync(Arg.Any<FuzzySearchProjectsParams>()).Returns(new FuzzySearchProjectsResponse(expectedServerProjects));

        var response = await testSubject.FuzzySearchProjectsAsync(sonarCloudConnection, "param");

        response.Success.Should().BeTrue();
        response.ResponseData.Count.Should().Be(expectedServerProjects.Count);
        response.ResponseData.Should().BeEquivalentTo([
            new ServerProject("projKey1", "projName1"),
            new ServerProject("projKey2", "projName2")
        ]);
    }

    [TestMethod]
    public async Task FuzzySearchProjectsAsync_ThrowsException_ReturnsFalse()
    {
        var searchTerm = "proj1";
        var exception = "error";
        connectionConfigurationSlCoreService
            .When(slCore => slCore.FuzzySearchProjectsAsync(Arg.Any<FuzzySearchProjectsParams>()))
            .Do(_ => throw new Exception(exception));

        var response = await testSubject.FuzzySearchProjectsAsync(sonarCloudConnection, searchTerm);

        response.Success.Should().BeFalse();
        response.ResponseData.Should().BeEmpty();
        logger.Received(1).LogVerbose(Resources.FuzzySearchProjects_Fails, sonarCloudConnection.Id, searchTerm, exception);
    }

    [TestMethod]
    public async Task GenerateTokenAsync_SwitchesToBackgroundThread()
    {
        var threadHandlingMock = Substitute.For<IThreadHandling>();
        var slCoreConnectionAdapter = new SlCoreConnectionAdapter(slCoreServiceProvider, threadHandlingMock, logger);

        await slCoreConnectionAdapter.GenerateTokenAsync(sonarCloudConnectionInfo);

        await threadHandlingMock.Received(1).RunOnBackgroundThread(Arg.Any<Func<Task<AdapterResponseWithData<string>>>>());
    }

    [TestMethod]
    public async Task GenerateTokenAsync_GettingConnectionConfigurationSLCoreServiceFails_ReturnsUnsuccessfulResponseAndLogs()
    {
        slCoreServiceProvider.TryGetTransientService(out IConnectionConfigurationSLCoreService _).Returns(false);

        var response = await testSubject.GenerateTokenAsync(sonarCloudConnectionInfo);

        logger.Received(1).LogVerbose($"[{nameof(IConnectionConfigurationSLCoreService)}] {SLCoreStrings.ServiceProviderNotInitialized}");
        response.Success.Should().BeFalse();
    }

    [TestMethod]
    public async Task GenerateTokenAsync_SonarCloudConnectionInfo_CallsSlCoreWithCorrectParams()
    {
        var connection = sonarCloudConnection.ToConnection();

        await testSubject.GenerateTokenAsync(connection.Info);

        await connectionConfigurationSlCoreService.Received(1).HelpGenerateUserTokenAsync(
            Arg.Is<HelpGenerateUserTokenParams>(param => param.serverUrl == sonarCloudConnection.ServerUri.ToString()));
    }

    [TestMethod]
    public async Task GenerateTokenAsync_SonarQubeConnectionInfo__CallsSlCoreWithCorrectParams()
    {
        var connection = sonarQubeConnection.ToConnection();

        await testSubject.GenerateTokenAsync(connection.Info);

        await connectionConfigurationSlCoreService.Received(1).HelpGenerateUserTokenAsync(
            Arg.Is<HelpGenerateUserTokenParams>(param => param.serverUrl == sonarQubeConnection.ServerUri.ToString()));
    }

    [TestMethod]
    public async Task GenerateTokenAsync_ReturnsResponseFromSlCore()
    {
        var token = Guid.NewGuid().ToString();
        connectionConfigurationSlCoreService.HelpGenerateUserTokenAsync(Arg.Any<HelpGenerateUserTokenParams>()).Returns(new HelpGenerateUserTokenResponse(token));

        var response = await testSubject.GenerateTokenAsync(sonarCloudConnectionInfo);

        response.Success.Should().BeTrue();
        response.ResponseData.Should().Be(token);
    }

    [TestMethod]
    public async Task GenerateTokenAsync_ThrowsException_ReturnsFalse()
    {
        var exception = "error";
        connectionConfigurationSlCoreService
            .When(slCore => slCore.HelpGenerateUserTokenAsync(Arg.Any<HelpGenerateUserTokenParams>()))
            .Do(_ => throw new Exception(exception));

        var response = await testSubject.GenerateTokenAsync(sonarCloudConnectionInfo);

        response.Success.Should().BeFalse();
        response.ResponseData.Should().BeNull();
        logger.Received(1).LogVerbose(Resources.GenerateToken_Fails, sonarCloudConnection.ServerUri, exception);
    }

    private bool IsExpectedSonarQubeConnectionParams(ValidateConnectionParams receivedParams, string token) => IsExpectedSonarQubeConnectionParams(receivedParams.transientConnection, token);

    private bool IsExpectedSonarQubeConnectionParams(Either<TransientSonarQubeConnectionDto, TransientSonarCloudConnectionDto> transientConnection, string token)
    {
        var transientSonarQubeDto = transientConnection.Left;
        return transientSonarQubeDto.serverUrl == sonarQubeConnectionInfo.Id && IsExpectedCredentials(transientSonarQubeDto.credentials, token);
    }

    private bool IsExpectedSonarQubeConnectionParams(Either<TransientSonarQubeConnectionDto, TransientSonarCloudConnectionDto> transientConnection, string username, string password)
    {
        var transientSonarQubeDto = transientConnection.Left;
        return transientSonarQubeDto.serverUrl == sonarQubeConnectionInfo.Id && IsExpectedCredentials(transientSonarQubeDto.credentials, username, password);
    }

    private static bool IsSonarCloudRegion(ListUserOrganizationsParams x, SonarCloudRegion expectedRegion) => x.region == expectedRegion;

    private static bool IsExpectedCredentials(Either<TokenDto, UsernamePasswordDto> credentials, string token) => credentials.Left.token == token;

    private static bool IsExpectedCredentials(Either<TokenDto, UsernamePasswordDto> credentials, string username, string password) =>
        credentials.Right.username == username && credentials.Right.password == password;

    private static bool IsExpectedSonarCloudConnectionParams(ValidateConnectionParams receivedParams, ServerConnection.SonarCloud expectedConnection, string token) =>
        IsExpectedSonarCloudConnectionParams(receivedParams.transientConnection, expectedConnection, token);

    private static bool IsExpectedSonarCloudConnectionParams(
        Either<TransientSonarQubeConnectionDto, TransientSonarCloudConnectionDto> transientConnection,
        ServerConnection.SonarCloud expectedConnection,
        string token)
    {
        var transientSonarCloudDto = transientConnection.Right;
        return transientSonarCloudDto.organization == expectedConnection.OrganizationKey &&
               transientSonarCloudDto.region == expectedConnection.Region.ToSlCoreRegion() &&
               IsExpectedCredentials(transientSonarCloudDto.credentials, token);
    }

    private bool IsExpectedSonarCloudConnectionParams(Either<TransientSonarQubeConnectionDto, TransientSonarCloudConnectionDto> transientConnection, string username, string password)
    {
        var transientSonarCloudDto = transientConnection.Right;
        return transientSonarCloudDto.organization == sonarCloudConnectionInfo.Id && IsExpectedCredentials(transientSonarCloudDto.credentials, username, password);
    }

    private void SetupConnection()
    {
        sonarCloudConnectionInfo = new ConnectionInfo("myOrg", ConnectionServerType.SonarCloud);
        sonarQubeConnectionInfo = new ConnectionInfo("http://localhost:9000/", ConnectionServerType.SonarQube);
        slCoreServiceProvider.TryGetTransientService(out IConnectionConfigurationSLCoreService _).Returns(x =>
        {
            x[0] = connectionConfigurationSlCoreService;
            return true;
        });
    }

    private static SonarProjectDto CreateSonarProjectDto(string key, string name) => new(key, name);

    public static IEnumerable<object[]> GetSonarCloudConnections() =>
    [
        [new ServerConnection.SonarCloud("myOrg", CloudServerRegion.Eu, new ServerConnectionSettings(true), ValidTokenAuth)],
        [new ServerConnection.SonarCloud("myOrg", CloudServerRegion.Us, new ServerConnectionSettings(true), ValidTokenAuth)],
    ];
}<|MERGE_RESOLUTION|>--- conflicted
+++ resolved
@@ -57,11 +57,7 @@
         slCoreServiceProvider = Substitute.For<ISLCoreServiceProvider>();
         threadHandling = new NoOpThreadHandler();
         logger = Substitute.For<ILogger>();
-<<<<<<< HEAD
-        logger.ForContext(Arg.Any<string[]>()).Returns(logger);
-=======
         logger.ForVerboseContext(Arg.Any<string[]>()).Returns(logger);
->>>>>>> b75d2185
         connectionConfigurationSlCoreService = Substitute.For<IConnectionConfigurationSLCoreService>();
         testSubject = new SlCoreConnectionAdapter(slCoreServiceProvider, threadHandling, logger);
 
@@ -69,11 +65,7 @@
     }
 
     [TestMethod]
-<<<<<<< HEAD
-    public void Ctor_LoggerSetsContext() => logger.Received(1).ForContext(nameof(SlCoreConnectionAdapter));
-=======
     public void Ctor_LoggerSetsContext() => logger.Received(1).ForVerboseContext(nameof(SlCoreConnectionAdapter));
->>>>>>> b75d2185
 
     [TestMethod]
     public async Task ValidateConnectionAsync_SwitchesToBackgroundThread()
