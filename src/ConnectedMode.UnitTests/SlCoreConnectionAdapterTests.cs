﻿/*
 * SonarLint for Visual Studio
 * Copyright (C) 2016-2025 SonarSource SA
 * mailto:info AT sonarsource DOT com
 *
 * This program is free software; you can redistribute it and/or
 * modify it under the terms of the GNU Lesser General Public
 * License as published by the Free Software Foundation; either
 * version 3 of the License, or (at your option) any later version.
 *
 * This program is distributed in the hope that it will be useful,
 * but WITHOUT ANY WARRANTY; without even the implied warranty of
 * MERCHANTABILITY or FITNESS FOR A PARTICULAR PURPOSE.  See the GNU
 * Lesser General Public License for more details.
 *
 * You should have received a copy of the GNU Lesser General Public License
 * along with this program; if not, write to the Free Software Foundation,
 * Inc., 51 Franklin Street, Fifth Floor, Boston, MA  02110-1301, USA.
 */

using SonarLint.VisualStudio.ConnectedMode.Persistence;
using SonarLint.VisualStudio.ConnectedMode.UI.Credentials;
using SonarLint.VisualStudio.ConnectedMode.UI.OrganizationSelection;
using SonarLint.VisualStudio.ConnectedMode.UI.ProjectSelection;
using SonarLint.VisualStudio.Core;
using SonarLint.VisualStudio.Core.Binding;
using SonarLint.VisualStudio.SLCore;
using SonarLint.VisualStudio.SLCore.Common.Models;
using SonarLint.VisualStudio.SLCore.Core;
using SonarLint.VisualStudio.SLCore.Protocol;
using SonarLint.VisualStudio.SLCore.Service.Connection;
using SonarLint.VisualStudio.SLCore.Service.Connection.Models;
using SonarLint.VisualStudio.TestInfrastructure;
using SonarQube.Client.Helpers;

namespace SonarLint.VisualStudio.ConnectedMode.UnitTests;

[TestClass]
public class SlCoreConnectionAdapterTests
{
    private const string Token = "token123";
    private static readonly TokenAuthCredentials ValidTokenAuth = new("I_AM_JUST_A_TOKEN".ToSecureString());
    private readonly ServerConnection.SonarQube sonarQubeConnection = new(new Uri("http://localhost:9000/"), new ServerConnectionSettings(true), ValidTokenAuth);
    private readonly ServerConnection.SonarCloud sonarCloudConnection = new("myOrg", new ServerConnectionSettings(true), ValidTokenAuth);

    private SlCoreConnectionAdapter testSubject;
    private ISLCoreServiceProvider slCoreServiceProvider;
    private IThreadHandling threadHandling;
    private ILogger logger;
    private IConnectionConfigurationSLCoreService connectionConfigurationSlCoreService;
    private ConnectionInfo sonarCloudConnectionInfo;
    private ConnectionInfo sonarQubeConnectionInfo;

    [TestInitialize]
    public void TestInitialize()
    {
        slCoreServiceProvider = Substitute.For<ISLCoreServiceProvider>();
        threadHandling = new NoOpThreadHandler();
        logger = Substitute.For<ILogger>();
        connectionConfigurationSlCoreService = Substitute.For<IConnectionConfigurationSLCoreService>();
        testSubject = new SlCoreConnectionAdapter(slCoreServiceProvider, threadHandling, logger);

        SetupConnection();
    }

    [TestMethod]
    public async Task ValidateConnectionAsync_SwitchesToBackgroundThread()
    {
        var threadHandlingMock = Substitute.For<IThreadHandling>();
        var slCoreConnectionAdapter = new SlCoreConnectionAdapter(slCoreServiceProvider, threadHandlingMock, logger);

        await slCoreConnectionAdapter.ValidateConnectionAsync(sonarQubeConnectionInfo, new TokenCredentialsModel("myToken".CreateSecureString()));

        await threadHandlingMock.Received(1).RunOnBackgroundThread(Arg.Any<Func<Task<AdapterResponse>>>());
    }

    [TestMethod]
    public async Task ValidateConnectionAsync_GettingConnectionConfigurationSLCoreServiceFails_ReturnsUnsuccessfulResponseAndLogs()
    {
        slCoreServiceProvider.TryGetTransientService(out IConnectionConfigurationSLCoreService _).Returns(false);

        var response = await testSubject.ValidateConnectionAsync(sonarQubeConnectionInfo, new TokenCredentialsModel("myToken".CreateSecureString()));

        logger.Received(1).LogVerbose($"[{nameof(IConnectionConfigurationSLCoreService)}] {SLCoreStrings.ServiceProviderNotInitialized}");
        response.Success.Should().BeFalse();
    }

    [TestMethod]
    public async Task ValidateConnectionAsync_ConnectionToSonarQubeWithToken_CallsValidateConnectionWithCorrectParams()
    {
        var token = "myToken";

        await testSubject.ValidateConnectionAsync(sonarQubeConnectionInfo, new TokenCredentialsModel(token.CreateSecureString()));

        await connectionConfigurationSlCoreService.Received(1)
            .ValidateConnectionAsync(Arg.Is<ValidateConnectionParams>(x => IsExpectedSonarQubeConnectionParams(x, token)));
    }

    [TestMethod]
    [DynamicData(nameof(GetSonarCloudConnections), DynamicDataSourceType.Method)]
    public async Task ValidateConnectionAsync_ConnectionToSonarCloudWithToken_CallsValidateConnectionWithCorrectParams(ServerConnection.SonarCloud serverConnection)
    {
        var token = "myToken";

        await testSubject.ValidateConnectionAsync(serverConnection.ToConnection().Info, new TokenCredentialsModel(token.CreateSecureString()));

        await connectionConfigurationSlCoreService.Received(1)
            .ValidateConnectionAsync(Arg.Is<ValidateConnectionParams>(x => IsExpectedSonarCloudConnectionParams(x, serverConnection, token)));
    }

    [TestMethod]
    [DataRow(true, "success")]
    [DataRow(false, "failure")]
    public async Task ValidateConnectionAsync_ReturnsResponseFromSlCore(bool success, string message)
    {
        var expectedResponse = new ValidateConnectionResponse(success, message);
        connectionConfigurationSlCoreService.ValidateConnectionAsync(Arg.Any<ValidateConnectionParams>()).Returns(expectedResponse);

        var response = await testSubject.ValidateConnectionAsync(sonarCloudConnectionInfo, new TokenCredentialsModel("myToken".CreateSecureString()));

        response.Success.Should().Be(success);
    }

    [TestMethod]
    public async Task ValidateConnectionAsync_SlCoreValidationThrowsException_ReturnsUnsuccessfulResponse()
    {
        var exceptionMessage = "validation failed";
        connectionConfigurationSlCoreService.When(x => x.ValidateConnectionAsync(Arg.Any<ValidateConnectionParams>()))
            .Do(_ => throw new Exception(exceptionMessage));

        var response = await testSubject.ValidateConnectionAsync(sonarCloudConnectionInfo, new TokenCredentialsModel("token".CreateSecureString()));

        logger.Received(1).LogVerbose($"{Resources.ValidateCredentials_Fails}: {exceptionMessage}");
        response.Success.Should().BeFalse();
    }

    [TestMethod]
    public async Task GetOrganizationsAsync_SwitchesToBackgroundThread()
    {
        var threadHandlingMock = Substitute.For<IThreadHandling>();
        var slCoreConnectionAdapter = new SlCoreConnectionAdapter(slCoreServiceProvider, threadHandlingMock, logger);

        await slCoreConnectionAdapter.GetOrganizationsAsync(new TokenCredentialsModel("token".CreateSecureString()), CloudServerRegion.Eu);

        await threadHandlingMock.Received(1).RunOnBackgroundThread(Arg.Any<Func<Task<AdapterResponseWithData<List<OrganizationDisplay>>>>>());
    }

    [TestMethod]
    public async Task GetOrganizationsAsync_GettingConnectionConfigurationSLCoreServiceFails_ReturnsFailedResponseAndShouldLog()
    {
        slCoreServiceProvider.TryGetTransientService(out IConnectionConfigurationSLCoreService _).Returns(false);

        var response = await testSubject.GetOrganizationsAsync(new TokenCredentialsModel("token".CreateSecureString()), CloudServerRegion.Eu);

        logger.Received(1).LogVerbose($"[{nameof(IConnectionConfigurationSLCoreService)}] {SLCoreStrings.ServiceProviderNotInitialized}");
        response.Success.Should().BeFalse();
        response.ResponseData.Should().BeEmpty();
    }

    [TestMethod]
    public async Task GetOrganizationsAsync_SlCoreThrowsException_ReturnsFailedResponseAndShouldLog()
    {
        var exceptionMessage = "validation failed";
        connectionConfigurationSlCoreService.When(x => x.ListUserOrganizationsAsync(Arg.Any<ListUserOrganizationsParams>()))
            .Do(_ => throw new Exception(exceptionMessage));

        var response = await testSubject.GetOrganizationsAsync(new TokenCredentialsModel("token".CreateSecureString()), CloudServerRegion.Eu);

        logger.Received(1).LogVerbose($"{Resources.ListUserOrganizations_Fails}: {exceptionMessage}");
        response.Success.Should().BeFalse();
        response.ResponseData.Should().BeEmpty();
    }

    [TestMethod]
    [DynamicData(nameof(GetSonarCloudConnections), DynamicDataSourceType.Method)]
    public async Task GetOrganizationsAsync_TokenIsProvided_CallsSlCoreListUserOrganizationsWithToken(ServerConnection.SonarCloud serverConnection)
    {
        var token = "token";

        await testSubject.GetOrganizationsAsync(new TokenCredentialsModel(token.CreateSecureString()), serverConnection.Region);

<<<<<<< HEAD
        await connectionConfigurationSlCoreService.Received(1)
            .ListUserOrganizationsAsync(Arg.Is<ListUserOrganizationsParams>(x => IsExpectedCredentials(x.credentials, token) && IsSonarCloudRegion(x, serverConnection.Region.ToSlCoreRegion())));
=======
        await connectionConfigurationSlCoreService.Received(1).ListUserOrganizationsAsync(Arg.Is<ListUserOrganizationsParams>(x => IsExpectedCredentials(x.credentials, token) && IsEuRegion(x)));
>>>>>>> dd54a78a
    }

    [TestMethod]
    [DynamicData(nameof(GetSonarCloudConnections), DynamicDataSourceType.Method)]
    public async Task GetOrganizationsAsync_CredentialsIsNull_ReturnsFailedResponseAndShouldLog(ServerConnection.SonarCloud serverConnection)
    {
        var response = await testSubject.GetOrganizationsAsync(null, serverConnection.Region);

        logger.Received(1).LogVerbose($"{Resources.ListUserOrganizations_Fails}: Unexpected {nameof(ICredentialsModel)} argument");
        response.Success.Should().BeFalse();
        response.ResponseData.Should().BeEmpty();
    }

    [TestMethod]
    [DynamicData(nameof(GetSonarCloudConnections), DynamicDataSourceType.Method)]
    public async Task GetOrganizationsAsync_NoOrganizationExists_ReturnsSuccessResponseAndEmptyOrganizations(ServerConnection.SonarCloud serverConnection)
    {
        connectionConfigurationSlCoreService
            .ListUserOrganizationsAsync(Arg.Is<ListUserOrganizationsParams>(x => IsExpectedCredentials(x.credentials, Token) && IsSonarCloudRegion(x, serverConnection.Region.ToSlCoreRegion())))
            .Returns(new ListUserOrganizationsResponse([]));

        var response = await testSubject.GetOrganizationsAsync(new TokenCredentialsModel(Token.CreateSecureString()), serverConnection.Region);

        response.Success.Should().BeTrue();
        response.ResponseData.Should().BeEmpty();
    }

    [TestMethod]
    [DynamicData(nameof(GetSonarCloudConnections), DynamicDataSourceType.Method)]
    public async Task GetOrganizationsAsync_OrganizationExists_ReturnsSuccessResponseAndMappedOrganizations(ServerConnection.SonarCloud serverConnection)
    {
        List<OrganizationDto> serverOrganizations = [new("key", "name", "desc"), new("key2", "name2", "desc2")];
        connectionConfigurationSlCoreService
            .ListUserOrganizationsAsync(Arg.Is<ListUserOrganizationsParams>(x => IsExpectedCredentials(x.credentials, Token) && IsSonarCloudRegion(x, serverConnection.Region.ToSlCoreRegion())))
            .Returns(new ListUserOrganizationsResponse(serverOrganizations));

        var response = await testSubject.GetOrganizationsAsync(new TokenCredentialsModel(Token.CreateSecureString()), serverConnection.Region);

        response.Success.Should().BeTrue();
        response.ResponseData.Should().BeEquivalentTo([
            new OrganizationDisplay("key", "name"),
            new OrganizationDisplay("key2", "name2")
        ]);
    }

    [TestMethod]
    public async Task GetAllProjectsAsync_SwitchesToBackgroundThread()
    {
        var threadHandlingMock = Substitute.For<IThreadHandling>();
        var slCoreConnectionAdapter = new SlCoreConnectionAdapter(slCoreServiceProvider, threadHandlingMock, logger);

        await slCoreConnectionAdapter.GetAllProjectsAsync(sonarQubeConnection);

        await threadHandlingMock.Received(1).RunOnBackgroundThread(Arg.Any<Func<Task<AdapterResponseWithData<List<ServerProject>>>>>());
    }

    [TestMethod]
    public async Task GetAllProjectsAsync_GettingConnectionConfigurationSLCoreServiceFails_ReturnsUnsuccessfulResponseAndLogs()
    {
        slCoreServiceProvider.TryGetTransientService(out IConnectionConfigurationSLCoreService _).Returns(false);

        var response = await testSubject.GetAllProjectsAsync(sonarQubeConnection);

        logger.Received(1).LogVerbose($"[{nameof(IConnectionConfigurationSLCoreService)}] {SLCoreStrings.ServiceProviderNotInitialized}");
        response.Success.Should().BeFalse();
    }

    [TestMethod]
    public async Task GetAllProjectsAsync_ConnectionToSonarQubeWithToken_CallsGetAllProjectsAsyncWithCorrectParams()
    {
        await testSubject.GetAllProjectsAsync(sonarQubeConnection);

        await connectionConfigurationSlCoreService.Received(1)
            .GetAllProjectsAsync(Arg.Is<GetAllProjectsParams>(x => IsExpectedSonarQubeConnectionParams(x.transientConnection, ValidTokenAuth.Token.ToUnsecureString())));
    }

    [TestMethod]
    public async Task GetAllProjectsAsync_ConnectionToSonarQubeWithCredentials_CallsGetAllProjectsAsyncWithCorrectParams()
    {
        const string username = "username";
        const string password = "password";
        sonarQubeConnection.Credentials = new UsernameAndPasswordCredentials(username, password.CreateSecureString());

        await testSubject.GetAllProjectsAsync(sonarQubeConnection);

        await connectionConfigurationSlCoreService.Received(1)
            .GetAllProjectsAsync(Arg.Is<GetAllProjectsParams>(x => IsExpectedSonarQubeConnectionParams(x.transientConnection, username, password)));
    }

    [TestMethod]
    [DynamicData(nameof(GetSonarCloudConnections), DynamicDataSourceType.Method)]
    public async Task GetAllProjectsAsync_ConnectionToSonarCloudWithToken_CallsGetAllProjectsAsyncWithCorrectParams(ServerConnection.SonarCloud serverConnection)
    {
        connectionConfigurationSlCoreService.GetAllProjectsAsync(Arg.Any<GetAllProjectsParams>()).Returns(new GetAllProjectsResponse([]));

        await testSubject.GetAllProjectsAsync(serverConnection);

        await connectionConfigurationSlCoreService.Received(1)
            .GetAllProjectsAsync(Arg.Is<GetAllProjectsParams>(x => IsExpectedSonarCloudConnectionParams(x.transientConnection, serverConnection, ValidTokenAuth.Token.ToUnsecureString())));
    }

    [TestMethod]
    public async Task GetAllProjectsAsync_ConnectionToSonarCloudWithCredentials_CallsGetAllProjectsAsyncWithCorrectParams()
    {
        const string username = "username";
        const string password = "password";
        sonarCloudConnection.Credentials = new UsernameAndPasswordCredentials(username, password.CreateSecureString());

        await testSubject.GetAllProjectsAsync(sonarCloudConnection);

        await connectionConfigurationSlCoreService.Received(1)
            .GetAllProjectsAsync(Arg.Is<GetAllProjectsParams>(x => IsExpectedSonarCloudConnectionParams(x.transientConnection, username, password)));
    }

    [TestMethod]
    public async Task GetAllProjectsAsync_ReturnsResponseFromSlCore()
    {
        List<SonarProjectDto> expectedServerProjects = [CreateSonarProjectDto("projKey1", "projName1"), CreateSonarProjectDto("projKey2", "projName2")];
        connectionConfigurationSlCoreService.GetAllProjectsAsync(Arg.Any<GetAllProjectsParams>()).Returns(new GetAllProjectsResponse(expectedServerProjects));

        var response = await testSubject.GetAllProjectsAsync(sonarCloudConnection);

        response.Success.Should().BeTrue();
        response.ResponseData.Count.Should().Be(expectedServerProjects.Count);
        response.ResponseData.Should().BeEquivalentTo([
            new ServerProject("projKey1", "projName1"),
            new ServerProject("projKey2", "projName2")
        ]);
    }

    [TestMethod]
    public async Task GetServerProjectByKeyAsync_SwitchesToBackgroundThread()
    {
        var threadHandlingMock = Substitute.For<IThreadHandling>();
        var slCoreConnectionAdapter = new SlCoreConnectionAdapter(slCoreServiceProvider, threadHandlingMock, logger);

        await slCoreConnectionAdapter.GetServerProjectByKeyAsync(sonarCloudConnection, "server-project-key");

        await threadHandlingMock.Received(1).RunOnBackgroundThread(Arg.Any<Func<Task<AdapterResponseWithData<ServerProject>>>>());
    }

    [TestMethod]
    public async Task GetServerProjectByKeyAsync_GettingConnectionConfigurationSLCoreServiceFails_ReturnsFailedResponseAndShouldLog()
    {
        slCoreServiceProvider.TryGetTransientService(out IConnectionConfigurationSLCoreService _).Returns(false);

        var response = await testSubject.GetServerProjectByKeyAsync(sonarCloudConnection, "server-project-key");

        logger.Received(1).LogVerbose($"[{nameof(IConnectionConfigurationSLCoreService)}] {SLCoreStrings.ServiceProviderNotInitialized}");
        response.Success.Should().BeFalse();
        response.ResponseData.Should().BeNull();
    }

    [TestMethod]
    public async Task GetServerProjectByKeyAsync_SlCoreThrowsException_ReturnsFailedResponseAndShouldLog()
    {
        const string exceptionMessage = "SLCore error";
        connectionConfigurationSlCoreService.When(x => x.GetProjectNamesByKeyAsync(Arg.Any<GetProjectNamesByKeyParams>()))
            .Do(_ => throw new Exception(exceptionMessage));

        var response = await testSubject.GetServerProjectByKeyAsync(sonarCloudConnection, "server-project-key");

        logger.Received(1).LogVerbose($"{Resources.GetServerProjectByKey_Fails}: {exceptionMessage}");
        response.Success.Should().BeFalse();
        response.ResponseData.Should().BeNull();
    }

    [TestMethod]
    public async Task GetServerProjectByKeyAsync_ProjectNotFound_ReturnsFailedResponse()
    {
        var slCoreResponse = new Dictionary<string, string> { { "project-key", null } };
        connectionConfigurationSlCoreService.GetProjectNamesByKeyAsync(Arg.Any<GetProjectNamesByKeyParams>())
            .Returns(new GetProjectNamesByKeyResponse(slCoreResponse));

        var response = await testSubject.GetServerProjectByKeyAsync(sonarCloudConnection, "project-key");

        response.Success.Should().BeFalse();
        response.ResponseData.Should().BeNull();
    }

    [TestMethod]
    public async Task GetServerProjectByKeyAsync_ProjectFound_ReturnsSuccessResponseAndMappedOrganizations()
    {
        var slCoreResponse = new Dictionary<string, string> { { "project-key", "project-name" } };
        connectionConfigurationSlCoreService.GetProjectNamesByKeyAsync(Arg.Any<GetProjectNamesByKeyParams>())
            .Returns(new GetProjectNamesByKeyResponse(slCoreResponse));
        var response = await testSubject.GetServerProjectByKeyAsync(sonarQubeConnection, "project-key");

        response.Success.Should().BeTrue();
        response.ResponseData.Should().BeEquivalentTo(new ServerProject("project-key", "project-name"));
    }

    [TestMethod]
    public async Task GetAllProjectsAsync_SlCoreValidationThrowsException_ReturnsUnsuccessfulResponse()
    {
        var exceptionMessage = "validation failed";
        connectionConfigurationSlCoreService.When(x => x.GetAllProjectsAsync(Arg.Any<GetAllProjectsParams>()))
            .Do(_ => throw new Exception(exceptionMessage));

        var response = await testSubject.GetAllProjectsAsync(sonarCloudConnection);

        logger.Received(1).LogVerbose($"{Resources.GetAllProjects_Fails}: {exceptionMessage}");
        response.Success.Should().BeFalse();
    }

    [TestMethod]
    public async Task FuzzySearchProjectsAsync_SwitchesToBackgroundThread()
    {
        var threadHandlingMock = Substitute.For<IThreadHandling>();
        var slCoreConnectionAdapter = new SlCoreConnectionAdapter(slCoreServiceProvider, threadHandlingMock, logger);

        await slCoreConnectionAdapter.FuzzySearchProjectsAsync(sonarCloudConnection, "proj1");

        await threadHandlingMock.Received(1).RunOnBackgroundThread(Arg.Any<Func<Task<AdapterResponseWithData<List<ServerProject>>>>>());
    }

    [TestMethod]
    public async Task FuzzySearchProjectsAsync_GettingConnectionConfigurationSLCoreServiceFails_ReturnsUnsuccessfulResponseAndLogs()
    {
        slCoreServiceProvider.TryGetTransientService(out IConnectionConfigurationSLCoreService _).Returns(false);

        var response = await testSubject.FuzzySearchProjectsAsync(sonarCloudConnection, "proj1");

        logger.Received(1).LogVerbose($"[{nameof(IConnectionConfigurationSLCoreService)}] {SLCoreStrings.ServiceProviderNotInitialized}");
        response.Success.Should().BeFalse();
    }

    [TestMethod]
    public async Task FuzzySearchProjectsAsync_CallsSlCoreWithCorrectParams()
    {
        var searchTerm = "proj1";

        await testSubject.FuzzySearchProjectsAsync(sonarCloudConnection, searchTerm);

        await connectionConfigurationSlCoreService.Received(1).FuzzySearchProjectsAsync(
            Arg.Is<FuzzySearchProjectsParams>(param =>
                param.connectionId == sonarCloudConnection.Id && param.searchText == searchTerm));
    }

    [TestMethod]
    public async Task FuzzySearchProjectsAsync_ReturnsResponseFromSlCore()
    {
        List<SonarProjectDto> expectedServerProjects = [CreateSonarProjectDto("projKey1", "projName1"), CreateSonarProjectDto("projKey2", "projName2")];
        connectionConfigurationSlCoreService.FuzzySearchProjectsAsync(Arg.Any<FuzzySearchProjectsParams>()).Returns(new FuzzySearchProjectsResponse(expectedServerProjects));

        var response = await testSubject.FuzzySearchProjectsAsync(sonarCloudConnection, "param");

        response.Success.Should().BeTrue();
        response.ResponseData.Count.Should().Be(expectedServerProjects.Count);
        response.ResponseData.Should().BeEquivalentTo([
            new ServerProject("projKey1", "projName1"),
            new ServerProject("projKey2", "projName2")
        ]);
    }

    [TestMethod]
    public async Task FuzzySearchProjectsAsync_ThrowsException_ReturnsFalse()
    {
        var searchTerm = "proj1";
        var exception = "error";
        connectionConfigurationSlCoreService
            .When(slCore => slCore.FuzzySearchProjectsAsync(Arg.Any<FuzzySearchProjectsParams>()))
            .Do(_ => throw new Exception(exception));

        var response = await testSubject.FuzzySearchProjectsAsync(sonarCloudConnection, searchTerm);

        response.Success.Should().BeFalse();
        response.ResponseData.Should().BeEmpty();
        logger.Received(1).LogVerbose(Resources.FuzzySearchProjects_Fails, sonarCloudConnection.Id, searchTerm, exception);
    }

    private bool IsExpectedSonarQubeConnectionParams(ValidateConnectionParams receivedParams, string token) => IsExpectedSonarQubeConnectionParams(receivedParams.transientConnection, token);

    private bool IsExpectedSonarQubeConnectionParams(Either<TransientSonarQubeConnectionDto, TransientSonarCloudConnectionDto> transientConnection, string token)
    {
        var transientSonarQubeDto = transientConnection.Left;
        return transientSonarQubeDto.serverUrl == sonarQubeConnectionInfo.Id && IsExpectedCredentials(transientSonarQubeDto.credentials, token);
    }

    private bool IsExpectedSonarQubeConnectionParams(ValidateConnectionParams receivedParams, string username, string password) =>
        IsExpectedSonarQubeConnectionParams(receivedParams.transientConnection, username, password);

    private bool IsExpectedSonarQubeConnectionParams(Either<TransientSonarQubeConnectionDto, TransientSonarCloudConnectionDto> transientConnection, string username, string password)
    {
        var transientSonarQubeDto = transientConnection.Left;
        return transientSonarQubeDto.serverUrl == sonarQubeConnectionInfo.Id && IsExpectedCredentials(transientSonarQubeDto.credentials, username, password);
    }

    private static bool IsSonarCloudRegion(ListUserOrganizationsParams x, SonarCloudRegion expectedRegion) => x.region == expectedRegion;

    private static bool IsExpectedCredentials(Either<TokenDto, UsernamePasswordDto> credentials, string token) => credentials.Left.token == token;

    private static bool IsExpectedCredentials(Either<TokenDto, UsernamePasswordDto> credentials, string username, string password) =>
        credentials.Right.username == username && credentials.Right.password == password;

    private bool IsExpectedSonarCloudConnectionParams(ValidateConnectionParams receivedParams, ServerConnection.SonarCloud expectedConnection, string token) =>
        IsExpectedSonarCloudConnectionParams(receivedParams.transientConnection, expectedConnection, token);

    private bool IsExpectedSonarCloudConnectionParams(
        Either<TransientSonarQubeConnectionDto, TransientSonarCloudConnectionDto> transientConnection,
        ServerConnection.SonarCloud expectedConnection,
        string token)
    {
        var transientSonarCloudDto = transientConnection.Right;
        return transientSonarCloudDto.organization == expectedConnection.OrganizationKey &&
               transientSonarCloudDto.region == expectedConnection.Region.ToSlCoreRegion() &&
               IsExpectedCredentials(transientSonarCloudDto.credentials, token);
    }

    private bool IsExpectedSonarCloudConnectionParams(ValidateConnectionParams receivedParams, string username, string password) =>
        IsExpectedSonarCloudConnectionParams(receivedParams.transientConnection, username, password);

    private bool IsExpectedSonarCloudConnectionParams(Either<TransientSonarQubeConnectionDto, TransientSonarCloudConnectionDto> transientConnection, string username, string password)
    {
        var transientSonarCloudDto = transientConnection.Right;
        return transientSonarCloudDto.organization == sonarCloudConnectionInfo.Id && IsExpectedCredentials(transientSonarCloudDto.credentials, username, password);
    }

    private void SetupConnection()
    {
        sonarCloudConnectionInfo = new ConnectionInfo("myOrg", ConnectionServerType.SonarCloud);
        sonarQubeConnectionInfo = new ConnectionInfo("http://localhost:9000/", ConnectionServerType.SonarQube);
        slCoreServiceProvider.TryGetTransientService(out IConnectionConfigurationSLCoreService _).Returns(x =>
        {
            x[0] = connectionConfigurationSlCoreService;
            return true;
        });
    }

<<<<<<< HEAD
=======
    private static SonarProjectDto CreateSonarProjectDto(string key, string name) => new(key, name);

>>>>>>> dd54a78a
    public static IEnumerable<object[]> GetSonarCloudConnections() =>
    [
        [new ServerConnection.SonarCloud("myOrg", CloudServerRegion.Eu, new ServerConnectionSettings(true), ValidTokenAuth)],
        [new ServerConnection.SonarCloud("myOrg", CloudServerRegion.Us, new ServerConnectionSettings(true), ValidTokenAuth)],
    ];
<<<<<<< HEAD

    private static SonarProjectDto CreateSonarProjectDto(string key, string name)
    {
        return new SonarProjectDto(key, name);
    }
=======
>>>>>>> dd54a78a
}<|MERGE_RESOLUTION|>--- conflicted
+++ resolved
@@ -179,12 +179,8 @@
 
         await testSubject.GetOrganizationsAsync(new TokenCredentialsModel(token.CreateSecureString()), serverConnection.Region);
 
-<<<<<<< HEAD
         await connectionConfigurationSlCoreService.Received(1)
             .ListUserOrganizationsAsync(Arg.Is<ListUserOrganizationsParams>(x => IsExpectedCredentials(x.credentials, token) && IsSonarCloudRegion(x, serverConnection.Region.ToSlCoreRegion())));
-=======
-        await connectionConfigurationSlCoreService.Received(1).ListUserOrganizationsAsync(Arg.Is<ListUserOrganizationsParams>(x => IsExpectedCredentials(x.credentials, token) && IsEuRegion(x)));
->>>>>>> dd54a78a
     }
 
     [TestMethod]
@@ -514,22 +510,11 @@
         });
     }
 
-<<<<<<< HEAD
-=======
     private static SonarProjectDto CreateSonarProjectDto(string key, string name) => new(key, name);
 
->>>>>>> dd54a78a
     public static IEnumerable<object[]> GetSonarCloudConnections() =>
     [
         [new ServerConnection.SonarCloud("myOrg", CloudServerRegion.Eu, new ServerConnectionSettings(true), ValidTokenAuth)],
         [new ServerConnection.SonarCloud("myOrg", CloudServerRegion.Us, new ServerConnectionSettings(true), ValidTokenAuth)],
     ];
-<<<<<<< HEAD
-
-    private static SonarProjectDto CreateSonarProjectDto(string key, string name)
-    {
-        return new SonarProjectDto(key, name);
-    }
-=======
->>>>>>> dd54a78a
 }