﻿/*
 * SonarLint for Visual Studio
 * Copyright (C) 2016-2024 SonarSource SA
 * mailto:info AT sonarsource DOT com
 *
 * This program is free software; you can redistribute it and/or
 * modify it under the terms of the GNU Lesser General Public
 * License as published by the Free Software Foundation; either
 * version 3 of the License, or (at your option) any later version.
 *
 * This program is distributed in the hope that it will be useful,
 * but WITHOUT ANY WARRANTY; without even the implied warranty of
 * MERCHANTABILITY or FITNESS FOR A PARTICULAR PURPOSE.  See the GNU
 * Lesser General Public License for more details.
 *
 * You should have received a copy of the GNU Lesser General Public License
 * along with this program; if not, write to the Free Software Foundation,
 * Inc., 51 Franklin Street, Fifth Floor, Boston, MA  02110-1301, USA.
 */

using System.Security;
using NSubstitute.ExceptionExtensions;
using SonarLint.VisualStudio.ConnectedMode.Persistence;
using SonarLint.VisualStudio.ConnectedMode.UI.Credentials;
using SonarLint.VisualStudio.ConnectedMode.UI.OrganizationSelection;
using SonarLint.VisualStudio.ConnectedMode.UI.ProjectSelection;
using SonarLint.VisualStudio.Core;
using SonarLint.VisualStudio.Core.Binding;
using SonarLint.VisualStudio.SLCore;
using SonarLint.VisualStudio.SLCore.Common.Models;
using SonarLint.VisualStudio.SLCore.Core;
using SonarLint.VisualStudio.SLCore.Protocol;
using SonarLint.VisualStudio.SLCore.Service.Connection;
using SonarLint.VisualStudio.SLCore.Service.Connection.Models;
using SonarLint.VisualStudio.TestInfrastructure;

namespace SonarLint.VisualStudio.ConnectedMode.UnitTests;

[TestClass]
public class SlCoreConnectionAdapterTests
{
    private static readonly BasicAuthCredentials ValidToken = new ("I_AM_JUST_A_TOKEN", new SecureString());
    private readonly ServerConnection.SonarQube sonarQubeConnection = new(new Uri("http://localhost:9000/"), new ServerConnectionSettings(true), ValidToken);
    private readonly ServerConnection.SonarCloud sonarCloudConnection = new("myOrg", new ServerConnectionSettings(true), ValidToken);
    
    private SlCoreConnectionAdapter testSubject;
    private ISLCoreServiceProvider slCoreServiceProvider;
    private IThreadHandling threadHandling;
    private ILogger logger;
    private IConnectionConfigurationSLCoreService connectionConfigurationSlCoreService;
    private ConnectionInfo sonarCloudConnectionInfo;
    private ConnectionInfo sonarQubeConnectionInfo;

    [TestInitialize]
    public void TestInitialize()
    {
        slCoreServiceProvider = Substitute.For<ISLCoreServiceProvider>();
        threadHandling = new NoOpThreadHandler();
        logger = Substitute.For<ILogger>();
        connectionConfigurationSlCoreService = Substitute.For<IConnectionConfigurationSLCoreService>();
        testSubject = new SlCoreConnectionAdapter(slCoreServiceProvider, threadHandling, logger);

        SetupConnection();
    }

    [TestMethod]
    public async Task ValidateConnectionAsync_SwitchesToBackgroundThread()
    {
        var threadHandlingMock = Substitute.For<IThreadHandling>();
        var slCoreConnectionAdapter = new SlCoreConnectionAdapter(slCoreServiceProvider, threadHandlingMock, logger);

        await slCoreConnectionAdapter.ValidateConnectionAsync(sonarQubeConnectionInfo, new TokenCredentialsModel("myToken".CreateSecureString()));

        await threadHandlingMock.Received(1).RunOnBackgroundThread(Arg.Any<Func<Task<AdapterResponse>>>());
    }

    [TestMethod]
    public async Task ValidateConnectionAsync_GettingConnectionConfigurationSLCoreServiceFails_ReturnsUnsuccessfulResponseAndLogs()
    {
        slCoreServiceProvider.TryGetTransientService(out IConnectionConfigurationSLCoreService _).Returns(false);

        var response = await testSubject.ValidateConnectionAsync(sonarQubeConnectionInfo, new TokenCredentialsModel("myToken".CreateSecureString()));

        logger.Received(1).LogVerbose($"[{nameof(IConnectionConfigurationSLCoreService)}] {SLCoreStrings.ServiceProviderNotInitialized}");
        response.Success.Should().BeFalse();
    }

    [TestMethod]
    public async Task ValidateConnectionAsync_ConnectionToSonarQubeWithToken_CallsValidateConnectionWithCorrectParams()
    {
        var token = "myToken";

        await testSubject.ValidateConnectionAsync(sonarQubeConnectionInfo, new TokenCredentialsModel(token.CreateSecureString()));

        await connectionConfigurationSlCoreService.Received(1)
            .ValidateConnectionAsync(Arg.Is<ValidateConnectionParams>(x => IsExpectedSonarQubeConnectionParams(x, token)));
    }

    [TestMethod]
    public async Task ValidateConnectionAsync_ConnectionToSonarQubeWithCredentials_CallsValidateConnectionWithCorrectParams()
    {
        var username = "username";
        var password = "password";

        await testSubject.ValidateConnectionAsync(sonarQubeConnectionInfo, new UsernamePasswordModel(username, password.CreateSecureString()));

        await connectionConfigurationSlCoreService.Received(1)
            .ValidateConnectionAsync(Arg.Is<ValidateConnectionParams>(x => IsExpectedSonarQubeConnectionParams(x, username, password)));
    }

    [TestMethod]
    public async Task ValidateConnectionAsync_ConnectionToSonarCloudWithToken_CallsValidateConnectionWithCorrectParams()
    {
        var token = "myToken";

        await testSubject.ValidateConnectionAsync(sonarCloudConnectionInfo, new TokenCredentialsModel(token.CreateSecureString()));

        await connectionConfigurationSlCoreService.Received(1)
            .ValidateConnectionAsync(Arg.Is<ValidateConnectionParams>(x => IsExpectedSonarCloudConnectionParams(x, token)));
    }

    [TestMethod]
    public async Task ValidateConnectionAsync_ConnectionToSonarCloudWithCredentials_CallsValidateConnectionWithCorrectParams()
    {
        var username = "username";
        var password = "password";

        await testSubject.ValidateConnectionAsync(sonarCloudConnectionInfo, new UsernamePasswordModel(username, password.CreateSecureString()));

        await connectionConfigurationSlCoreService.Received(1)
            .ValidateConnectionAsync(Arg.Is<ValidateConnectionParams>(x => IsExpectedSonarCloudConnectionParams(x, username, password)));
    }

    [TestMethod]
    [DataRow(true, "success")]
    [DataRow(false, "failure")]
    public async Task ValidateConnectionAsync_ReturnsResponseFromSlCore(bool success, string message)
    {
        var expectedResponse = new ValidateConnectionResponse(success, message);
        connectionConfigurationSlCoreService.ValidateConnectionAsync(Arg.Any<ValidateConnectionParams>()).Returns(expectedResponse);

        var response = await testSubject.ValidateConnectionAsync(sonarCloudConnectionInfo, new TokenCredentialsModel("myToken".CreateSecureString()));

        response.Success.Should().Be(success);
    }

    [TestMethod]
    public async Task ValidateConnectionAsync_SlCoreValidationThrowsException_ReturnsUnsuccessfulResponse()
    {
        var exceptionMessage = "validation failed";
        connectionConfigurationSlCoreService.When(x => x.ValidateConnectionAsync(Arg.Any<ValidateConnectionParams>()))
            .Do(_ => throw new Exception(exceptionMessage));

        var response = await testSubject.ValidateConnectionAsync(sonarCloudConnectionInfo, new TokenCredentialsModel("token".CreateSecureString()));

        logger.Received(1).LogVerbose($"{Resources.ValidateCredentials_Fails}: {exceptionMessage}");
        response.Success.Should().BeFalse();
    }

    [TestMethod]
    public async Task GetOrganizationsAsync_SwitchesToBackgroundThread()
    {
        var threadHandlingMock = Substitute.For<IThreadHandling>();
        var slCoreConnectionAdapter = new SlCoreConnectionAdapter(slCoreServiceProvider, threadHandlingMock, logger);

        await slCoreConnectionAdapter.GetOrganizationsAsync(new TokenCredentialsModel("token".CreateSecureString()));

        await threadHandlingMock.Received(1).RunOnBackgroundThread(Arg.Any<Func<Task<AdapterResponseWithData<List<OrganizationDisplay>>>>>());
    }

    [TestMethod]
    public async Task GetOrganizationsAsync_GettingConnectionConfigurationSLCoreServiceFails_ReturnsFailedResponseAndShouldLog()
    {
        slCoreServiceProvider.TryGetTransientService(out IConnectionConfigurationSLCoreService _).Returns(false);

        var response = await testSubject.GetOrganizationsAsync(new TokenCredentialsModel("token".CreateSecureString()));

        logger.Received(1).LogVerbose($"[{nameof(IConnectionConfigurationSLCoreService)}] {SLCoreStrings.ServiceProviderNotInitialized}");
        response.Success.Should().BeFalse();
        response.ResponseData.Should().BeEmpty();
    }

    [TestMethod]
    public async Task GetOrganizationsAsync_SlCoreThrowsException_ReturnsFailedResponseAndShouldLog()
    {
        var exceptionMessage = "validation failed";
        connectionConfigurationSlCoreService.When(x => x.ListUserOrganizationsAsync(Arg.Any<ListUserOrganizationsParams>()))
            .Do(_ => throw new Exception(exceptionMessage));

        var response = await testSubject.GetOrganizationsAsync(new TokenCredentialsModel("token".CreateSecureString()));

        logger.Received(1).LogVerbose($"{Resources.ListUserOrganizations_Fails}: {exceptionMessage}");
        response.Success.Should().BeFalse();
        response.ResponseData.Should().BeEmpty();
    }

    [TestMethod]
    public async Task GetOrganizationsAsync_TokenIsProvided_CallsSlCoreListUserOrganizationsWithToken()
    {
        var token = "token";

        await testSubject.GetOrganizationsAsync(new TokenCredentialsModel(token.CreateSecureString()));

        await connectionConfigurationSlCoreService.Received(1).ListUserOrganizationsAsync(Arg.Is<ListUserOrganizationsParams>(x=> IsExpectedCredentials(x.credentials, token)));
    }

    [TestMethod]
    public async Task GetOrganizationsAsync_UsernameAndPasswordIsProvided_CallsSlCoreListUserOrganizationsWithUsernameAndPassword()
    {
        var username = "username";
        var password = "password";

        await testSubject.GetOrganizationsAsync(new UsernamePasswordModel(username, password.CreateSecureString()));

        await connectionConfigurationSlCoreService.Received(1).ListUserOrganizationsAsync(Arg.Is<ListUserOrganizationsParams>(x => IsExpectedCredentials(x.credentials, username, password)));
    }

    [TestMethod]
    public async Task GetOrganizationsAsync_CredentialsIsNull_ReturnsFailedResponseAndShouldLog()
    {
        var response = await testSubject.GetOrganizationsAsync(null);

        logger.Received(1).LogVerbose($"{Resources.ListUserOrganizations_Fails}: Unexpected {nameof(ICredentialsModel)} argument");
        response.Success.Should().BeFalse();
        response.ResponseData.Should().BeEmpty();
    }

    [TestMethod]
    public async Task GetOrganizationsAsync_NoOrganizationExists_ReturnsSuccessResponseAndEmptyOrganizations()
    {
        connectionConfigurationSlCoreService.ListUserOrganizationsAsync(Arg.Any<ListUserOrganizationsParams>())
            .Returns(new ListUserOrganizationsResponse([]));

        var response = await testSubject.GetOrganizationsAsync(new TokenCredentialsModel("token".CreateSecureString()));

        response.Success.Should().BeTrue();
        response.ResponseData.Should().BeEmpty();
    }

    [TestMethod]
    public async Task GetOrganizationsAsync_OrganizationExists_ReturnsSuccessResponseAndMappedOrganizations()
    {
        List<OrganizationDto> serverOrganizations = [new OrganizationDto("key", "name", "desc"), new OrganizationDto("key2", "name2", "desc2")];
        connectionConfigurationSlCoreService.ListUserOrganizationsAsync(Arg.Any<ListUserOrganizationsParams>())
            .Returns(new ListUserOrganizationsResponse(serverOrganizations));

        var response = await testSubject.GetOrganizationsAsync(new TokenCredentialsModel("token".CreateSecureString()));

        response.Success.Should().BeTrue();
        response.ResponseData.Should().BeEquivalentTo([
            new OrganizationDisplay("key", "name"),
            new OrganizationDisplay("key2", "name2")
        ]);
    }

    [TestMethod]
    public async Task GetAllProjectsAsync_SwitchesToBackgroundThread()
    {
        var threadHandlingMock = Substitute.For<IThreadHandling>();
        var slCoreConnectionAdapter = new SlCoreConnectionAdapter(slCoreServiceProvider, threadHandlingMock, logger);
            
        await slCoreConnectionAdapter.GetAllProjectsAsync(sonarQubeConnection);

        await threadHandlingMock.Received(1).RunOnBackgroundThread(Arg.Any<Func<Task<AdapterResponseWithData<List<ServerProject>>>>>());
    }

    [TestMethod]
    public async Task GetAllProjectsAsync_GettingConnectionConfigurationSLCoreServiceFails_ReturnsUnsuccessfulResponseAndLogs()
    {
        slCoreServiceProvider.TryGetTransientService(out IConnectionConfigurationSLCoreService _).Returns(false);

        var response = await testSubject.GetAllProjectsAsync(sonarQubeConnection);

        logger.Received(1).LogVerbose($"[{nameof(IConnectionConfigurationSLCoreService)}] {SLCoreStrings.ServiceProviderNotInitialized}");
        response.Success.Should().BeFalse();
    }

    [TestMethod]
    public async Task GetAllProjectsAsync_ConnectionToSonarQubeWithToken_CallsGetAllProjectsAsyncWithCorrectParams()
    {
        await testSubject.GetAllProjectsAsync(sonarQubeConnection);

        await connectionConfigurationSlCoreService.Received(1)
            .GetAllProjectsAsync(Arg.Is<GetAllProjectsParams>(x => IsExpectedSonarQubeConnectionParams(x.transientConnection, ValidToken.UserName)));
    }

    [TestMethod]
    public async Task GetAllProjectsAsync_ConnectionToSonarQubeWithCredentials_CallsGetAllProjectsAsyncWithCorrectParams()
    {
        const string username = "username";
        const string password = "password";
        sonarQubeConnection.Credentials = new BasicAuthCredentials(username, password.CreateSecureString());
        
        await testSubject.GetAllProjectsAsync(sonarQubeConnection);

        await connectionConfigurationSlCoreService.Received(1)
            .GetAllProjectsAsync(Arg.Is<GetAllProjectsParams>(x => IsExpectedSonarQubeConnectionParams(x.transientConnection, username, password)));
    }

    [TestMethod]
    public async Task GetAllProjectsAsync_ConnectionToSonarCloudWithToken_CallsGetAllProjectsAsyncWithCorrectParams()
    {
        await testSubject.GetAllProjectsAsync(sonarCloudConnection);

        await connectionConfigurationSlCoreService.Received(1)
            .GetAllProjectsAsync(Arg.Is<GetAllProjectsParams>(x => IsExpectedSonarCloudConnectionParams(x.transientConnection, ValidToken.UserName)));
    }

    [TestMethod]
    public async Task GetAllProjectsAsync_ConnectionToSonarCloudWithCredentials_CallsGetAllProjectsAsyncWithCorrectParams()
    {
        const string username = "username";
        const string password = "password";
        sonarCloudConnection.Credentials = new BasicAuthCredentials(username, password.CreateSecureString());

        await testSubject.GetAllProjectsAsync(sonarCloudConnection);

        await connectionConfigurationSlCoreService.Received(1)
            .GetAllProjectsAsync(Arg.Is<GetAllProjectsParams>(x => IsExpectedSonarCloudConnectionParams(x.transientConnection, username, password)));
    }

    [TestMethod]
    public async Task GetAllProjectsAsync_ReturnsResponseFromSlCore()
    {
        List<SonarProjectDto> expectedServerProjects = [CreateSonarProjectDto("projKey1", "projName1"), CreateSonarProjectDto("projKey2", "projName2")];
        connectionConfigurationSlCoreService.GetAllProjectsAsync(Arg.Any<GetAllProjectsParams>()).Returns(new GetAllProjectsResponse(expectedServerProjects));

        var response = await testSubject.GetAllProjectsAsync(sonarCloudConnection);

        response.Success.Should().BeTrue();
        response.ResponseData.Count.Should().Be(expectedServerProjects.Count);
        response.ResponseData.Should().BeEquivalentTo([
            new ServerProject("projKey1", "projName1"),
            new ServerProject("projKey2", "projName2")
        ]);
    }
    
    [TestMethod]
    public async Task GetServerProjectByKeyAsync_SwitchesToBackgroundThread()
    {
        var threadHandlingMock = Substitute.For<IThreadHandling>();
        var slCoreConnectionAdapter = new SlCoreConnectionAdapter(slCoreServiceProvider, threadHandlingMock, logger);

        await slCoreConnectionAdapter.GetServerProjectByKeyAsync(sonarCloudConnection, "server-project-key");

        await threadHandlingMock.Received(1).RunOnBackgroundThread(Arg.Any<Func<Task<AdapterResponseWithData<ServerProject>>>>());
    }
    
    [TestMethod]
    public async Task GetServerProjectByKeyAsync_GettingConnectionConfigurationSLCoreServiceFails_ReturnsFailedResponseAndShouldLog()
    {
        slCoreServiceProvider.TryGetTransientService(out IConnectionConfigurationSLCoreService _).Returns(false);

        var response = await testSubject.GetServerProjectByKeyAsync(sonarCloudConnection, "server-project-key");

        logger.Received(1).LogVerbose($"[{nameof(IConnectionConfigurationSLCoreService)}] {SLCoreStrings.ServiceProviderNotInitialized}");
        response.Success.Should().BeFalse();
        response.ResponseData.Should().BeNull();
    }
    
    [TestMethod]
    public async Task GetServerProjectByKeyAsync_SlCoreThrowsException_ReturnsFailedResponseAndShouldLog()
    {
        const string exceptionMessage = "SLCore error";
        connectionConfigurationSlCoreService.When(x => x.GetProjectNamesByKeyAsync(Arg.Any<GetProjectNamesByKeyParams>()))
            .Do(_ => throw new Exception(exceptionMessage));

        var response = await testSubject.GetServerProjectByKeyAsync(sonarCloudConnection, "server-project-key");

        logger.Received(1).LogVerbose($"{Resources.GetServerProjectByKey_Fails}: {exceptionMessage}");
        response.Success.Should().BeFalse();
        response.ResponseData.Should().BeNull();
    }
    
    [TestMethod]
    public async Task GetServerProjectByKeyAsync_ProjectNotFound_ReturnsFailedResponse()
    {
        var slCoreResponse = new Dictionary<string, string> { {"project-key", null} };
        connectionConfigurationSlCoreService.GetProjectNamesByKeyAsync(Arg.Any<GetProjectNamesByKeyParams>())
            .Returns(new GetProjectNamesByKeyResponse(slCoreResponse));
        
        var response = await testSubject.GetServerProjectByKeyAsync(sonarCloudConnection, "project-key");

        response.Success.Should().BeFalse();
        response.ResponseData.Should().BeNull();
    }
    
    [TestMethod]
    public async Task GetServerProjectByKeyAsync_ProjectFound_ReturnsSuccessResponseAndMappedOrganizations()
    {
        var slCoreResponse = new Dictionary<string, string>
        {
            {"project-key", "project-name"}
        };
        connectionConfigurationSlCoreService.GetProjectNamesByKeyAsync(Arg.Any<GetProjectNamesByKeyParams>())
            .Returns(new GetProjectNamesByKeyResponse(slCoreResponse));
        var response = await testSubject.GetServerProjectByKeyAsync(sonarQubeConnection, "project-key");

        response.Success.Should().BeTrue();
        response.ResponseData.Should().BeEquivalentTo(new ServerProject("project-key", "project-name"));
    }


    [TestMethod]
    public async Task GetAllProjectsAsync_SlCoreValidationThrowsException_ReturnsUnsuccessfulResponse()
    {
        var exceptionMessage = "validation failed";
        connectionConfigurationSlCoreService.When(x => x.GetAllProjectsAsync(Arg.Any<GetAllProjectsParams>()))
            .Do(_ => throw new Exception(exceptionMessage));

        var response = await testSubject.GetAllProjectsAsync(sonarCloudConnection);

        logger.Received(1).LogVerbose($"{Resources.GetAllProjects_Fails}: {exceptionMessage}");
        response.Success.Should().BeFalse();
    }

    [TestMethod]
    public async Task FuzzySearchProjectsAsync_SwitchesToBackgroundThread()
    {
        var threadHandlingMock = Substitute.For<IThreadHandling>();
        var slCoreConnectionAdapter = new SlCoreConnectionAdapter(slCoreServiceProvider, threadHandlingMock, logger);

        await slCoreConnectionAdapter.FuzzySearchProjectsAsync(sonarCloudConnection, "proj1");

        await threadHandlingMock.Received(1).RunOnBackgroundThread(Arg.Any<Func<Task<AdapterResponseWithData<List<ServerProject>>>>>());
    }

    [TestMethod]
    public async Task FuzzySearchProjectsAsync_GettingConnectionConfigurationSLCoreServiceFails_ReturnsUnsuccessfulResponseAndLogs()
    {
        slCoreServiceProvider.TryGetTransientService(out IConnectionConfigurationSLCoreService _).Returns(false);

        var response = await testSubject.FuzzySearchProjectsAsync(sonarCloudConnection, "proj1");

        logger.Received(1).LogVerbose($"[{nameof(IConnectionConfigurationSLCoreService)}] {SLCoreStrings.ServiceProviderNotInitialized}");
        response.Success.Should().BeFalse();
    }

    [TestMethod]
    public async Task FuzzySearchProjectsAsync_CallsSlCoreWithCorrectParams()
    {
        var searchTerm = "proj1";
        
        await testSubject.FuzzySearchProjectsAsync(sonarCloudConnection, searchTerm);

        await connectionConfigurationSlCoreService.Received(1).FuzzySearchProjectsAsync(
            Arg.Is<FuzzySearchProjectsParams>(param =>
                param.connectionId == sonarCloudConnection.Id && param.searchText == searchTerm));
    }

    [TestMethod]
    public async Task FuzzySearchProjectsAsync_ReturnsResponseFromSlCore()
    {
        List<SonarProjectDto> expectedServerProjects = [CreateSonarProjectDto("projKey1", "projName1"), CreateSonarProjectDto("projKey2", "projName2")];
        connectionConfigurationSlCoreService.FuzzySearchProjectsAsync(Arg.Any<FuzzySearchProjectsParams>()).Returns(new FuzzySearchProjectsResponse(expectedServerProjects));

        var response = await testSubject.FuzzySearchProjectsAsync(sonarCloudConnection, "param");

        response.Success.Should().BeTrue();
        response.ResponseData.Count.Should().Be(expectedServerProjects.Count);
        response.ResponseData.Should().BeEquivalentTo([
            new ServerProject("projKey1", "projName1"),
          new ServerProject("projKey2", "projName2")
        ]);
    }

    [TestMethod]
    public async Task FuzzySearchProjectsAsync_ThrowsException_ReturnsFalse()
    {
        var searchTerm = "proj1";
        var exception = "error";
        connectionConfigurationSlCoreService
            .When(slCore => slCore.FuzzySearchProjectsAsync(Arg.Any<FuzzySearchProjectsParams>()))
            .Do(_ => throw new Exception(exception));

        var response = await testSubject.FuzzySearchProjectsAsync(sonarCloudConnection, searchTerm);

        response.Success.Should().BeFalse();
        response.ResponseData.Should().BeEmpty();
<<<<<<< HEAD
        logger.LogVerbose(Resources.FuzzySearchProjects_Fails, sonarCloudConnection.Id, searchTerm, exception);
=======
        logger.Received(1).LogVerbose(Resources.FuzzySearchProjects_Fails, sonarCloudConnection.Id, searchTerm, exception);
>>>>>>> c9a22185
    }

    private bool IsExpectedSonarQubeConnectionParams(ValidateConnectionParams receivedParams, string token)
    {
        return IsExpectedSonarQubeConnectionParams(receivedParams.transientConnection, token);
    }

    private bool IsExpectedSonarQubeConnectionParams(Either<TransientSonarQubeConnectionDto, TransientSonarCloudConnectionDto> transientConnection, string token)
    {
        var transientSonarQubeDto = transientConnection.Left;
        return transientSonarQubeDto.serverUrl == sonarQubeConnectionInfo.Id && IsExpectedCredentials(transientSonarQubeDto.credentials, token);
    }

    private bool IsExpectedSonarQubeConnectionParams(ValidateConnectionParams receivedParams, string username, string password)
    {
        return IsExpectedSonarQubeConnectionParams(receivedParams.transientConnection, username, password);
    }

    private bool IsExpectedSonarQubeConnectionParams(Either<TransientSonarQubeConnectionDto, TransientSonarCloudConnectionDto> transientConnection, string username, string password)
    {
        var transientSonarQubeDto = transientConnection.Left;
        return transientSonarQubeDto.serverUrl == sonarQubeConnectionInfo.Id && IsExpectedCredentials(transientSonarQubeDto.credentials, username, password);
    }

    private static bool IsExpectedCredentials(Either<TokenDto, UsernamePasswordDto> credentials, string token)
    {
        return credentials.Left.token == token;
    }

    private static bool IsExpectedCredentials(Either<TokenDto, UsernamePasswordDto> credentials, string username, string password)
    {
        return credentials.Right.username == username && credentials.Right.password == password;
    }

    private bool IsExpectedSonarCloudConnectionParams(ValidateConnectionParams receivedParams, string token)
    {
        return IsExpectedSonarCloudConnectionParams(receivedParams.transientConnection, token);
    }

    private bool IsExpectedSonarCloudConnectionParams(Either<TransientSonarQubeConnectionDto, TransientSonarCloudConnectionDto> transientConnection, string token)
    {
        var transientSonarCloudDto = transientConnection.Right;
        return transientSonarCloudDto.organization == sonarCloudConnectionInfo.Id && IsExpectedCredentials(transientSonarCloudDto.credentials, token);
    }

    private bool IsExpectedSonarCloudConnectionParams(ValidateConnectionParams receivedParams, string username, string password)
    {
        return IsExpectedSonarCloudConnectionParams(receivedParams.transientConnection, username, password);
    }

    private bool IsExpectedSonarCloudConnectionParams(Either<TransientSonarQubeConnectionDto, TransientSonarCloudConnectionDto> transientConnection, string username, string password)
    {
        var transientSonarCloudDto = transientConnection.Right;
        return transientSonarCloudDto.organization == sonarCloudConnectionInfo.Id && IsExpectedCredentials(transientSonarCloudDto.credentials, username, password);
    }

    private void SetupConnection()
    {
        sonarCloudConnectionInfo = new ConnectionInfo("myOrg", ConnectionServerType.SonarCloud);
        sonarQubeConnectionInfo = new ConnectionInfo("http://localhost:9000/", ConnectionServerType.SonarQube);
        slCoreServiceProvider.TryGetTransientService(out IConnectionConfigurationSLCoreService _).Returns(x =>
        {
            x[0] = connectionConfigurationSlCoreService;
            return true;
        });
    }

    private static SonarProjectDto CreateSonarProjectDto(string key, string name)
    {
        return new SonarProjectDto(key, name);
    }
}<|MERGE_RESOLUTION|>--- conflicted
+++ resolved
@@ -477,11 +477,7 @@
 
         response.Success.Should().BeFalse();
         response.ResponseData.Should().BeEmpty();
-<<<<<<< HEAD
-        logger.LogVerbose(Resources.FuzzySearchProjects_Fails, sonarCloudConnection.Id, searchTerm, exception);
-=======
         logger.Received(1).LogVerbose(Resources.FuzzySearchProjects_Fails, sonarCloudConnection.Id, searchTerm, exception);
->>>>>>> c9a22185
     }
 
     private bool IsExpectedSonarQubeConnectionParams(ValidateConnectionParams receivedParams, string token)
