--- conflicted
+++ resolved
@@ -120,10 +120,6 @@
   <data name="UseNewConnectedMode" xml:space="preserve">
     <value>The Connected Mode experience has been migrated away from Team Explorer view. 
     
-<<<<<<< HEAD
-Please use the new window by navigating to Extensions -&gt; SonarLint -&gt; Connected Mode -&gt; Bind to SonarQube (Cloud, Server)...</value>
-=======
-Please use the new window by navigating to Extensions -&gt; SonarQube for Visual Studio -&gt; Connected Mode -&gt; Bind to SonarQube or SonarCloud...</value>
->>>>>>> 62fb5352
+Please use the new window by navigating to Extensions -&gt; SonarQube for Visual Studio -&gt; Connected Mode -&gt; Bind to SonarQube (Cloud, Server)...</value>
   </data>
 </root>