﻿/*
 * SonarLint for Visual Studio
 * Copyright (C) 2016-2021 SonarSource SA
 * mailto:info AT sonarsource DOT com
 *
 * This program is free software; you can redistribute it and/or
 * modify it under the terms of the GNU Lesser General Public
 * License as published by the Free Software Foundation; either
 * version 3 of the License, or (at your option) any later version.
 *
 * This program is distributed in the hope that it will be useful,
 * but WITHOUT ANY WARRANTY; without even the implied warranty of
 * MERCHANTABILITY or FITNESS FOR A PARTICULAR PURPOSE.  See the GNU
 * Lesser General Public License for more details.
 *
 * You should have received a copy of the GNU Lesser General Public License
 * along with this program; if not, write to the Free Software Foundation,
 * Inc., 51 Franklin Street, Fifth Floor, Boston, MA  02110-1301, USA.
 */

using System;
using System.Collections.Generic;
using FluentAssertions;
using Microsoft.VisualStudio.TestTools.UnitTesting;
using SonarLint.VisualStudio.Core.Analysis;
using SonarLint.VisualStudio.TypeScript.Analyzer;
using SonarLint.VisualStudio.TypeScript.EslintBridgeClient.Contract;
using SonarLint.VisualStudio.TypeScript.Rules;

namespace SonarLint.VisualStudio.TypeScript.UnitTests.Analyzer
{
    [TestClass]
    public class EslintBridgeIssueConverterTests
    {
<<<<<<< HEAD
        private const string TestEslintBridgeRuleId = "rule id";
=======
        private const string ValidEsLintKey = "rule id";
>>>>>>> 3ea2c785

        [TestMethod]
        public void Convert_IssueConverted()
        {
            var eslintBridgeIssue = new Issue
            {
                RuleId = "rule id",
                Column = 1,
                EndColumn = 2,
                Line = 3,
                EndLine = 4,
                Message = "some message"
            };

            ConvertToSonarRuleKey keyMapper = inputKey => "mapped " + inputKey;
            GetRuleDefinitions ruleDefinitionsProvider = () => new[]
            {
                new RuleDefinition
                {
                    EslintKey = eslintBridgeIssue.RuleId,
                    Type = RuleType.CODE_SMELL,
                    Severity = RuleSeverity.MAJOR
                }
            };

            var testSubject = CreateTestSubject(keyMapper, ruleDefinitionsProvider);
            var convertedIssue = testSubject.Convert("some file", eslintBridgeIssue);

            convertedIssue.RuleKey.Should().Be("mapped rule id");
            convertedIssue.StartLine.Should().Be(3);
            convertedIssue.StartLineOffset.Should().Be(1);
            convertedIssue.EndLine.Should().Be(4);
            convertedIssue.EndLineOffset.Should().Be(2);
            convertedIssue.Message.Should().Be("some message");
            convertedIssue.LineHash.Should().BeNull();
            convertedIssue.Type.Should().Be(AnalysisIssueType.CodeSmell);
            convertedIssue.Severity.Should().Be(AnalysisIssueSeverity.Major);
        }

        [TestMethod]
        public void Convert_NoSecondaryLocations_IssueWithoutFlows()
        {
            var eslintBridgeIssue = new Issue
            {
<<<<<<< HEAD
                RuleId = TestEslintBridgeRuleId,
=======
                RuleId = ValidEsLintKey,
>>>>>>> 3ea2c785
                Column = 1,
                EndColumn = 2,
                Line = 3,
                EndLine = 4,
                Message = "some message",
                SecondaryLocations = null
            };

            var testSubject = CreateTestSubject();
            var convertedIssue = testSubject.Convert("some file", eslintBridgeIssue);

            convertedIssue.Flows.Should().BeEmpty();
        }

        [TestMethod]
        public void Convert_HasSecondaryLocations_IssueWithSingleFlowAndLocations()
        {
            var eslintBridgeIssue = new Issue
            {
<<<<<<< HEAD
                RuleId = TestEslintBridgeRuleId,
=======
                RuleId = ValidEsLintKey,
>>>>>>> 3ea2c785
                SecondaryLocations = new[]
                {
                    new IssueLocation {Column = 1, EndColumn = 2, Line = 3, EndLine = 4, Message = "message1"},
                    new IssueLocation {Column = 5, EndColumn = 6, Line = 7, EndLine = 8, Message = "message2"},
                }
            };

            var testSubject = CreateTestSubject();
            var convertedIssue = testSubject.Convert("some file", eslintBridgeIssue);

            var expectedLocations = new List<AnalysisIssueLocation>
            {
                new AnalysisIssueLocation("message1", "some file", 3, 4, 1, 2, null),
                new AnalysisIssueLocation("message2", "some file", 7, 8, 5, 6, null),
            };

            var expectedFlows = new List<AnalysisIssueFlow>
            {
                new AnalysisIssueFlow(expectedLocations)
            };

            convertedIssue.Flows.Count.Should().Be(1);
            convertedIssue.Flows.Should().BeEquivalentTo(expectedFlows, config => config.WithStrictOrdering());
        }

        [TestMethod]
        [DataRow(RuleSeverity.BLOCKER, AnalysisIssueSeverity.Blocker)]
        [DataRow(RuleSeverity.CRITICAL, AnalysisIssueSeverity.Critical)]
        [DataRow(RuleSeverity.INFO, AnalysisIssueSeverity.Info)]
        [DataRow(RuleSeverity.MAJOR, AnalysisIssueSeverity.Major)]
        [DataRow(RuleSeverity.MINOR, AnalysisIssueSeverity.Minor)]
        public void ConvertFromRuleSeverity(int eslintRuleSeverity, AnalysisIssueSeverity analysisIssueSeverity)
        {
            EslintBridgeIssueConverter.Convert((RuleSeverity)eslintRuleSeverity).Should().Be(analysisIssueSeverity);
        }

        [TestMethod]
        public void ConvertFromRuleSeverity_InvalidValue_Throws()
        {
            Action act = () => EslintBridgeIssueConverter.Convert((RuleSeverity)(-1));
            act.Should().ThrowExactly<ArgumentOutOfRangeException>().And.ParamName.Should().Be("ruleSeverity");
        }

        [TestMethod]
        [DataRow(RuleType.BUG, AnalysisIssueType.Bug)]
        [DataRow(RuleType.CODE_SMELL, AnalysisIssueType.CodeSmell)]
        [DataRow(RuleType.VULNERABILITY, AnalysisIssueType.Vulnerability)]
        public void ConvertFromRuleType(int eslintRuleType, AnalysisIssueType analysisIssueType)
        {
            EslintBridgeIssueConverter.Convert((RuleType) eslintRuleType).Should().Be(analysisIssueType);
        }

        [TestMethod]
        public void ConvertFromRuleType_InvalidValue_Throws()
        {
            Action act = () => EslintBridgeIssueConverter.Convert((RuleType)(-1));
            act.Should().ThrowExactly<ArgumentOutOfRangeException>().And.ParamName.Should().Be("ruleType");
        }

        private EslintBridgeIssueConverter CreateTestSubject(ConvertToSonarRuleKey keyMapper = null, GetRuleDefinitions getRuleDefinitions = null)
        {
            keyMapper ??= key => key;
            getRuleDefinitions ??= () => new[]
            {
                new RuleDefinition
                {
<<<<<<< HEAD
                    EslintKey = TestEslintBridgeRuleId
=======
                    EslintKey = ValidEsLintKey
>>>>>>> 3ea2c785
                }
            };

            return new EslintBridgeIssueConverter(keyMapper, getRuleDefinitions);
        }
    }
}<|MERGE_RESOLUTION|>--- conflicted
+++ resolved
@@ -32,11 +32,7 @@
     [TestClass]
     public class EslintBridgeIssueConverterTests
     {
-<<<<<<< HEAD
-        private const string TestEslintBridgeRuleId = "rule id";
-=======
         private const string ValidEsLintKey = "rule id";
->>>>>>> 3ea2c785
 
         [TestMethod]
         public void Convert_IssueConverted()
@@ -81,11 +77,7 @@
         {
             var eslintBridgeIssue = new Issue
             {
-<<<<<<< HEAD
-                RuleId = TestEslintBridgeRuleId,
-=======
                 RuleId = ValidEsLintKey,
->>>>>>> 3ea2c785
                 Column = 1,
                 EndColumn = 2,
                 Line = 3,
@@ -105,11 +97,7 @@
         {
             var eslintBridgeIssue = new Issue
             {
-<<<<<<< HEAD
-                RuleId = TestEslintBridgeRuleId,
-=======
                 RuleId = ValidEsLintKey,
->>>>>>> 3ea2c785
                 SecondaryLocations = new[]
                 {
                     new IssueLocation {Column = 1, EndColumn = 2, Line = 3, EndLine = 4, Message = "message1"},
@@ -176,11 +164,7 @@
             {
                 new RuleDefinition
                 {
-<<<<<<< HEAD
-                    EslintKey = TestEslintBridgeRuleId
-=======
                     EslintKey = ValidEsLintKey
->>>>>>> 3ea2c785
                 }
             };
 
