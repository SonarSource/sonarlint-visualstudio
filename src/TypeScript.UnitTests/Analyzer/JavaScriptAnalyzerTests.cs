--- conflicted
+++ resolved
@@ -46,10 +46,7 @@
             {
                 MefTestHelpers.CreateExport<IEslintBridgeClientFactory>(Mock.Of<IEslintBridgeClientFactory>()),
                 MefTestHelpers.CreateExport<IEslintBridgeProcess>(Mock.Of<IEslintBridgeProcess>()),
-<<<<<<< HEAD
                 MefTestHelpers.CreateExport<IActiveJavaScriptRulesProvider>(Mock.Of<IActiveJavaScriptRulesProvider>()),
-=======
->>>>>>> 3ea2c785
                 MefTestHelpers.CreateExport<IJavaScriptRuleKeyMapper>(Mock.Of<IJavaScriptRuleKeyMapper>()),
                 MefTestHelpers.CreateExport<IJavaScriptRuleDefinitionsProvider>(Mock.Of<IJavaScriptRuleDefinitionsProvider>()),
                 MefTestHelpers.CreateExport<ILogger>(Mock.Of<ILogger>())
@@ -94,24 +91,6 @@
         }
 
         [TestMethod]
-<<<<<<< HEAD
-        public async Task ExecuteAnalysis_FailsToStartsEslintBridgeServer_ExceptionCaughtAndLogged()
-        {
-            var serverProcess = SetupServerProcess(exceptionToThrow: new NotImplementedException("this is a test"));
-            var clientFactory = new Mock<IEslintBridgeClientFactory>();
-            var logger = new TestLogger();
-
-            var testSubject = CreateTestSubject(clientFactory.Object, serverProcess.Object, logger: logger);
-
-            await testSubject.ExecuteAnalysis("some path", Mock.Of<IIssueConsumer>(), CancellationToken.None);
-
-            logger.AssertPartialOutputStringExists("this is a test");
-            clientFactory.VerifyNoOtherCalls();
-        }
-
-        [TestMethod]
-=======
->>>>>>> 3ea2c785
         public async Task ExecuteAnalysis_EslintBridgePortChanged_PreviousClientIsDisposed()
         {
             const int firstPort = 123;
@@ -160,7 +139,6 @@
 
             await testSubject.ExecuteAnalysis("some path", Mock.Of<IIssueConsumer>(), CancellationToken.None);
 
-<<<<<<< HEAD
             clientFactory.Verify(x => x.Create(port), Times.Once);
             clientFactory.Verify(x => x.Create(It.IsAny<int>()), Times.Once);
 
@@ -191,17 +169,6 @@
 
             client.VerifyAll();
             client.Verify(x => x.InitLinter(activeRules, cancellationToken), Times.Once);
-=======
-            client.VerifyAll();
-            clientFactory.Verify(x => x.Create(port), Times.Once);
-            clientFactory.VerifyNoOtherCalls();
-
-            await testSubject.ExecuteAnalysis("some path", Mock.Of<IIssueConsumer>(), CancellationToken.None);
-
-            client.VerifyAll();
-            clientFactory.VerifyNoOtherCalls();
-            client.Verify(x => x.Dispose(), Times.Never);
->>>>>>> 3ea2c785
             client.VerifyNoOtherCalls();
         }
 
@@ -217,10 +184,7 @@
             var cancellationToken = new CancellationToken();
             await testSubject.ExecuteAnalysis("some path", Mock.Of<IIssueConsumer>(), cancellationToken);
 
-<<<<<<< HEAD
             eslintBridgeClient.Verify(x => x.InitLinter(activeRules, cancellationToken), Times.Once);
-=======
->>>>>>> 3ea2c785
             eslintBridgeClient.Verify(x => x.AnalyzeJs("some path", cancellationToken), Times.Once);
             eslintBridgeClient.VerifyNoOtherCalls();
         }
@@ -475,7 +439,6 @@
             return serverProcess;
         }
 
-<<<<<<< HEAD
         private static Mock<IActiveJavaScriptRulesProvider> SetupActiveRulesProvider(Rule[] activeRules)
         {
             var rulesProvider = new Mock<IActiveJavaScriptRulesProvider>();
@@ -484,8 +447,6 @@
             return rulesProvider;
         }
 
-=======
->>>>>>> 3ea2c785
         private Mock<IEslintBridgeClientFactory> SetupEslintBridgeClientFactory(int port, IEslintBridgeClient client)
         {
             var factory = new Mock<IEslintBridgeClientFactory>();
@@ -494,7 +455,6 @@
             return factory;
         }
 
-<<<<<<< HEAD
         private JavaScriptAnalyzer CreateTestSubject(IEslintBridgeClient client = null, 
             IEslintBridgeIssueConverter issueConverter = null,
             IActiveJavaScriptRulesProvider activeRulesProvider = null,
@@ -502,39 +462,23 @@
         {
             client ??= SetupEslintBridgeClient(null).Object;
             activeRulesProvider ??= Mock.Of<IActiveJavaScriptRulesProvider>();
-=======
-        private JavaScriptAnalyzer CreateTestSubject(IEslintBridgeClient client = null, IEslintBridgeIssueConverter issueConverter = null, ILogger logger = null)
-        {
-            client ??= SetupEslintBridgeClient(null).Object;
->>>>>>> 3ea2c785
 
             var serverProcess = SetupServerProcess(123);
             var eslintBridgeClientFactory = SetupEslintBridgeClientFactory(123, client);
 
-<<<<<<< HEAD
             return CreateTestSubject(eslintBridgeClientFactory.Object, serverProcess.Object, activeRulesProvider, issueConverter, logger);
-=======
-            return CreateTestSubject(eslintBridgeClientFactory.Object, serverProcess.Object, issueConverter, logger);
->>>>>>> 3ea2c785
         }
 
         private JavaScriptAnalyzer CreateTestSubject(IEslintBridgeClientFactory eslintBridgeClientFactory,
             IEslintBridgeProcess eslintBridgeProcess,
-<<<<<<< HEAD
             IActiveJavaScriptRulesProvider activeRulesProvider = null,
-=======
->>>>>>> 3ea2c785
             IEslintBridgeIssueConverter issueConverter = null,
             ILogger logger = null)
         {
             issueConverter ??= Mock.Of<IEslintBridgeIssueConverter>();
             logger ??= Mock.Of<ILogger>();
 
-<<<<<<< HEAD
             return new JavaScriptAnalyzer(eslintBridgeClientFactory, eslintBridgeProcess, activeRulesProvider, issueConverter, logger);
-=======
-            return new JavaScriptAnalyzer(eslintBridgeClientFactory, eslintBridgeProcess, issueConverter, logger);
->>>>>>> 3ea2c785
         }
     }
 }