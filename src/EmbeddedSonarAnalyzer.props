<Project xmlns="http://schemas.microsoft.com/developer/msbuild/2003">

  <!-- Manually set the version of the SonarC# and VB analyzers to embed.
       NB we assume that the SonarC# and SonarVB NuGet packages have the same version number. -->
  <PropertyGroup>
    <!-- Note: Guide on how to update the analyzers is on the xtranet! -->
<<<<<<< HEAD
    <EmbeddedSonarAnalyzerVersion>9.32.0.97167</EmbeddedSonarAnalyzerVersion>
    <EmbeddedSonarCFamilyAnalyzerVersion>6.57.0.73017</EmbeddedSonarCFamilyAnalyzerVersion>
=======
    <EmbeddedSonarAnalyzerVersion>9.30.0.95878</EmbeddedSonarAnalyzerVersion>
    <EmbeddedSonarCFamilyAnalyzerVersion>6.58.0.74356</EmbeddedSonarCFamilyAnalyzerVersion>
>>>>>>> e12cb919
    <EmbeddedSonarJSAnalyzerVersion>10.14.0.26080</EmbeddedSonarJSAnalyzerVersion>
    <EmbeddedSonarSecretsJarVersion>2.15.0.3845</EmbeddedSonarSecretsJarVersion>
    <!-- SLOOP: Binaries for SonarLint Out Of Process -->
    <EmbeddedSloopVersion>10.4.0.78811</EmbeddedSloopVersion>
  </PropertyGroup>
</Project><|MERGE_RESOLUTION|>--- conflicted
+++ resolved
@@ -4,13 +4,8 @@
        NB we assume that the SonarC# and SonarVB NuGet packages have the same version number. -->
   <PropertyGroup>
     <!-- Note: Guide on how to update the analyzers is on the xtranet! -->
-<<<<<<< HEAD
     <EmbeddedSonarAnalyzerVersion>9.32.0.97167</EmbeddedSonarAnalyzerVersion>
-    <EmbeddedSonarCFamilyAnalyzerVersion>6.57.0.73017</EmbeddedSonarCFamilyAnalyzerVersion>
-=======
-    <EmbeddedSonarAnalyzerVersion>9.30.0.95878</EmbeddedSonarAnalyzerVersion>
     <EmbeddedSonarCFamilyAnalyzerVersion>6.58.0.74356</EmbeddedSonarCFamilyAnalyzerVersion>
->>>>>>> e12cb919
     <EmbeddedSonarJSAnalyzerVersion>10.14.0.26080</EmbeddedSonarJSAnalyzerVersion>
     <EmbeddedSonarSecretsJarVersion>2.15.0.3845</EmbeddedSonarSecretsJarVersion>
     <!-- SLOOP: Binaries for SonarLint Out Of Process -->
