--- conflicted
+++ resolved
@@ -6,13 +6,8 @@
     <!-- Note: don't forget to upload the new packages to the package feed when changing 
          the SonarAnalyzer version -->
     <EmbeddedSonarAnalyzerVersion>8.48.0.56517</EmbeddedSonarAnalyzerVersion>
-<<<<<<< HEAD
     <EmbeddedSonarCFamilyAnalyzerVersion>6.39.0.60440</EmbeddedSonarCFamilyAnalyzerVersion>
-    <EmbeddedSonarJSAnalyzerVersion>9.8.0.19239</EmbeddedSonarJSAnalyzerVersion>
-=======
-    <EmbeddedSonarCFamilyAnalyzerVersion>6.37.0.60132</EmbeddedSonarCFamilyAnalyzerVersion>
     <EmbeddedSonarJSAnalyzerVersion>9.9.0.19492</EmbeddedSonarJSAnalyzerVersion>
->>>>>>> 453cd625
     <EmbeddedSonarSecretsAnalyzerVersion>1.0.3</EmbeddedSonarSecretsAnalyzerVersion>
   </PropertyGroup>
  
