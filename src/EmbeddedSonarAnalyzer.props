<Project xmlns="http://schemas.microsoft.com/developer/msbuild/2003">

  <!-- Manually set the version of the SonarC# and VB analyzers to embed.
       NB we assume that the SonarC# and SonarVB NuGet packages have the same version number. -->
  <PropertyGroup>
    <!-- Note: Guide on how to update the analyzers is on the xtranet! -->
<<<<<<< HEAD
    <EmbeddedSonarAnalyzerVersion>9.11.0.78383</EmbeddedSonarAnalyzerVersion>
    <EmbeddedSonarCFamilyAnalyzerVersion>6.50.0.64514</EmbeddedSonarCFamilyAnalyzerVersion>
=======
    <EmbeddedSonarAnalyzerVersion>9.12.0.78982</EmbeddedSonarAnalyzerVersion>
    <EmbeddedSonarCFamilyAnalyzerVersion>6.49.0.62722</EmbeddedSonarCFamilyAnalyzerVersion>
>>>>>>> 0cc14d9c
    <EmbeddedSonarJSAnalyzerVersion>10.6.0.22520</EmbeddedSonarJSAnalyzerVersion>
    <!-- Secrets
	    Secrets are special case: we get the analyzer binaries from a NuGet package, and the
		  rule help from an "normal" Java plugin. The two artefacts are versioned separately.
	  -->
    <EmbeddedSonarSecretsNuGetVersion>1.0.4</EmbeddedSonarSecretsNuGetVersion>
    <EmbeddedSonarSecretsJarVersion>2.3.0.1632</EmbeddedSonarSecretsJarVersion>
  </PropertyGroup>

</Project><|MERGE_RESOLUTION|>--- conflicted
+++ resolved
@@ -4,13 +4,8 @@
        NB we assume that the SonarC# and SonarVB NuGet packages have the same version number. -->
   <PropertyGroup>
     <!-- Note: Guide on how to update the analyzers is on the xtranet! -->
-<<<<<<< HEAD
-    <EmbeddedSonarAnalyzerVersion>9.11.0.78383</EmbeddedSonarAnalyzerVersion>
+    <EmbeddedSonarAnalyzerVersion>9.12.0.78982</EmbeddedSonarAnalyzerVersion>
     <EmbeddedSonarCFamilyAnalyzerVersion>6.50.0.64514</EmbeddedSonarCFamilyAnalyzerVersion>
-=======
-    <EmbeddedSonarAnalyzerVersion>9.12.0.78982</EmbeddedSonarAnalyzerVersion>
-    <EmbeddedSonarCFamilyAnalyzerVersion>6.49.0.62722</EmbeddedSonarCFamilyAnalyzerVersion>
->>>>>>> 0cc14d9c
     <EmbeddedSonarJSAnalyzerVersion>10.6.0.22520</EmbeddedSonarJSAnalyzerVersion>
     <!-- Secrets
 	    Secrets are special case: we get the analyzer binaries from a NuGet package, and the
