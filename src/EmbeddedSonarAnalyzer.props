<Project xmlns="http://schemas.microsoft.com/developer/msbuild/2003">

  <!-- Manually set the version of the SonarC# and VB analyzers to embed.
       NB we assume that the SonarC# and SonarVB NuGet packages have the same version number. -->
  <PropertyGroup>
    <!-- Note: Guide on how to update the analyzers is on the xtranet! -->
<<<<<<< HEAD
    <EmbeddedSonarAnalyzerVersion>8.55.0.65544</EmbeddedSonarAnalyzerVersion>
    <EmbeddedSonarCFamilyAnalyzerVersion>6.43.0.61486</EmbeddedSonarCFamilyAnalyzerVersion>
    <EmbeddedSonarJSAnalyzerVersion>10.2.0.21568</EmbeddedSonarJSAnalyzerVersion>
=======
    <EmbeddedSonarAnalyzerVersion>9.0.0.68202</EmbeddedSonarAnalyzerVersion>
    <EmbeddedSonarCFamilyAnalyzerVersion>6.44.0.61773</EmbeddedSonarCFamilyAnalyzerVersion>
    <EmbeddedSonarJSAnalyzerVersion>10.1.0.21143</EmbeddedSonarJSAnalyzerVersion>
>>>>>>> 1cc19364

  <!-- Secrets
	     Secrets are special case: we get the analyzer binaries from a NuGet package, and the
		 rule help from an "normal" Java plugin. The two artefacts are versioned separately.
	-->
    <EmbeddedSonarSecretsNuGetVersion>1.0.4</EmbeddedSonarSecretsNuGetVersion>
    <EmbeddedSonarSecretsJarVersion>2.0.1.611</EmbeddedSonarSecretsJarVersion>
  </PropertyGroup>

</Project><|MERGE_RESOLUTION|>--- conflicted
+++ resolved
@@ -4,15 +4,9 @@
        NB we assume that the SonarC# and SonarVB NuGet packages have the same version number. -->
   <PropertyGroup>
     <!-- Note: Guide on how to update the analyzers is on the xtranet! -->
-<<<<<<< HEAD
-    <EmbeddedSonarAnalyzerVersion>8.55.0.65544</EmbeddedSonarAnalyzerVersion>
-    <EmbeddedSonarCFamilyAnalyzerVersion>6.43.0.61486</EmbeddedSonarCFamilyAnalyzerVersion>
-    <EmbeddedSonarJSAnalyzerVersion>10.2.0.21568</EmbeddedSonarJSAnalyzerVersion>
-=======
     <EmbeddedSonarAnalyzerVersion>9.0.0.68202</EmbeddedSonarAnalyzerVersion>
     <EmbeddedSonarCFamilyAnalyzerVersion>6.44.0.61773</EmbeddedSonarCFamilyAnalyzerVersion>
-    <EmbeddedSonarJSAnalyzerVersion>10.1.0.21143</EmbeddedSonarJSAnalyzerVersion>
->>>>>>> 1cc19364
+    <EmbeddedSonarJSAnalyzerVersion>10.2.0.21568</EmbeddedSonarJSAnalyzerVersion>
 
   <!-- Secrets
 	     Secrets are special case: we get the analyzer binaries from a NuGet package, and the
