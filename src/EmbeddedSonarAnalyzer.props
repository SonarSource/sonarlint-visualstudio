<Project xmlns="http://schemas.microsoft.com/developer/msbuild/2003">

  <!-- Manually set the version of the SonarC# and VB analyzers to embed.
       NB we assume that the SonarC# and SonarVB NuGet packages have the same version number. -->
  <PropertyGroup>
    <!-- Note: Guide on how to update the analyzers is on the xtranet! -->
    <EmbeddedSonarAnalyzerVersion>9.23.0.88079</EmbeddedSonarAnalyzerVersion>
<<<<<<< HEAD
    <EmbeddedSonarCFamilyAnalyzerVersion>6.54.0.69031</EmbeddedSonarCFamilyAnalyzerVersion>
    <EmbeddedSonarJSAnalyzerVersion>10.12.0.25537</EmbeddedSonarJSAnalyzerVersion>
=======
    <EmbeddedSonarCFamilyAnalyzerVersion>6.53.0.67215</EmbeddedSonarCFamilyAnalyzerVersion>
    <EmbeddedSonarJSAnalyzerVersion>10.13.0.25911</EmbeddedSonarJSAnalyzerVersion>
>>>>>>> 80ed98ab
    <!-- Secrets
	    Secrets are special case: we get the analyzer binaries from a NuGet package, and the
		  rule help from an "normal" Java plugin. The two artefacts are versioned separately.
	  -->
    <EmbeddedSonarSecretsNuGetVersion>1.0.4</EmbeddedSonarSecretsNuGetVersion>
    <EmbeddedSonarSecretsJarVersion>2.3.0.1632</EmbeddedSonarSecretsJarVersion>
  </PropertyGroup>

</Project><|MERGE_RESOLUTION|>--- conflicted
+++ resolved
@@ -5,13 +5,8 @@
   <PropertyGroup>
     <!-- Note: Guide on how to update the analyzers is on the xtranet! -->
     <EmbeddedSonarAnalyzerVersion>9.23.0.88079</EmbeddedSonarAnalyzerVersion>
-<<<<<<< HEAD
     <EmbeddedSonarCFamilyAnalyzerVersion>6.54.0.69031</EmbeddedSonarCFamilyAnalyzerVersion>
-    <EmbeddedSonarJSAnalyzerVersion>10.12.0.25537</EmbeddedSonarJSAnalyzerVersion>
-=======
-    <EmbeddedSonarCFamilyAnalyzerVersion>6.53.0.67215</EmbeddedSonarCFamilyAnalyzerVersion>
     <EmbeddedSonarJSAnalyzerVersion>10.13.0.25911</EmbeddedSonarJSAnalyzerVersion>
->>>>>>> 80ed98ab
     <!-- Secrets
 	    Secrets are special case: we get the analyzer binaries from a NuGet package, and the
 		  rule help from an "normal" Java plugin. The two artefacts are versioned separately.
