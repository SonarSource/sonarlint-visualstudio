<Project xmlns="http://schemas.microsoft.com/developer/msbuild/2003">

  <!-- Manually set the version of the SonarC# and VB analyzers to embed.
       NB we assume that the SonarC# and SonarVB NuGet packages have the same version number. -->
  <PropertyGroup>
    <!-- Note: Guide on how to update the analyzers is on the xtranet! -->
<<<<<<< HEAD
    <EmbeddedSonarAnalyzerVersion>8.55.0.65544</EmbeddedSonarAnalyzerVersion>
    <EmbeddedSonarCFamilyAnalyzerVersion>6.44.0.61773</EmbeddedSonarCFamilyAnalyzerVersion>
=======
    <EmbeddedSonarAnalyzerVersion>9.0.0.68202</EmbeddedSonarAnalyzerVersion>
    <EmbeddedSonarCFamilyAnalyzerVersion>6.43.0.61486</EmbeddedSonarCFamilyAnalyzerVersion>
>>>>>>> 4212c004
    <EmbeddedSonarJSAnalyzerVersion>10.1.0.21143</EmbeddedSonarJSAnalyzerVersion>

  <!-- Secrets
	     Secrets are special case: we get the analyzer binaries from a NuGet package, and the
		 rule help from an "normal" Java plugin. The two artefacts are versioned separately.
	-->
    <EmbeddedSonarSecretsNuGetVersion>1.0.4</EmbeddedSonarSecretsNuGetVersion>
    <EmbeddedSonarSecretsJarVersion>2.0.1.611</EmbeddedSonarSecretsJarVersion>
  </PropertyGroup>

</Project><|MERGE_RESOLUTION|>--- conflicted
+++ resolved
@@ -4,13 +4,8 @@
        NB we assume that the SonarC# and SonarVB NuGet packages have the same version number. -->
   <PropertyGroup>
     <!-- Note: Guide on how to update the analyzers is on the xtranet! -->
-<<<<<<< HEAD
-    <EmbeddedSonarAnalyzerVersion>8.55.0.65544</EmbeddedSonarAnalyzerVersion>
+    <EmbeddedSonarAnalyzerVersion>9.0.0.68202</EmbeddedSonarAnalyzerVersion>
     <EmbeddedSonarCFamilyAnalyzerVersion>6.44.0.61773</EmbeddedSonarCFamilyAnalyzerVersion>
-=======
-    <EmbeddedSonarAnalyzerVersion>9.0.0.68202</EmbeddedSonarAnalyzerVersion>
-    <EmbeddedSonarCFamilyAnalyzerVersion>6.43.0.61486</EmbeddedSonarCFamilyAnalyzerVersion>
->>>>>>> 4212c004
     <EmbeddedSonarJSAnalyzerVersion>10.1.0.21143</EmbeddedSonarJSAnalyzerVersion>
 
   <!-- Secrets
