--- conflicted
+++ resolved
@@ -3,13 +3,8 @@
   <!-- Manually set the version of the SonarC# and VB analyzers to embed.
        NB we assume that the SonarC# and SonarVB NuGet packages have the same version number. -->
   <PropertyGroup>
-<<<<<<< HEAD
-    <EmbeddedSonarAnalyzerVersion>8.17.0.26580</EmbeddedSonarAnalyzerVersion>
+    <EmbeddedSonarAnalyzerVersion>8.18.0.27296</EmbeddedSonarAnalyzerVersion>
     <EmbeddedSonarCFamilyAnalyzerVersion>6.17.0.27551</EmbeddedSonarCFamilyAnalyzerVersion>
-=======
-    <EmbeddedSonarAnalyzerVersion>8.18.0.27296</EmbeddedSonarAnalyzerVersion>
-    <EmbeddedSonarCFamilyAnalyzerVersion>6.16.0.26112</EmbeddedSonarCFamilyAnalyzerVersion>
->>>>>>> 7144ecdf
   </PropertyGroup>
 
   <ItemGroup Label="Embedded SonarLint analyzers">
