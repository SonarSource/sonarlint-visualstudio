--- conflicted
+++ resolved
@@ -4,13 +4,8 @@
        NB we assume that the SonarC# and SonarVB NuGet packages have the same version number. -->
   <PropertyGroup>
     <!-- Note: Guide on how to update the analyzers is on the xtranet! -->
-<<<<<<< HEAD
-    <EmbeddedSonarAnalyzerVersion>9.12.0.78982</EmbeddedSonarAnalyzerVersion>
+    <EmbeddedSonarAnalyzerVersion>9.15.0.81779</EmbeddedSonarAnalyzerVersion>
     <EmbeddedSonarCFamilyAnalyzerVersion>6.51.0.65468</EmbeddedSonarCFamilyAnalyzerVersion>
-=======
-    <EmbeddedSonarAnalyzerVersion>9.15.0.81779</EmbeddedSonarAnalyzerVersion>
-    <EmbeddedSonarCFamilyAnalyzerVersion>6.50.0.64514</EmbeddedSonarCFamilyAnalyzerVersion>
->>>>>>> d1023aaf
     <EmbeddedSonarJSAnalyzerVersion>10.8.0.24207</EmbeddedSonarJSAnalyzerVersion>
     <!-- Secrets
 	    Secrets are special case: we get the analyzer binaries from a NuGet package, and the
