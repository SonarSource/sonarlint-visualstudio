<Project xmlns="http://schemas.microsoft.com/developer/msbuild/2003">

  <!-- Manually set the version of the SonarC# and VB analyzers to embed.
       NB we assume that the SonarC# and SonarVB NuGet packages have the same version number. -->
  <PropertyGroup>
    <!-- Note: Guide on how to update the analyzers is on the xtranet! -->
<<<<<<< HEAD
    <EmbeddedSonarAnalyzerVersion>8.54.0.64047</EmbeddedSonarAnalyzerVersion>
    <EmbeddedSonarCFamilyAnalyzerVersion>6.42.0.61084</EmbeddedSonarCFamilyAnalyzerVersion>
=======
    <EmbeddedSonarAnalyzerVersion>8.53.0.62665</EmbeddedSonarAnalyzerVersion>
    <EmbeddedSonarCFamilyAnalyzerVersion>6.43.0.61486</EmbeddedSonarCFamilyAnalyzerVersion>
>>>>>>> 4f4b1347
    <EmbeddedSonarJSAnalyzerVersion>10.0.1.20755</EmbeddedSonarJSAnalyzerVersion>

    <!-- Secrets
	     Secrets are special case: we get the analyzer binaries from a NuGet package, and the
		 rule help from an "normal" Java plugin. The two artefacts are versioned separately.
	-->
    <EmbeddedSonarSecretsNuGetVersion>1.0.4</EmbeddedSonarSecretsNuGetVersion>
    <EmbeddedSonarSecretsJarVersion>2.0.1.611</EmbeddedSonarSecretsJarVersion>
  </PropertyGroup>

</Project><|MERGE_RESOLUTION|>--- conflicted
+++ resolved
@@ -4,16 +4,11 @@
        NB we assume that the SonarC# and SonarVB NuGet packages have the same version number. -->
   <PropertyGroup>
     <!-- Note: Guide on how to update the analyzers is on the xtranet! -->
-<<<<<<< HEAD
     <EmbeddedSonarAnalyzerVersion>8.54.0.64047</EmbeddedSonarAnalyzerVersion>
-    <EmbeddedSonarCFamilyAnalyzerVersion>6.42.0.61084</EmbeddedSonarCFamilyAnalyzerVersion>
-=======
-    <EmbeddedSonarAnalyzerVersion>8.53.0.62665</EmbeddedSonarAnalyzerVersion>
     <EmbeddedSonarCFamilyAnalyzerVersion>6.43.0.61486</EmbeddedSonarCFamilyAnalyzerVersion>
->>>>>>> 4f4b1347
     <EmbeddedSonarJSAnalyzerVersion>10.0.1.20755</EmbeddedSonarJSAnalyzerVersion>
 
-    <!-- Secrets
+  <!-- Secrets
 	     Secrets are special case: we get the analyzer binaries from a NuGet package, and the
 		 rule help from an "normal" Java plugin. The two artefacts are versioned separately.
 	-->
