﻿/*
 * SonarLint for Visual Studio
 * Copyright (C) 2016-2023 SonarSource SA
 * mailto:info AT sonarsource DOT com
 *
 * This program is free software; you can redistribute it and/or
 * modify it under the terms of the GNU Lesser General Public
 * License as published by the Free Software Foundation; either
 * version 3 of the License, or (at your option) any later version.
 *
 * This program is distributed in the hope that it will be useful,
 * but WITHOUT ANY WARRANTY; without even the implied warranty of
 * MERCHANTABILITY or FITNESS FOR A PARTICULAR PURPOSE.  See the GNU
 * Lesser General Public License for more details.
 *
 * You should have received a copy of the GNU Lesser General Public License
 * along with this program; if not, write to the Free Software Foundation,
 * Inc., 51 Franklin Street, Fifth Floor, Boston, MA  02110-1301, USA.
 */

using System.Windows.Documents;
using FluentAssertions;
using Microsoft.VisualStudio.TestTools.UnitTesting;
using Moq;
using SonarLint.VisualStudio.Core;
using SonarLint.VisualStudio.Education.Commands;
using SonarLint.VisualStudio.Education.XamlGenerator;
using SonarLint.VisualStudio.Integration;
using SonarLint.VisualStudio.TestInfrastructure;
using SonarLint.VisualStudio.Rules;

namespace SonarLint.VisualStudio.Education.UnitTests
{
    [TestClass]
    public class EducationTests
    {
        [TestMethod]
        public void MefCtor_CheckIsExported()
        {
            MefTestHelpers.CheckTypeCanBeImported<Education, IEducation>(
                MefTestHelpers.CreateExport<IToolWindowService>(),
                MefTestHelpers.CreateExport<ILocalRuleMetadataProvider>(),
                MefTestHelpers.CreateExport<IShowRuleInBrowser>(),
                MefTestHelpers.CreateExport<ILogger>());
        }

        [TestMethod]
        public void ShowRuleHelp_KnownRule_DocumentIsDisplayedInToolWindow()
        {
            var ruleMetaDataProvider = new Mock<ILocalRuleMetadataProvider>();
            var ruleId = new SonarCompositeRuleId("repoKey","ruleKey");

            var ruleInfo = Mock.Of<IRuleInfo>();
            ruleMetaDataProvider.Setup(x => x.GetRuleInfo(It.IsAny<SonarCompositeRuleId>())).Returns(ruleInfo);

            var flowDocument = Mock.Of<FlowDocument>();
            var ruleHelpXamlBuilder = new Mock<IRuleHelpXamlBuilder>();
            ruleHelpXamlBuilder.Setup(x => x.Create(ruleInfo)).Returns(flowDocument);

            var ruleDescriptionToolWindow = new Mock<IRuleHelpToolWindow>();

            var toolWindowService = new Mock<IToolWindowService>();
            toolWindowService.Setup(x => x.GetToolWindow<RuleHelpToolWindow, IRuleHelpToolWindow>()).Returns(ruleDescriptionToolWindow.Object);

            var showRuleInBrowser = new Mock<IShowRuleInBrowser>();
            var testSubject = CreateEducation(toolWindowService.Object,
                ruleMetaDataProvider.Object,
                showRuleInBrowser.Object,
                ruleHelpXamlBuilder.Object);

            // Sanity check - tool window not yet fetched
            toolWindowService.Invocations.Should().HaveCount(0);

            // Act
            testSubject.ShowRuleHelp(ruleId);

            ruleMetaDataProvider.Verify(x => x.GetRuleInfo(ruleId), Times.Once);
            ruleHelpXamlBuilder.Verify(x => x.Create(ruleInfo), Times.Once);
            ruleDescriptionToolWindow.Verify(x => x.UpdateContent(flowDocument), Times.Once);
            toolWindowService.Verify(x => x.Show(RuleHelpToolWindow.ToolWindowId), Times.Once);

            showRuleInBrowser.Invocations.Should().HaveCount(0);
        }

        [TestMethod]
        public void ShowRuleHelp_UnknownRule_RuleIsShownInBrowser()
        {
            var toolWindowService = new Mock<IToolWindowService>();
<<<<<<< HEAD
            var ruleMetadataProvider = new Mock<ILocalRuleMetadataProvider>();
            var ruleHelpXamlBuilder = new Mock<ISimpleRuleHelpXamlBuilder>();
=======
            var ruleMetadataProvider = new Mock<IRuleMetadataProvider>();
            var ruleHelpXamlBuilder = new Mock<IRuleHelpXamlBuilder>();
>>>>>>> 03a1f947
            var showRuleInBrowser = new Mock<IShowRuleInBrowser>();

            var unknownRule = new SonarCompositeRuleId("known", "xxx");
            ruleMetadataProvider.Setup(x => x.GetRuleInfo(unknownRule)).Returns((IRuleInfo)null);

            var testSubject = CreateEducation(
                toolWindowService.Object,
                ruleMetadataProvider.Object,
                showRuleInBrowser.Object,
                ruleHelpXamlBuilder.Object);

            toolWindowService.Reset(); // Called in the constructor, so need to reset to clear the list of invocations
            
            testSubject.ShowRuleHelp(unknownRule);

            ruleMetadataProvider.Verify(x => x.GetRuleInfo(unknownRule), Times.Once);
            showRuleInBrowser.Verify(x => x.ShowRuleDescription(unknownRule), Times.Once);

            // Should not have attempted to build the rule
            ruleHelpXamlBuilder.Invocations.Should().HaveCount(0);
            toolWindowService.Invocations.Should().HaveCount(0);
        }

        private Education CreateEducation(IToolWindowService toolWindowService = null,
            ILocalRuleMetadataProvider ruleMetadataProvider = null,
            IShowRuleInBrowser showRuleInBrowser = null,
            IRuleHelpXamlBuilder ruleHelpXamlBuilder = null)
        {
            toolWindowService ??= Mock.Of<IToolWindowService>();
            ruleMetadataProvider ??= Mock.Of<ILocalRuleMetadataProvider>();
            showRuleInBrowser ??= Mock.Of<IShowRuleInBrowser>();
            ruleHelpXamlBuilder ??= Mock.Of<IRuleHelpXamlBuilder>();
            var logger = new TestLogger(logToConsole: true);
            var threadHandling = new NoOpThreadHandler();

            return new Education(toolWindowService, ruleMetadataProvider, showRuleInBrowser, logger, ruleHelpXamlBuilder, threadHandling);
        }
    }
}<|MERGE_RESOLUTION|>--- conflicted
+++ resolved
@@ -86,13 +86,8 @@
         public void ShowRuleHelp_UnknownRule_RuleIsShownInBrowser()
         {
             var toolWindowService = new Mock<IToolWindowService>();
-<<<<<<< HEAD
             var ruleMetadataProvider = new Mock<ILocalRuleMetadataProvider>();
-            var ruleHelpXamlBuilder = new Mock<ISimpleRuleHelpXamlBuilder>();
-=======
-            var ruleMetadataProvider = new Mock<IRuleMetadataProvider>();
             var ruleHelpXamlBuilder = new Mock<IRuleHelpXamlBuilder>();
->>>>>>> 03a1f947
             var showRuleInBrowser = new Mock<IShowRuleInBrowser>();
 
             var unknownRule = new SonarCompositeRuleId("known", "xxx");
