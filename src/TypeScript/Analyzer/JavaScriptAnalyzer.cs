--- conflicted
+++ resolved
@@ -116,13 +116,8 @@
 
             try
             {
-<<<<<<< HEAD
-                var eslintBridgeClient = await GetJavaScriptClient(cancellationToken);
+                await EnsureEslintBridgeClientIsInitialized(cancellationToken);
                 var analysisStartTime = DateTime.Now;
-=======
-                await EnsureEslintBridgeClientIsInitialized(cancellationToken);
-
->>>>>>> da68c218
                 var analysisResponse = await eslintBridgeClient.AnalyzeJs(filePath, cancellationToken);
 
                 var analysisTime = DateTime.Now - analysisStartTime;
@@ -152,38 +147,13 @@
             }
         }
 
-<<<<<<< HEAD
-        private async Task<IEslintBridgeClient> GetJavaScriptClient(CancellationToken cancellationToken)
-=======
         private async Task EnsureEslintBridgeClientIsInitialized(CancellationToken cancellationToken)
->>>>>>> da68c218
         {
             var port = await eslintBridgeProcess.Start();
 
             try
             {
                 serverInitLocker.WaitOne();
-<<<<<<< HEAD
-
-                if (port != javascriptServerPort)
-                {
-                    javascriptServerPort = port;
-                    shouldInitLinter = true;
-                    javascriptClient?.Dispose();
-                    javascriptClient = eslintBridgeClientFactory.Create(javascriptServerPort);
-                }
-
-                if (shouldInitLinter)
-                {
-                    await javascriptClient.InitLinter(activeRulesProvider.Get(), cancellationToken);
-                    shouldInitLinter = false;
-                }
-            }
-            finally
-            {
-                serverInitLocker.Set();
-            }
-=======
 
                 if (port != javascriptServerPort)
                 {
@@ -192,7 +162,6 @@
                     eslintBridgeClient?.Dispose();
                     eslintBridgeClient = eslintBridgeClientFactory.Create(javascriptServerPort);
                 }
->>>>>>> da68c218
 
                 if (shouldInitLinter)
                 {
