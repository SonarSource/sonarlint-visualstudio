﻿/*
 * SonarLint for Visual Studio
 * Copyright (C) 2016-2022 SonarSource SA
 * mailto:info AT sonarsource DOT com
 *
 * This program is free software; you can redistribute it and/or
 * modify it under the terms of the GNU Lesser General Public
 * License as published by the Free Software Foundation; either
 * version 3 of the License, or (at your option) any later version.
 *
 * This program is distributed in the hope that it will be useful,
 * but WITHOUT ANY WARRANTY; without even the implied warranty of
 * MERCHANTABILITY or FITNESS FOR A PARTICULAR PURPOSE.  See the GNU
 * Lesser General Public License for more details.
 *
 * You should have received a copy of the GNU Lesser General Public License
 * along with this program; if not, write to the Free Software Foundation,
 * Inc., 51 Franklin Street, Fifth Floor, Boston, MA  02110-1301, USA.
 */

using System;
using System.Collections.Generic;
using System.Linq;
using System.Threading;
using System.Threading.Tasks;
using Newtonsoft.Json;
using SonarLint.VisualStudio.Integration;
using SonarLint.VisualStudio.TypeScript.EslintBridgeClient.Contract;

namespace SonarLint.VisualStudio.TypeScript.EslintBridgeClient
{
    internal interface IEslintBridgeClient : IDisposable
    {
        /// <summary>
        /// Configures the linter with the set of rules to execute
        /// </summary>
        /// <remarks>This method should be called whenever the set of active rules or
        /// their configuration changes.</remarks>
        Task InitLinter(IEnumerable<Rule> rules, CancellationToken cancellationToken);

        /// <summary>
        /// Analyzes the specified file and returns the detected issues.
        /// </summary>
        Task<AnalysisResponse> Analyze(string filePath, string tsConfigFilePath, CancellationToken cancellationToken);

        /// <summary>
        /// Closes running eslint-bridge server.
        /// </summary>
        Task Close();
    }

    /// <summary>
    /// Matching Java implementation: https://github.com/SonarSource/SonarJS/blob/0dda9105bab520569708e230f4d2dffdca3cec74/sonar-javascript-plugin/src/main/java/org/sonar/plugins/javascript/eslint/JavaScriptEslintBasedSensor.java#L51
    /// Eslint-bridge methods: https://github.com/SonarSource/SonarJS/blob/0dda9105bab520569708e230f4d2dffdca3cec74/eslint-bridge/src/server.ts
    /// </summary>
    internal class EslintBridgeClient : IEslintBridgeClient
    {
        private readonly string analyzeEndpoint;
        private readonly IEslintBridgeProcess eslintBridgeProcess;
        private readonly IEslintBridgeHttpWrapper httpWrapper;
        private readonly IAnalysisConfiguration analysisConfiguration;
        private bool isDisposed;

        public EslintBridgeClient(string analyzeEndpoint, IEslintBridgeProcess eslintBridgeProcess, ILogger logger)
            : this(analyzeEndpoint, eslintBridgeProcess, new EslintBridgeHttpWrapper(logger), new AnalysisConfiguration())
        {
        }

        internal EslintBridgeClient(string analyzeEndpoint, 
            IEslintBridgeProcess eslintBridgeProcess,
            IEslintBridgeHttpWrapper httpWrapper,
            IAnalysisConfiguration analysisConfiguration)
        {
            this.analyzeEndpoint = analyzeEndpoint;
            this.eslintBridgeProcess = eslintBridgeProcess;
            this.httpWrapper = httpWrapper;
            this.analysisConfiguration = analysisConfiguration;
        }

        public async Task InitLinter(IEnumerable<Rule> rules, CancellationToken cancellationToken)
        {
            var initLinterRequest = new InitLinterRequest
            {
                Rules = rules.ToArray(),
                Globals = analysisConfiguration.GetGlobals(),
                Environments = analysisConfiguration.GetEnvironments()
            };

            var responseString = await MakeCall("init-linter", initLinterRequest, cancellationToken);

            if (!"OK!".Equals(responseString))
            {
<<<<<<< HEAD
                throw new InvalidOperationException(Resources.ERR_InvalidResponse);
=======
                throw new InvalidOperationException(string.Format(Resources.ERR_InvalidResponse, responseString));
>>>>>>> 15760a47
            }
        }

        public async Task<AnalysisResponse> Analyze(string filePath, string tsConfigFilePath, CancellationToken cancellationToken)
        {
            var tsConfigFilePaths = tsConfigFilePath == null ? Array.Empty<string>() : new[] {tsConfigFilePath};

            var analysisRequest = new AnalysisRequest
            {
                FilePath = filePath,
                IgnoreHeaderComments = true,
                TSConfigFilePaths = tsConfigFilePaths
            };

            var responseString = await MakeCall(analyzeEndpoint, analysisRequest, cancellationToken);

            if (string.IsNullOrEmpty(responseString))
            {
                throw new InvalidOperationException(string.Format(Resources.ERR_InvalidResponse, responseString));
            }

            return JsonConvert.DeserializeObject<AnalysisResponse>(responseString);
        }

        public async Task Close()
        {
            try
            {
                if (eslintBridgeProcess.IsRunning)
                {
                    await MakeCall("close", null, CancellationToken.None);
                }
            }
            catch
            {
                // nothing to do if the call failed
            }
            finally
            {
                eslintBridgeProcess.Stop();
            }
        }

        #region IDisposable

        public async void Dispose()
        {
            await Dispose(true);
            GC.SuppressFinalize(this);
        }

        protected virtual async Task Dispose(bool disposing)
        {
            if (disposing && !isDisposed)
            {
                try
                {
                    await Close();
                }
                catch
                {
                    // nothing to do if the call failed
                }

                eslintBridgeProcess.Dispose();
                httpWrapper.Dispose();
                isDisposed = true;
            }
        }

        #endregion



        protected async Task<string> MakeCall(string endpoint, object request, CancellationToken cancellationToken)
        {
            var port = await eslintBridgeProcess.Start();
            var fullServerUrl = BuildServerUri(port, endpoint);
            var response = await httpWrapper.PostAsync(fullServerUrl, request, cancellationToken);

            return response;
        }

        private Uri BuildServerUri(int port, string endpoint) => new Uri($"http://localhost:{port}/{endpoint}");
    }
}<|MERGE_RESOLUTION|>--- conflicted
+++ resolved
@@ -90,11 +90,7 @@
 
             if (!"OK!".Equals(responseString))
             {
-<<<<<<< HEAD
-                throw new InvalidOperationException(Resources.ERR_InvalidResponse);
-=======
                 throw new InvalidOperationException(string.Format(Resources.ERR_InvalidResponse, responseString));
->>>>>>> 15760a47
             }
         }
 
