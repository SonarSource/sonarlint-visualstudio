﻿/*
 * SonarLint for Visual Studio
 * Copyright (C) 2016-2020 SonarSource SA
 * mailto:info AT sonarsource DOT com
 *
 * This program is free software; you can redistribute it and/or
 * modify it under the terms of the GNU Lesser General Public
 * License as published by the Free Software Foundation; either
 * version 3 of the License, or (at your option) any later version.
 *
 * This program is distributed in the hope that it will be useful,
 * but WITHOUT ANY WARRANTY; without even the implied warranty of
 * MERCHANTABILITY or FITNESS FOR A PARTICULAR PURPOSE.  See the GNU
 * Lesser General Public License for more details.
 *
 * You should have received a copy of the GNU Lesser General Public License
 * along with this program; if not, write to the Free Software Foundation,
 * Inc., 51 Franklin Street, Fifth Floor, Boston, MA  02110-1301, USA.
 */

using System;
using System.Diagnostics;
using System.IO;
<<<<<<< HEAD
using Newtonsoft.Json;
using SonarLint.VisualStudio.Core.SystemAbstractions;
using SonarLint.VisualStudio.Integration.Resources;
using SonarQube.Client.Helpers;
=======
using System.IO.Abstractions;
using EnvDTE;
>>>>>>> 0dd19912

namespace SonarLint.VisualStudio.Integration.Persistence
{
    internal class SolutionBindingSerializer : ISolutionBindingSerializer
    {
        private readonly ILogger logger;
        private readonly IFile fileWrapper;
        private readonly IDirectory directoryWrapper;

<<<<<<< HEAD
        public SolutionBindingSerializer(ILogger logger, IFile fileWrapper, IDirectory directoryWrapper)
=======
        public const string LegacyBindingConfigurationFileName = "SolutionBinding.sqconfig";
        public const string StoreNamespace = "SonarLint.VisualStudio.Integration";

        public SolutionBindingSerializer(IServiceProvider serviceProvider)
            : this(serviceProvider,
                  serviceProvider?.GetService<ISourceControlledFileSystem>(),
                  serviceProvider?.GetService<ICredentialStoreService>(),
                  serviceProvider?.GetMefService<ILogger>(),
                  new FileSystem())
>>>>>>> 0dd19912
        {
            this.logger = logger ?? throw new ArgumentNullException(nameof(logger));
            this.fileWrapper = fileWrapper ?? throw new ArgumentNullException(nameof(fileWrapper));
            this.directoryWrapper = directoryWrapper ?? throw new ArgumentNullException(nameof(directoryWrapper));
        }

<<<<<<< HEAD
        public bool SerializeToFile(string filePath, BoundSonarQubeProject project)
        {
            var serializedProject = Serialize(project);
=======
        internal /*for testing purposes*/ SolutionBindingSerializer(
            IServiceProvider serviceProvider,
            ISourceControlledFileSystem sccFileSystem,
            ICredentialStoreService store,
            ILogger logger,
            IFileSystem fileSystem)
            : base(sccFileSystem, store, logger, fileSystem)
        {
            this.serviceProvider = serviceProvider ?? throw new ArgumentNullException(nameof(serviceProvider));
        }
>>>>>>> 0dd19912

            return SafePerformFileSystemOperation(() => WriteConfig(filePath, serializedProject));
        }

        private void WriteConfig(string configFile, string serializedProject)
        {
            Debug.Assert(!string.IsNullOrWhiteSpace(configFile));

            var directoryName = Path.GetDirectoryName(configFile);

            if (!directoryWrapper.Exists(directoryName))
            {
                directoryWrapper.Create(directoryName);
            }

            fileWrapper.WriteAllText(configFile, serializedProject);
        }

        public BoundSonarQubeProject DeserializeFromFile(string filePath)
        {
            if (string.IsNullOrEmpty(filePath) || !fileWrapper.Exists(filePath))
            {
                return null;
            }

            string configJson = null;

            if (SafePerformFileSystemOperation(() => ReadConfig(filePath, out configJson)))
            {
                try
                {
                    return Deserialize(configJson);
                }
                catch (JsonException)
                {
                    logger.WriteLine(Strings.FailedToDeserializeSQCOnfiguration, filePath);
                }
            }

            return null;
        }

        private void ReadConfig(string configFile, out string text)
        {
            text = fileWrapper.ReadAllText(configFile);
        }

        private bool SafePerformFileSystemOperation(Action operation)
        {
            Debug.Assert(operation != null);

            try
            {
                operation();
                return true;
            }
            catch (Exception e) when (!Microsoft.VisualStudio.ErrorHandler.IsCriticalException(e))
            {
                logger.WriteLine(e.Message);
                return false;
            }
        }

        private BoundSonarQubeProject Deserialize(string projectJson)
        {
            return JsonHelper.Deserialize<BoundSonarQubeProject>(projectJson);
        }

        private string Serialize(BoundSonarQubeProject project)
        {
            return JsonHelper.Serialize(project);
        }
    }
}<|MERGE_RESOLUTION|>--- conflicted
+++ resolved
@@ -21,59 +21,32 @@
 using System;
 using System.Diagnostics;
 using System.IO;
-<<<<<<< HEAD
+using System.IO.Abstractions;
 using Newtonsoft.Json;
-using SonarLint.VisualStudio.Core.SystemAbstractions;
 using SonarLint.VisualStudio.Integration.Resources;
 using SonarQube.Client.Helpers;
-=======
-using System.IO.Abstractions;
-using EnvDTE;
->>>>>>> 0dd19912
 
 namespace SonarLint.VisualStudio.Integration.Persistence
 {
     internal class SolutionBindingSerializer : ISolutionBindingSerializer
     {
         private readonly ILogger logger;
-        private readonly IFile fileWrapper;
-        private readonly IDirectory directoryWrapper;
+        private readonly IFileSystem fileSystem;
 
-<<<<<<< HEAD
-        public SolutionBindingSerializer(ILogger logger, IFile fileWrapper, IDirectory directoryWrapper)
-=======
-        public const string LegacyBindingConfigurationFileName = "SolutionBinding.sqconfig";
-        public const string StoreNamespace = "SonarLint.VisualStudio.Integration";
+        public SolutionBindingSerializer(ILogger logger)
+            : this(logger, new FileSystem())
+        {
+        }
 
-        public SolutionBindingSerializer(IServiceProvider serviceProvider)
-            : this(serviceProvider,
-                  serviceProvider?.GetService<ISourceControlledFileSystem>(),
-                  serviceProvider?.GetService<ICredentialStoreService>(),
-                  serviceProvider?.GetMefService<ILogger>(),
-                  new FileSystem())
->>>>>>> 0dd19912
+        internal SolutionBindingSerializer(ILogger logger, IFileSystem fileSystem)
         {
             this.logger = logger ?? throw new ArgumentNullException(nameof(logger));
-            this.fileWrapper = fileWrapper ?? throw new ArgumentNullException(nameof(fileWrapper));
-            this.directoryWrapper = directoryWrapper ?? throw new ArgumentNullException(nameof(directoryWrapper));
+            this.fileSystem = fileSystem ?? throw new ArgumentNullException(nameof(fileSystem));
         }
 
-<<<<<<< HEAD
         public bool SerializeToFile(string filePath, BoundSonarQubeProject project)
         {
             var serializedProject = Serialize(project);
-=======
-        internal /*for testing purposes*/ SolutionBindingSerializer(
-            IServiceProvider serviceProvider,
-            ISourceControlledFileSystem sccFileSystem,
-            ICredentialStoreService store,
-            ILogger logger,
-            IFileSystem fileSystem)
-            : base(sccFileSystem, store, logger, fileSystem)
-        {
-            this.serviceProvider = serviceProvider ?? throw new ArgumentNullException(nameof(serviceProvider));
-        }
->>>>>>> 0dd19912
 
             return SafePerformFileSystemOperation(() => WriteConfig(filePath, serializedProject));
         }
@@ -84,17 +57,17 @@
 
             var directoryName = Path.GetDirectoryName(configFile);
 
-            if (!directoryWrapper.Exists(directoryName))
+            if (!fileSystem.Directory.Exists(directoryName))
             {
-                directoryWrapper.Create(directoryName);
+                fileSystem.Directory.CreateDirectory(directoryName);
             }
 
-            fileWrapper.WriteAllText(configFile, serializedProject);
+            fileSystem.File.WriteAllText(configFile, serializedProject);
         }
 
         public BoundSonarQubeProject DeserializeFromFile(string filePath)
         {
-            if (string.IsNullOrEmpty(filePath) || !fileWrapper.Exists(filePath))
+            if (string.IsNullOrEmpty(filePath) || !fileSystem.File.Exists(filePath))
             {
                 return null;
             }
@@ -118,7 +91,7 @@
 
         private void ReadConfig(string configFile, out string text)
         {
-            text = fileWrapper.ReadAllText(configFile);
+            text = fileSystem.File.ReadAllText(configFile);
         }
 
         private bool SafePerformFileSystemOperation(Action operation)
