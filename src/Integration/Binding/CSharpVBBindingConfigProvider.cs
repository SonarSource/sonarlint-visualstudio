--- conflicted
+++ resolved
@@ -46,41 +46,25 @@
         private readonly ILogger logger;
         private readonly IRuleSetGenerator ruleSetGenerator;
         private readonly INuGetPackageInfoGenerator nuGetPackageInfoGenerator;
-<<<<<<< HEAD
-        private readonly ISolutionBindingFilePathGenerator solutionBindingFilePathGenerator;
         private readonly ISonarLintConfigGenerator sonarLintConfigGenerator;
 
         public CSharpVBBindingConfigProvider(ISonarQubeService sonarQubeService, INuGetBindingOperation nuGetBindingOperation, ILogger logger)
             : this(sonarQubeService, nuGetBindingOperation, logger,
-                  new RuleSetGenerator(), new NuGetPackageInfoGenerator(), new SolutionBindingFilePathGenerator(), new SonarLintConfigGenerator())
-=======
-
-        public CSharpVBBindingConfigProvider(ISonarQubeService sonarQubeService, INuGetBindingOperation nuGetBindingOperation, ILogger logger)
-            : this(sonarQubeService, nuGetBindingOperation, logger,
-                  new RuleSetGenerator(), new NuGetPackageInfoGenerator())
->>>>>>> ce8b42eb
+                  new RuleSetGenerator(), new NuGetPackageInfoGenerator(), new SonarLintConfigGenerator())
         {
         }
 
         internal /* for testing */ CSharpVBBindingConfigProvider(ISonarQubeService sonarQubeService,
             INuGetBindingOperation nuGetBindingOperation, ILogger logger,
-<<<<<<< HEAD
             IRuleSetGenerator ruleSetGenerator, INuGetPackageInfoGenerator nuGetPackageInfoGenerator,
-            ISolutionBindingFilePathGenerator solutionBindingFilePathGenerator, ISonarLintConfigGenerator sonarLintConfigGenerator)
-=======
-            IRuleSetGenerator ruleSetGenerator, INuGetPackageInfoGenerator nuGetPackageInfoGenerator)
->>>>>>> ce8b42eb
+            ISonarLintConfigGenerator sonarLintConfigGenerator)
         {
             this.sonarQubeService = sonarQubeService;
             this.nuGetBindingOperation = nuGetBindingOperation;
             this.logger = logger;
             this.ruleSetGenerator = ruleSetGenerator;
             this.nuGetPackageInfoGenerator = nuGetPackageInfoGenerator;
-<<<<<<< HEAD
-            this.solutionBindingFilePathGenerator = solutionBindingFilePathGenerator;
             this.sonarLintConfigGenerator = sonarLintConfigGenerator;
-=======
->>>>>>> ce8b42eb
         }
 
         public bool IsLanguageSupported(Language language)
