﻿/*
 * SonarLint for Visual Studio
 * Copyright (C) 2016-2020 SonarSource SA
 * mailto:info AT sonarsource DOT com
 *
 * This program is free software; you can redistribute it and/or
 * modify it under the terms of the GNU Lesser General Public
 * License as published by the Free Software Foundation; either
 * version 3 of the License, or (at your option) any later version.
 *
 * This program is distributed in the hope that it will be useful,
 * but WITHOUT ANY WARRANTY; without even the implied warranty of
 * MERCHANTABILITY or FITNESS FOR A PARTICULAR PURPOSE.  See the GNU
 * Lesser General Public License for more details.
 *
 * You should have received a copy of the GNU Lesser General Public License
 * along with this program; if not, write to the Free Software Foundation,
 * Inc., 51 Franklin Street, Fifth Floor, Boston, MA  02110-1301, USA.
 */

using System;
using System.Collections.Generic;
using System.Diagnostics;
using System.IO;
using System.IO.Abstractions;
using System.Linq;
using System.Threading;
using EnvDTE;
using SonarLint.VisualStudio.Core.Helpers;
using Language = SonarLint.VisualStudio.Core.Language;

namespace SonarLint.VisualStudio.Integration.Binding
{
    // Legacy connected mode:
    // * make binding changes to a single project i.e. writes the ruleset files
    // and updates the project file

    internal partial class CSharpVBBindingOperation : ICSharpVBBindingOperation
    {
        private readonly IServiceProvider serviceProvider;
        private readonly ICSharpVBBindingConfig cSharpVBBindingConfig;
        private readonly IFileSystem fileSystem;
        private readonly ISourceControlledFileSystem sourceControlledFileSystem;

        private readonly Dictionary<Property, PropertyInformation> propertyInformationMap = new Dictionary<Property, PropertyInformation>();
        private readonly Project initializedProject;

        public CSharpVBBindingOperation(IServiceProvider serviceProvider, Project project, ICSharpVBBindingConfig cSharpVBBindingConfig)
            : this(serviceProvider, project, cSharpVBBindingConfig, new FileSystem())
        {
        }

        internal CSharpVBBindingOperation(IServiceProvider serviceProvider, Project project, ICSharpVBBindingConfig cSharpVBBindingConfig, IFileSystem fileSystem)
        {
            this.serviceProvider = serviceProvider ?? throw new ArgumentNullException(nameof(serviceProvider));
            this.initializedProject = project ?? throw new ArgumentNullException(nameof(project));
            this.cSharpVBBindingConfig = cSharpVBBindingConfig ?? throw new ArgumentNullException(nameof(cSharpVBBindingConfig));
            this.fileSystem = fileSystem ?? throw new ArgumentNullException(nameof(fileSystem));

            this.sourceControlledFileSystem = this.serviceProvider.GetService<ISourceControlledFileSystem>();
            this.sourceControlledFileSystem.AssertLocalServiceIsNotNull();

            this.ruleSetSerializer = this.serviceProvider.GetService<IRuleSetSerializer>();
            this.ruleSetSerializer.AssertLocalServiceIsNotNull();
        }

        #region State
        internal /*for testing purposes*/ Language ProjectLanguage { get; private set; }

        internal /*for testing purposes*/ string ProjectFullPath { get; private set; }
       
        internal /*for testing purposes*/ IReadOnlyDictionary<Property, PropertyInformation> PropertyInformationMap { get { return this.propertyInformationMap; } }
        #endregion

        public void Initialize()
        {
            this.CaptureProject();
            this.CalculateRuleSetInformation();
        }

        public void Prepare(CancellationToken token)
        {
            // We want to limit the number of rulesets so for this we use the previously calculated TargetRuleSetFileName
            // and group by it. This handles the special case of all the properties having the same ruleset and also the case
            // in which the user didn't configure anything and we're getting only default value from the properties.
            foreach (IGrouping<string, PropertyInformation> group in this.propertyInformationMap.Values.GroupBy(info => info.TargetRuleSetFileName))
            {
                if (token.IsCancellationRequested)
                {
                    break;
                }

                string targetRuleSetFileName = group.Key;
                string currentRuleSetFilePath = group.First().CurrentRuleSetFilePath;
                Debug.Assert(group.All(i => StringComparer.OrdinalIgnoreCase.Equals(currentRuleSetFilePath, currentRuleSetFilePath)), "Expected all the rulesets to be the same when the target rule set name is the same");
                string newRuleSetFilePath = this.QueueWriteProjectLevelRuleSet(this.ProjectFullPath, targetRuleSetFileName, cSharpVBBindingConfig, currentRuleSetFilePath);

                foreach (PropertyInformation info in group)
                {
                    info.NewRuleSetFilePath = newRuleSetFilePath;
                }
            }
        }

        public void Commit()
        {
            AddRuleset();
            AddAdditionalFile();
        }

        private void AddRuleset()
        {
            foreach (var keyValue in this.propertyInformationMap)
            {
                Property property = keyValue.Key;
                string ruleSetFullFilePath = keyValue.Value.NewRuleSetFilePath;

                Debug.Assert(!string.IsNullOrWhiteSpace(ruleSetFullFilePath), "Prepare was not called");
                Debug.Assert(fileSystem.File.Exists(ruleSetFullFilePath), "File not written: " + ruleSetFullFilePath);

                string updatedRuleSetValue = PathHelper.CalculateRelativePath(this.ProjectFullPath, ruleSetFullFilePath);
                property.Value = updatedRuleSetValue;

                this.AddFileToProject(this.initializedProject, ruleSetFullFilePath);
            }
        }

        private void AddAdditionalFile()
        {
<<<<<<< HEAD
            var projectSystem = serviceProvider.GetService<IProjectSystemHelper>();
            projectSystem.AssertLocalServiceIsNotNull();
            projectSystem.RemoveFileFromProject(initializedProject, Path.GetFileName(cSharpVBBindingConfig.AdditionalFile.Path));
            projectSystem.AddFileToProject(initializedProject, cSharpVBBindingConfig.AdditionalFile.Path, "AdditionalFiles");
=======
            try
            {
                var projectSystem = serviceProvider.GetService<IProjectSystemHelper>();
                projectSystem.AssertLocalServiceIsNotNull();
                // It's possible that the additional file is set property, but the ruleset is out of date, which will trigger the binding. So we need to remove the file first, otherwise we get an error that the file already exists.
                // It's possible that the additional file exists but has a wrong type, e.g. Compile/Content, and not AdditionalFiles. In which case removing and re-adding it solves the problem.
                projectSystem.RemoveFileFromProject(initializedProject, cSharpVBBindingConfig.AdditionalFile.Path);
                projectSystem.AddFileToProject(initializedProject, cSharpVBBindingConfig.AdditionalFile.Path, "AdditionalFiles");
            }
            catch (Exception ex)
            {
                throw new Exception($"Failed to bind project {initializedProject.FullName}, exception details: {ex}");
            }
>>>>>>> 8a674b3b
        }

        #region Helpers

        private void CaptureProject()
        {
            this.ProjectLanguage = ProjectToLanguageMapper.GetLanguageForProject(this.initializedProject);
            this.ProjectFullPath = this.initializedProject.FullName;
        }

        private void CalculateRuleSetInformation()
        {
            var solutionRuleSetProvider = this.serviceProvider.GetService<ISolutionRuleSetsInformationProvider>();
            RuleSetDeclaration[] ruleSetsInfo = solutionRuleSetProvider.GetProjectRuleSetsDeclarations(this.initializedProject).ToArray();

            string sameRuleSetCandidate = ruleSetsInfo.FirstOrDefault()?.RuleSetPath;

            // Special case: if all the values are the same use project name as the target ruleset name
            bool useSameTargetName = false;
            if (ruleSetsInfo.All(r => StringComparer.OrdinalIgnoreCase.Equals(sameRuleSetCandidate, r.RuleSetPath)))
            {
                useSameTargetName = true;
            }

            string projectBasedRuleSetName = Path.GetFileNameWithoutExtension(this.initializedProject.FullName);
            foreach (RuleSetDeclaration singleRuleSetInfo in ruleSetsInfo)
            {
                string targetRuleSetName = projectBasedRuleSetName;
                string currentRuleSetValue = useSameTargetName ? sameRuleSetCandidate : singleRuleSetInfo.RuleSetPath;

                if (!useSameTargetName && !ShouldIgnoreConfigureRuleSetValue(currentRuleSetValue))
                {
                    targetRuleSetName = string.Join(".", targetRuleSetName, singleRuleSetInfo.ConfigurationContext);
                }

                this.propertyInformationMap[singleRuleSetInfo.DeclaringProperty] = new PropertyInformation(targetRuleSetName, currentRuleSetValue);
            }
        }

        private void AddFileToProject(Project project, string fullFilePath)
        {
            Debug.Assert(Path.IsPathRooted(fullFilePath) && File.Exists(fullFilePath), "Expecting a rooted path to existing file");

            var projectSystem = this.serviceProvider.GetService<IProjectSystemHelper>();
            projectSystem.AssertLocalServiceIsNotNull();

            // Workaround for bug https://github.com/SonarSource/sonarlint-visualstudio/issues/881: Hang when binding in VS2019
            // To avoid the hang we simply don't add the ruleset file to the new SDK-style projects. However,
            // it won't make much difference in practice as the SDK-style projects use file globs so they
            // will generally include the file anyway, so the file will still appear in the Solution Explorer even
            // though it is not explicitly listed in the project file.
            if (projectSystem.IsLegacyProjectSystem(project) &&
                !projectSystem.IsFileInProject(project, fullFilePath))
            {
                projectSystem.AddFileToProject(project, fullFilePath);
            }
        }

        /// <summary>
        /// Data class that exposes simple data that can be accessed from any thread.
        /// The class itself is not thread safe and assumes only one thread accessing it at any given time.
        /// </summary>
        internal class PropertyInformation
        {
            public PropertyInformation(string targetRuleSetName, string currentRuleSetFilePath)
            {
                if (string.IsNullOrWhiteSpace(targetRuleSetName))
                {
                    throw new ArgumentNullException(nameof(targetRuleSetName));
                }

                this.TargetRuleSetFileName = targetRuleSetName;
                this.CurrentRuleSetFilePath = currentRuleSetFilePath;
            }

            public string TargetRuleSetFileName { get; }

            public string CurrentRuleSetFilePath { get; }

            public string NewRuleSetFilePath { get; set; }

        }
        #endregion
    }
}<|MERGE_RESOLUTION|>--- conflicted
+++ resolved
@@ -127,26 +127,12 @@
 
         private void AddAdditionalFile()
         {
-<<<<<<< HEAD
             var projectSystem = serviceProvider.GetService<IProjectSystemHelper>();
             projectSystem.AssertLocalServiceIsNotNull();
+            // It's possible that the additional file is set property, but the ruleset is out of date, which will trigger the binding. So we need to remove the file first, otherwise we get an error that the file already exists.
+            // It's possible that the additional file exists but has a wrong type, e.g. Compile/Content, and not AdditionalFiles. In which case removing and re-adding it solves the problem.
             projectSystem.RemoveFileFromProject(initializedProject, Path.GetFileName(cSharpVBBindingConfig.AdditionalFile.Path));
             projectSystem.AddFileToProject(initializedProject, cSharpVBBindingConfig.AdditionalFile.Path, "AdditionalFiles");
-=======
-            try
-            {
-                var projectSystem = serviceProvider.GetService<IProjectSystemHelper>();
-                projectSystem.AssertLocalServiceIsNotNull();
-                // It's possible that the additional file is set property, but the ruleset is out of date, which will trigger the binding. So we need to remove the file first, otherwise we get an error that the file already exists.
-                // It's possible that the additional file exists but has a wrong type, e.g. Compile/Content, and not AdditionalFiles. In which case removing and re-adding it solves the problem.
-                projectSystem.RemoveFileFromProject(initializedProject, cSharpVBBindingConfig.AdditionalFile.Path);
-                projectSystem.AddFileToProject(initializedProject, cSharpVBBindingConfig.AdditionalFile.Path, "AdditionalFiles");
-            }
-            catch (Exception ex)
-            {
-                throw new Exception($"Failed to bind project {initializedProject.FullName}, exception details: {ex}");
-            }
->>>>>>> 8a674b3b
         }
 
         #region Helpers
