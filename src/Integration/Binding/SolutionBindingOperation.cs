﻿/*
 * SonarLint for Visual Studio
 * Copyright (C) 2016-2020 SonarSource SA
 * mailto:info AT sonarsource DOT com
 *
 * This program is free software; you can redistribute it and/or
 * modify it under the terms of the GNU Lesser General Public
 * License as published by the Free Software Foundation; either
 * version 3 of the License, or (at your option) any later version.
 *
 * This program is distributed in the hope that it will be useful,
 * but WITHOUT ANY WARRANTY; without even the implied warranty of
 * MERCHANTABILITY or FITNESS FOR A PARTICULAR PURPOSE.  See the GNU
 * Lesser General Public License for more details.
 *
 * You should have received a copy of the GNU Lesser General Public License
 * along with this program; if not, write to the Free Software Foundation,
 * Inc., 51 Franklin Street, Fifth Floor, Boston, MA  02110-1301, USA.
 */

using System;
using System.Collections.Generic;
using System.Collections.ObjectModel;
using System.Diagnostics;
using System.IO;
<<<<<<< HEAD
using System.Threading;
using EnvDTE;
using NuGet;
using SonarLint.VisualStudio.Core;
=======
using System.IO.Abstractions;
using System.Linq;
using System.Threading;
using EnvDTE;
>>>>>>> f6082f74
using SonarLint.VisualStudio.Core.Binding;
using SonarLint.VisualStudio.Integration.NewConnectedMode;
using SonarLint.VisualStudio.Integration.Persistence;
using SonarQube.Client.Models;
using Language = SonarLint.VisualStudio.Core.Language;

namespace SonarLint.VisualStudio.Integration.Binding
{
    // Legacy connected mode:
    // * writes the binding info files to disk and adds them as solution items.
    // * co-ordinates writing project-level changes

    /// <summary>
    /// Solution level binding by delegating some of the work to <see cref="IProjectBinder"/>
    /// </summary>
    internal class SolutionBindingOperation : ISolutionBindingOperation
    {
        private readonly IServiceProvider serviceProvider;
        private readonly ISourceControlledFileSystem sourceControlledFileSystem;
        private readonly IProjectSystemHelper projectSystem;
        private readonly List<BindProject> projectBinders = new List<BindProject>();
        private readonly IDictionary<Language, IBindingConfig> bindingConfigInformationMap = new Dictionary<Language, IBindingConfig>();
        private IDictionary<Language, SonarQubeQualityProfile> qualityProfileMap;
        private readonly ConnectionInformation connection;
        private readonly string projectKey;
        private readonly string projectName;
        private readonly SonarLintMode bindingMode;
        private readonly IProjectBinderFactory projectBinderFactory;
        private IEnumerable<Project> projects;

        public SolutionBindingOperation(IServiceProvider serviceProvider,
            ConnectionInformation connection,
            string projectKey,
            string projectName,
            SonarLintMode bindingMode,
            ILogger logger)
            : this(serviceProvider, connection, projectKey, projectName, bindingMode,  new ProjectBinderFactory(serviceProvider, logger))
        {
        }

        internal SolutionBindingOperation(IServiceProvider serviceProvider,
            ConnectionInformation connection,
            string projectKey,
            string projectName,
            SonarLintMode bindingMode,
            IProjectBinderFactory projectBinderFactory)
        {
            if (string.IsNullOrWhiteSpace(projectKey))
            {
                throw new ArgumentNullException(nameof(projectKey));
            }

            bindingMode.ThrowIfNotConnected();

            this.serviceProvider = serviceProvider ?? throw new ArgumentNullException(nameof(serviceProvider));
            this.connection = connection ?? throw new ArgumentNullException(nameof(connection));
            this.projectBinderFactory = projectBinderFactory ?? throw new ArgumentNullException(nameof(projectBinderFactory));

            this.projectKey = projectKey;
            this.projectName = projectName;
            this.bindingMode = bindingMode;

            this.projectSystem = this.serviceProvider.GetService<IProjectSystemHelper>();
            this.projectSystem.AssertLocalServiceIsNotNull();

            this.sourceControlledFileSystem = this.serviceProvider.GetService<ISourceControlledFileSystem>();
            this.sourceControlledFileSystem.AssertLocalServiceIsNotNull();

        }

        #region State
        internal /*for testing purposes*/ IList<BindProject> Binders => projectBinders;

        internal /*for testing purposes*/ string SolutionFullPath
        {
            get;
            private set;
        }

        #endregion

        #region ISolutionRuleStore

        public void RegisterKnownConfigFiles(IDictionary<Language, IBindingConfig> languageToFileMap)
        {
            if (languageToFileMap == null)
            {
                throw new ArgumentNullException(nameof(languageToFileMap));
            }

            bindingConfigInformationMap.Clear();

            foreach (var bindingConfig in languageToFileMap)
            {
                bindingConfigInformationMap.Add(bindingConfig);
            }
        }

        public IBindingConfig GetBindingConfig(Language language)
        {
            if (!bindingConfigInformationMap.TryGetValue(language, out var info) || info == null)
            {
                Debug.Fail("Expected to be called by the ProjectBinder after the known rulesets were registered");
                return null;
            }
            return info;
        }

        #endregion

        #region Public API
        public void Initialize(IEnumerable<Project> projects, IDictionary<Language, SonarQubeQualityProfile> profilesMap)
        {
            if (profilesMap == null)
            {
                throw new ArgumentNullException(nameof(profilesMap));
            }

            this.SolutionFullPath = this.projectSystem.GetCurrentActiveSolution().FullName;
            this.qualityProfileMap = new Dictionary<Language, SonarQubeQualityProfile>(profilesMap);
            this.projects = projects ?? throw new ArgumentNullException(nameof(projects));
        }

        public void Prepare(CancellationToken token)
        {
            Debug.Assert(this.SolutionFullPath != null, "Expected to be initialized");

            foreach (var keyValue in this.bindingConfigInformationMap)
            {
                if (token.IsCancellationRequested)
                {
                    return;
                }

                var info = keyValue.Value;
                info.Save(sourceControlledFileSystem);
            }

            foreach (var project in projects)
            {
                if (token.IsCancellationRequested)
                {
                    return;
                }

                var languageForProject = ProjectToLanguageMapper.GetLanguageForProject(project);
                var bindingConfigFile = GetBindingConfig(languageForProject);

                var projectBinder = projectBinderFactory.Get(project);
                var bindAction = projectBinder.GetBindAction(bindingConfigFile, project, token);

                projectBinders.Add(bindAction);
            }
        }

        public bool CommitSolutionBinding()
        {
            this.PendBindingInformation(this.connection); // This is the last pend, so will be executed last

            if (this.sourceControlledFileSystem.WriteQueuedFiles())
            {
                // No reason to modify VS state if could not write files
                this.projectBinders.ForEach(b => b());

                return true;
            }

            return false;
        }

        #endregion

        /// <summary>
        /// Will bend add/edit the binding information for next time usage
        /// </summary>
        private void PendBindingInformation(ConnectionInformation connInfo)
        {
            Debug.Assert(this.qualityProfileMap != null, "Initialize was expected to be called first");

            var configurationPersister = this.serviceProvider.GetService<IConfigurationPersister>();
            configurationPersister.AssertLocalServiceIsNotNull();

            BasicAuthCredentials credentials = connection.UserName == null ? null : new BasicAuthCredentials(connInfo.UserName, connInfo.Password);

            Dictionary<Language, ApplicableQualityProfile> map = new Dictionary<Language, ApplicableQualityProfile>();

            foreach (var keyValue in this.qualityProfileMap)
            {
                map[keyValue.Key] = new ApplicableQualityProfile
                {
                    ProfileKey = keyValue.Value.Key,
                    ProfileTimestamp = keyValue.Value.TimeStamp
                };
            }

            var bound = new BoundSonarQubeProject(connInfo.ServerUri, this.projectKey, this.projectName,
                credentials, connInfo.Organization);
            bound.Profiles = map;

            configurationPersister.Persist(bound, bindingMode);
        }
    }
}<|MERGE_RESOLUTION|>--- conflicted
+++ resolved
@@ -20,20 +20,10 @@
 
 using System;
 using System.Collections.Generic;
-using System.Collections.ObjectModel;
 using System.Diagnostics;
-using System.IO;
-<<<<<<< HEAD
 using System.Threading;
 using EnvDTE;
-using NuGet;
 using SonarLint.VisualStudio.Core;
-=======
-using System.IO.Abstractions;
-using System.Linq;
-using System.Threading;
-using EnvDTE;
->>>>>>> f6082f74
 using SonarLint.VisualStudio.Core.Binding;
 using SonarLint.VisualStudio.Integration.NewConnectedMode;
 using SonarLint.VisualStudio.Integration.Persistence;
@@ -43,9 +33,8 @@
 namespace SonarLint.VisualStudio.Integration.Binding
 {
     // Legacy connected mode:
-    // * writes the binding info files to disk and adds them as solution items.
+    // * writes the binding info files to disk
     // * co-ordinates writing project-level changes
-
     /// <summary>
     /// Solution level binding by delegating some of the work to <see cref="IProjectBinder"/>
     /// </summary>
