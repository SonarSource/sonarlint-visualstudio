--- conflicted
+++ resolved
@@ -56,10 +56,7 @@
         private readonly SonarLintMode bindingMode;
         private readonly ILogger logger;
         private readonly IProjectBinderFactory projectBinderFactory;
-<<<<<<< HEAD
-=======
         private readonly ILegacyConfigFolderItemAdder legacyConfigFolderItemAdder;
->>>>>>> d088bcb0
         private readonly IFileSystem fileSystem;
 
         public SolutionBindingOperation(IServiceProvider serviceProvider,
@@ -68,11 +65,7 @@
             string projectName,
             SonarLintMode bindingMode,
             ILogger logger)
-<<<<<<< HEAD
-            : this(serviceProvider, connection, projectKey, projectName, bindingMode, logger, new ProjectBinderFactory(serviceProvider), new FileSystem())
-=======
             : this(serviceProvider, connection, projectKey, projectName, bindingMode,  new ProjectBinderFactory(serviceProvider), new LegacyConfigFolderItemAdder(serviceProvider), logger, new FileSystem())
->>>>>>> d088bcb0
         {
         }
 
@@ -84,7 +77,6 @@
             IProjectBinderFactory projectBinderFactory,
             ILegacyConfigFolderItemAdder legacyConfigFolderItemAdder,
             ILogger logger,
-            IProjectBinderFactory projectBinderFactory,
             IFileSystem fileSystem)
         {
             if (string.IsNullOrWhiteSpace(projectKey))
@@ -295,46 +287,8 @@
         {
             foreach (var info in bindingConfigInformationMap.Values)
             {
-<<<<<<< HEAD
                 Debug.Assert(fileSystem.File.Exists(info.FilePath), "File not written " + info.FilePath);
-                this.AddFileToSolutionItems(info.FilePath);
-                this.RemoveFileFromSolutionItems(info.FilePath);
-            }
-        }
-
-        private void AddFileToSolutionItems(string fullFilePath)
-        {
-            Debug.Assert(Path.IsPathRooted(fullFilePath) && fileSystem.File.Exists(fullFilePath), "Expecting a rooted path to existing file");
-
-            Project solutionItemsProject = this.projectSystem.GetSolutionFolderProject(Constants.LegacySonarQubeManagedFolderName, true);
-            if (solutionItemsProject == null)
-            {
-                Debug.Fail("Could not find the solution items project");
-            }
-            else
-            {
-                if (!this.projectSystem.IsFileInProject(solutionItemsProject, fullFilePath))
-                {
-                    this.projectSystem.AddFileToProject(solutionItemsProject, fullFilePath);
-                }
-            }
-        }
-
-        private void RemoveFileFromSolutionItems(string fullFilePath)
-        {
-            Debug.Assert(Path.IsPathRooted(fullFilePath) && fileSystem.File.Exists(fullFilePath), "Expecting a rooted path to existing file");
-
-            Project solutionItemsProject = this.projectSystem.GetSolutionItemsProject(false);
-            if (solutionItemsProject != null)
-            {
-                // Remove file from project and if project is empty, remove project from solution
-                var fileName = Path.GetFileName(fullFilePath);
-                this.projectSystem.RemoveFileFromProject(solutionItemsProject, fileName);
-
-=======
-                Debug.Assert(fileSystem.File.Exists(info.NewFilePath), "File not written " + info.NewFilePath);
-                legacyConfigFolderItemAdder.AddToFolder(info.NewFilePath);
->>>>>>> d088bcb0
+                legacyConfigFolderItemAdder.AddToFolder(info.FilePath);
             }
         }
 
