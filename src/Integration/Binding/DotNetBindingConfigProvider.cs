﻿/*
 * SonarLint for Visual Studio
 * Copyright (C) 2016-2020 SonarSource SA
 * mailto:info AT sonarsource DOT com
 *
 * This program is free software; you can redistribute it and/or
 * modify it under the terms of the GNU Lesser General Public
 * License as published by the Free Software Foundation; either
 * version 3 of the License, or (at your option) any later version.
 *
 * This program is distributed in the hope that it will be useful,
 * but WITHOUT ANY WARRANTY; without even the implied warranty of
 * MERCHANTABILITY or FITNESS FOR A PARTICULAR PURPOSE.  See the GNU
 * Lesser General Public License for more details.
 *
 * You should have received a copy of the GNU Lesser General Public License
 * along with this program; if not, write to the Free Software Foundation,
 * Inc., 51 Franklin Street, Fifth Floor, Boston, MA  02110-1301, USA.
 */

using System;
using System.Collections.Generic;
using System.Diagnostics;
using System.IO;
using System.Linq;
using System.Threading;
using System.Threading.Tasks;
using SonarLint.VisualStudio.Core;
using SonarLint.VisualStudio.Core.Binding;
using SonarLint.VisualStudio.Core.CSharpVB;
using SonarLint.VisualStudio.Integration.Resources;
using SonarQube.Client;
using SonarQube.Client.Models;
using CoreRuleset = SonarLint.VisualStudio.Core.CSharpVB.RuleSet;
using Language = SonarLint.VisualStudio.Core.Language;
using VsRuleset = Microsoft.VisualStudio.CodeAnalysis.RuleSets.RuleSet;

namespace SonarLint.VisualStudio.Integration.Binding
{
    internal class DotNetBindingConfigProvider : IBindingConfigProvider
    {
        private readonly ISonarQubeService sonarQubeService;
        private readonly INuGetBindingOperation nuGetBindingOperation;
        private readonly BindingConfiguration bindingConfiguration;
        private readonly ILogger logger;
        private readonly ISolutionBindingFilePathGenerator solutionBindingFilePathGenerator;

        public DotNetBindingConfigProvider(ISonarQubeService sonarQubeService, INuGetBindingOperation nuGetBindingOperation, BindingConfiguration bindingConfiguration, ILogger logger)
        : this(sonarQubeService, nuGetBindingOperation, bindingConfiguration, logger, new SolutionBindingFilePathGenerator())
        {
        }

<<<<<<< HEAD
        internal DotNetBindingConfigProvider(ISonarQubeService sonarQubeService, INuGetBindingOperation nuGetBindingOperation, BindingConfiguration bindingConfiguration, ILogger logger, ISolutionBindingFilePathGenerator solutionBindingFilePathGenerator)
=======
        private readonly IRuleSetGenerator ruleSetGenerator;
        private readonly INuGetPackageInfoGenerator nuGetPackageInfoGenerator;

        public DotNetBindingConfigProvider(ISonarQubeService sonarQubeService, INuGetBindingOperation nuGetBindingOperation, string serverUrl, string projectName, ILogger logger)
            : this(sonarQubeService, nuGetBindingOperation, serverUrl, projectName, logger,
                  new RuleSetGenerator(), new NuGetPackageInfoGenerator())
        {
        }

        internal /* for testing */ DotNetBindingConfigProvider(ISonarQubeService sonarQubeService, INuGetBindingOperation nuGetBindingOperation, string serverUrl, string projectName, ILogger logger,
            IRuleSetGenerator ruleSetGenerator, INuGetPackageInfoGenerator nuGetPackageInfoGenerator)
>>>>>>> 5fa9ef8f
        {
            this.sonarQubeService = sonarQubeService;
            this.nuGetBindingOperation = nuGetBindingOperation;
            this.bindingConfiguration = bindingConfiguration;
            this.logger = logger;
<<<<<<< HEAD
            this.solutionBindingFilePathGenerator = solutionBindingFilePathGenerator;
=======

            this.ruleSetGenerator = ruleSetGenerator;
            this.nuGetPackageInfoGenerator = nuGetPackageInfoGenerator;
>>>>>>> 5fa9ef8f
        }

        public bool IsLanguageSupported(Language language)
        {
            return Language.CSharp.Equals(language) || Language.VBNET.Equals(language);
        }

<<<<<<< HEAD
        public async Task<IBindingConfigFile> GetConfigurationAsync(SonarQubeQualityProfile qualityProfile, Language language, CancellationToken cancellationToken)
=======
        public Task<IBindingConfigFile> GetConfigurationAsync(SonarQubeQualityProfile qualityProfile, string UNUSED_organizationKey_TODO_REMOVE, Language language, CancellationToken cancellationToken)
>>>>>>> 5fa9ef8f
        {
            if (!IsLanguageSupported(language))
            {
                throw new ArgumentOutOfRangeException(nameof(language));
            }

            return DoGetConfigurationAsync(qualityProfile, language, cancellationToken);
        }

        private async Task<IBindingConfigFile> DoGetConfigurationAsync(SonarQubeQualityProfile qualityProfile, Language language, CancellationToken cancellationToken)
        {
            // duncanp - need to change the constructor to pass the project key.
            // To be done after the binding refactoring has been merged to avoid extensive merge conflicts.
            const string TODO_NEED_PROJECT_KEY = null;

            var serverLanguage = language.ServerLanguage;
            Debug.Assert(serverLanguage != null,
                $"Server language should not be null for supported language: {language.Id}");

<<<<<<< HEAD
            // Generate the rules configuration file for the language
            var roslynProfileExporter = await WebServiceHelper.SafeServiceCallAsync(() =>
                this.sonarQubeService.GetRoslynExportProfileAsync(qualityProfile.Name,
                    bindingConfiguration.Project.Organization.Key, serverLanguage, cancellationToken),
                this.logger);
            if (roslynProfileExporter == null)
            {
                this.logger.WriteLine(string.Format(Strings.SubTextPaddingFormat,
                    string.Format(Strings.QualityProfileDownloadFailedMessageFormat, qualityProfile.Name,
                        qualityProfile.Key, language.Name)));
                return null;
            }

            var tempRuleSetFilePath = Path.GetTempFileName();
            File.WriteAllText(tempRuleSetFilePath, roslynProfileExporter.Configuration.RuleSet.OuterXml);
            RuleSet ruleSet = RuleSet.LoadFromFile(tempRuleSetFilePath);
=======
            // First, fetch the active rules
            var activeRules = await WebServiceHelper.SafeServiceCallAsync(
                () => sonarQubeService.GetRulesAsync(true, qualityProfile.Key, cancellationToken), logger);
>>>>>>> 5fa9ef8f

            // Give up if the quality profile is empty - not point in fetching anything else
            if (!activeRules.Any())
            {
                this.logger.WriteLine(string.Format(Strings.SubTextPaddingFormat,
                    string.Format(Strings.NoSonarAnalyzerActiveRulesForQualityProfile, qualityProfile.Name, language.Name)));
                return null;
            }

            // Now fetch the data required for the NuGet configuration
            var sonarProperties = await FetchPropertiesAsync(TODO_NEED_PROJECT_KEY, cancellationToken);

            // Get the NuGet package info and process it if appropriate (only in legacy connected mode, and only C#/VB)
            var nugetInfo = nuGetPackageInfoGenerator.GetNuGetPackageInfos(activeRules, sonarProperties);
            if (!this.nuGetBindingOperation.ProcessExport(language, nugetInfo))
            {
                return null;
            }

<<<<<<< HEAD
            // Remove/Move/Refactor code when XML ruleset file is no longer downloaded but the proper API is used to retrieve rules
            UpdateDownloadedSonarQubeQualityProfile(ruleSet, qualityProfile, bindingConfiguration.Project.ProjectName, bindingConfiguration.Project.ServerUri.ToString());

            var ruleSetFilePath = solutionBindingFilePathGenerator.Generate(
                bindingConfiguration.BindingConfigDirectory,
                bindingConfiguration.Project.ProjectKey,
                language.FileSuffixAndExtension);

            return new DotNetBindingConfigFile(ruleSet, ruleSetFilePath);
=======
            // Finally, fetch the remaining data needed to build the ruleset
            var inactiveRules = await WebServiceHelper.SafeServiceCallAsync(
                () => sonarQubeService.GetRulesAsync(false, qualityProfile.Key, cancellationToken), logger);

            var coreRuleset = CreateRuleset(qualityProfile, language, activeRules.Union(inactiveRules), sonarProperties);

            return new DotNetBindingConfigFile(ToVsRuleset(coreRuleset));
>>>>>>> 5fa9ef8f
        }

        private async Task<Dictionary<string, string>> FetchPropertiesAsync(string projectKey, CancellationToken cancellationToken)
        {
            var serverProperties = await WebServiceHelper.SafeServiceCallAsync(
                () => sonarQubeService.GetAllPropertiesAsync(projectKey, cancellationToken), logger);

            return serverProperties.ToDictionary(x => x.Key, x => x.Value);
        }

        private RuleSet CreateRuleset(SonarQubeQualityProfile qualityProfile, Language language, IEnumerable<SonarQubeRule> rules, Dictionary<string, string> sonarProperties)
        {
            var coreRuleset = ruleSetGenerator.Generate(language.ServerLanguage.Key, rules, sonarProperties);

            // Set the name and description
            coreRuleset.Name = string.Format(Strings.SonarQubeRuleSetNameFormat, projectName, qualityProfile.Name);
            var descriptionSuffix = string.Format(Strings.SonarQubeQualityProfilePageUrlFormat, serverUrl, qualityProfile.Key);
            coreRuleset.Description = $"{coreRuleset.Description} {descriptionSuffix}";
            return coreRuleset;
        }

        private static VsRuleset ToVsRuleset(CoreRuleset coreRuleset)
        {
            // duncanp - refactor so IBindingConfigFileWithRuleset the VS RuleSet is not used
            // (looks like only the ruleset DisplayName used by consumers of IBindingConfigFileWithRuleset
            // so we don't actually need a ruleset)
            var tempRuleSetFilePath = Path.GetTempFileName();
            File.WriteAllText(tempRuleSetFilePath, coreRuleset.ToXml());
            var ruleSet = VsRuleset.LoadFromFile(tempRuleSetFilePath);
            
            return ruleSet;
        }
    }
}<|MERGE_RESOLUTION|>--- conflicted
+++ resolved
@@ -50,9 +50,6 @@
         {
         }
 
-<<<<<<< HEAD
-        internal DotNetBindingConfigProvider(ISonarQubeService sonarQubeService, INuGetBindingOperation nuGetBindingOperation, BindingConfiguration bindingConfiguration, ILogger logger, ISolutionBindingFilePathGenerator solutionBindingFilePathGenerator)
-=======
         private readonly IRuleSetGenerator ruleSetGenerator;
         private readonly INuGetPackageInfoGenerator nuGetPackageInfoGenerator;
 
@@ -64,19 +61,14 @@
 
         internal /* for testing */ DotNetBindingConfigProvider(ISonarQubeService sonarQubeService, INuGetBindingOperation nuGetBindingOperation, string serverUrl, string projectName, ILogger logger,
             IRuleSetGenerator ruleSetGenerator, INuGetPackageInfoGenerator nuGetPackageInfoGenerator)
->>>>>>> 5fa9ef8f
         {
             this.sonarQubeService = sonarQubeService;
             this.nuGetBindingOperation = nuGetBindingOperation;
             this.bindingConfiguration = bindingConfiguration;
             this.logger = logger;
-<<<<<<< HEAD
-            this.solutionBindingFilePathGenerator = solutionBindingFilePathGenerator;
-=======
 
             this.ruleSetGenerator = ruleSetGenerator;
             this.nuGetPackageInfoGenerator = nuGetPackageInfoGenerator;
->>>>>>> 5fa9ef8f
         }
 
         public bool IsLanguageSupported(Language language)
@@ -84,11 +76,7 @@
             return Language.CSharp.Equals(language) || Language.VBNET.Equals(language);
         }
 
-<<<<<<< HEAD
-        public async Task<IBindingConfigFile> GetConfigurationAsync(SonarQubeQualityProfile qualityProfile, Language language, CancellationToken cancellationToken)
-=======
         public Task<IBindingConfigFile> GetConfigurationAsync(SonarQubeQualityProfile qualityProfile, string UNUSED_organizationKey_TODO_REMOVE, Language language, CancellationToken cancellationToken)
->>>>>>> 5fa9ef8f
         {
             if (!IsLanguageSupported(language))
             {
@@ -108,28 +96,9 @@
             Debug.Assert(serverLanguage != null,
                 $"Server language should not be null for supported language: {language.Id}");
 
-<<<<<<< HEAD
-            // Generate the rules configuration file for the language
-            var roslynProfileExporter = await WebServiceHelper.SafeServiceCallAsync(() =>
-                this.sonarQubeService.GetRoslynExportProfileAsync(qualityProfile.Name,
-                    bindingConfiguration.Project.Organization.Key, serverLanguage, cancellationToken),
-                this.logger);
-            if (roslynProfileExporter == null)
-            {
-                this.logger.WriteLine(string.Format(Strings.SubTextPaddingFormat,
-                    string.Format(Strings.QualityProfileDownloadFailedMessageFormat, qualityProfile.Name,
-                        qualityProfile.Key, language.Name)));
-                return null;
-            }
-
-            var tempRuleSetFilePath = Path.GetTempFileName();
-            File.WriteAllText(tempRuleSetFilePath, roslynProfileExporter.Configuration.RuleSet.OuterXml);
-            RuleSet ruleSet = RuleSet.LoadFromFile(tempRuleSetFilePath);
-=======
             // First, fetch the active rules
             var activeRules = await WebServiceHelper.SafeServiceCallAsync(
                 () => sonarQubeService.GetRulesAsync(true, qualityProfile.Key, cancellationToken), logger);
->>>>>>> 5fa9ef8f
 
             // Give up if the quality profile is empty - not point in fetching anything else
             if (!activeRules.Any())
@@ -149,17 +118,6 @@
                 return null;
             }
 
-<<<<<<< HEAD
-            // Remove/Move/Refactor code when XML ruleset file is no longer downloaded but the proper API is used to retrieve rules
-            UpdateDownloadedSonarQubeQualityProfile(ruleSet, qualityProfile, bindingConfiguration.Project.ProjectName, bindingConfiguration.Project.ServerUri.ToString());
-
-            var ruleSetFilePath = solutionBindingFilePathGenerator.Generate(
-                bindingConfiguration.BindingConfigDirectory,
-                bindingConfiguration.Project.ProjectKey,
-                language.FileSuffixAndExtension);
-
-            return new DotNetBindingConfigFile(ruleSet, ruleSetFilePath);
-=======
             // Finally, fetch the remaining data needed to build the ruleset
             var inactiveRules = await WebServiceHelper.SafeServiceCallAsync(
                 () => sonarQubeService.GetRulesAsync(false, qualityProfile.Key, cancellationToken), logger);
@@ -167,7 +125,6 @@
             var coreRuleset = CreateRuleset(qualityProfile, language, activeRules.Union(inactiveRules), sonarProperties);
 
             return new DotNetBindingConfigFile(ToVsRuleset(coreRuleset));
->>>>>>> 5fa9ef8f
         }
 
         private async Task<Dictionary<string, string>> FetchPropertiesAsync(string projectKey, CancellationToken cancellationToken)
