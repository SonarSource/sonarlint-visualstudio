﻿/*
 * SonarLint for Visual Studio
 * Copyright (C) 2016-2020 SonarSource SA
 * mailto:info AT sonarsource DOT com
 *
 * This program is free software; you can redistribute it and/or
 * modify it under the terms of the GNU Lesser General Public
 * License as published by the Free Software Foundation; either
 * version 3 of the License, or (at your option) any later version.
 *
 * This program is distributed in the hope that it will be useful,
 * but WITHOUT ANY WARRANTY; without even the implied warranty of
 * MERCHANTABILITY or FITNESS FOR A PARTICULAR PURPOSE.  See the GNU
 * Lesser General Public License for more details.
 *
 * You should have received a copy of the GNU Lesser General Public License
 * along with this program; if not, write to the Free Software Foundation,
 * Inc., 51 Franklin Street, Fifth Floor, Boston, MA  02110-1301, USA.
 */

using System;
using System.Diagnostics;
using System.Linq;
using Microsoft.VisualStudio.OLE.Interop;
using SonarLint.VisualStudio.Core.Binding;
using SonarLint.VisualStudio.Core.CFamily;
using SonarLint.VisualStudio.Integration.NewConnectedMode;
using SonarLint.VisualStudio.Integration.ProfileConflicts;
using SonarLint.VisualStudio.Integration.Progress;
using SonarLint.VisualStudio.Integration.Resources;
using SonarLint.VisualStudio.Integration.TeamExplorer;
using SonarLint.VisualStudio.Integration.WPF;
using SonarLint.VisualStudio.Progress.Controller;

namespace SonarLint.VisualStudio.Integration.Binding
{
    /// <summary>
    /// A dedicated controller for the <see cref="BindCommand"/>
    /// </summary>
    internal class BindingController : HostedCommandControllerBase, IBindingWorkflowExecutor
    {
        private readonly IHost host;
        private readonly IBindingWorkflowExecutor workflowExecutor;
        private readonly IProjectSystemHelper projectSystemHelper;

        public BindingController(IHost host)
            : this(host, null)
        {
        }

        internal /*for testing purposes*/ BindingController(IHost host, IBindingWorkflowExecutor workflowExecutor)
            : base(host)
        {
            if (host == null)
            {
                throw new ArgumentNullException(nameof(host));
            }

            this.host = host;

            this.BindCommand = new RelayCommand<BindCommandArgs>(this.OnBind, this.OnBindStatus);
            this.workflowExecutor = workflowExecutor ?? this;
            this.projectSystemHelper = this.host.GetService<IProjectSystemHelper>();
            this.projectSystemHelper.AssertLocalServiceIsNotNull();
        }

        #region Commands
        public RelayCommand<BindCommandArgs> BindCommand { get; }

        internal /*for testing purposes*/ bool IsBindingInProgress
        {
            get
            {
                return this.host.VisualStateManager.IsBusy;
            }
            private set
            {
                if (this.host.VisualStateManager.IsBusy != value)
                {
                    this.host.VisualStateManager.IsBusy = value;
                    this.BindCommand.RequeryCanExecute();
                }
            }
        }

        protected override int OnQueryStatus(ref Guid pguidCmdGroup, uint cCmds, OLECMD[] prgCmds, IntPtr pCmdText)
        {
            // Using just as a means that indicates that the status was invalidated and it needs to be recalculate
            // in response to IVsUIShell.UpdateCommandUI which is triggered for the various UI context changes
            this.BindCommand.RequeryCanExecute();

            return base.OnQueryStatus(ref pguidCmdGroup, cCmds, prgCmds, pCmdText);
        }

        private bool OnBindStatus(BindCommandArgs args)
        {
            return args != null
                && args.ProjectKey != null
                && this.host.VisualStateManager.IsConnected
                && !this.host.VisualStateManager.IsBusy
                && VsShellUtils.IsSolutionExistsAndFullyLoaded()
                && VsShellUtils.IsSolutionExistsAndNotBuildingAndNotDebugging()
                && (this.projectSystemHelper.GetSolutionProjects()?.Any() ?? false);
        }

        private void OnBind(BindCommandArgs args)
        {
            Debug.Assert(this.OnBindStatus(args));

            this.workflowExecutor.BindProject(args);
        }

        #endregion

        #region IBindingWorkflowExecutor

        void IBindingWorkflowExecutor.BindProject(BindCommandArgs bindingArgs)
        {
            var bindingProcess = CreateBindingProcess(host, bindingArgs);
            var workflow = new BindingWorkflow(host, bindingProcess);

            IProgressEvents progressEvents = workflow.Run();
            Debug.Assert(progressEvents != null, "BindingWorkflow.Run returned null");
            this.SetBindingInProgress(progressEvents, bindingArgs);
        }

        internal static /* for testing purposes */ IBindingProcess CreateBindingProcess(IHost host, BindCommandArgs bindingArgs)
        {
            // Choose the type of binding
            var configProvider = host.GetService<IConfigurationProvider>();
            configProvider.AssertLocalServiceIsNotNull();

            var currentConfiguration = configProvider.GetConfiguration();

            SonarLintMode modeToBind;
            INuGetBindingOperation nugetBindingOp;

            // If we are currently in standalone then the project is being bound for the first time.
            // Otherwise, we are updating an existing binding
            var isFirstBinding = currentConfiguration.Mode == SonarLintMode.Standalone;

            if (currentConfiguration.Mode == SonarLintMode.LegacyConnected)
            {
                host.Logger.WriteLine(Strings.Bind_UpdatingLegacyBinding);
                modeToBind = SonarLintMode.LegacyConnected;
                nugetBindingOp = new NuGetBindingOperation(host, host.Logger);
            }
            else
            {
                host.Logger.WriteLine(
                    isFirstBinding ?
                        Strings.Bind_FirstTimeBinding :
                        Strings.Bind_UpdatingNewStyleBinding);

                modeToBind = SonarLintMode.Connected;
                nugetBindingOp = new NoOpNuGetBindingOperation(host.Logger);
            }

            var solutionBindingOp = new SolutionBindingOperation(
                host,
                bindingArgs.Connection,
                bindingArgs.ProjectKey,
                bindingArgs.ProjectName,
                modeToBind,
                host.Logger,
<<<<<<< HEAD
                new ConfigProjectBinderFactory(host));

            var unboundProjectFinder = new UnboundProjectFinder(host, new ConfigProjectBinderFactory(host));
=======
                new ProjectBinderFactory());

            var unboundProjectFinder = new UnboundProjectFinder(host, new ProjectBinderFactory());
>>>>>>> 7333977c

            var dotNetConfigProvider = new DotNetBindingConfigProvider(host.SonarQubeService, nugetBindingOp,
                bindingArgs.Connection.ServerUri.ToString(), bindingArgs.ProjectName,
                host.Logger);

            var cppConfigProvider = new CFamilyBindingConfigProvider(host.SonarQubeService, host.Logger);
            var ruleConfigProvider = new CompositeBindingConfigProvider(dotNetConfigProvider, cppConfigProvider);

            var bindingProcess = new BindingProcessImpl(host, bindingArgs, solutionBindingOp, nugetBindingOp, unboundProjectFinder, ruleConfigProvider, isFirstBinding);

            return bindingProcess;
        }

        internal /*for testing purposes*/ void SetBindingInProgress(IProgressEvents progressEvents, BindCommandArgs bindingArgs)
        {
            this.OnBindingStarted();

            ProgressNotificationListener progressListener = new ProgressNotificationListener(progressEvents, this.host.Logger);
            progressListener.MessageFormat = Strings.BindingSolutionPrefixMessageFormat;

            progressEvents.RunOnFinished(result =>
            {
                progressListener.Dispose();

                this.OnBindingFinished(bindingArgs, result == ProgressControllerResult.Succeeded);
            });
        }

        private void OnBindingStarted()
        {
            this.IsBindingInProgress = true;
            this.host.ActiveSection?.UserNotifications?.HideNotification(NotificationIds.FailedToBindId);
        }

        private void OnBindingFinished(BindCommandArgs bindingArgs, bool isFinishedSuccessfully)
        {
            this.IsBindingInProgress = false;
            this.host.VisualStateManager.ClearBoundProject();

            if (isFinishedSuccessfully)
            {
                this.host.VisualStateManager.SetBoundProject(bindingArgs.Connection.ServerUri, bindingArgs.Connection.Organization?.Key, bindingArgs.ProjectKey);

                // The conflicts controller is only applicable in legacy connected mode
                // However, it is safe to call it regardless - in new connected mode it will
                // not return any conflicts.
                var conflictsController = this.host.GetService<IRuleSetConflictsController>();
                conflictsController.AssertLocalServiceIsNotNull();

                if (conflictsController.CheckForConflicts())
                {
                    // In some cases we will end up navigating to the solution explorer, this will make sure that
                    // we're back in team explorer to view the conflicts
                    this.host.GetMefService<ITeamExplorerController>()?.ShowSonarQubePage();
                }
                else
                {
                    VsShellUtils.ActivateSolutionExplorer(this.host);
                }
            }
            else
            {
                IUserNotification notifications = this.host.ActiveSection?.UserNotifications;
                if (notifications != null)
                {
                    // Create a command with a fixed argument with the help of ContextualCommandViewModel that creates proxy command for the contextual (fixed) instance and the passed in ICommand that expects it
                    var rebindCommandVM = new ContextualCommandViewModel(
                        bindingArgs,
                        new RelayCommand<BindCommandArgs>(this.OnBind, this.OnBindStatus));
                    notifications.ShowNotificationError(Strings.FailedToToBindSolution, NotificationIds.FailedToBindId, rebindCommandVM.Command);
                }
            }
        }
        #endregion
    }
}<|MERGE_RESOLUTION|>--- conflicted
+++ resolved
@@ -163,15 +163,9 @@
                 bindingArgs.ProjectName,
                 modeToBind,
                 host.Logger,
-<<<<<<< HEAD
-                new ConfigProjectBinderFactory(host));
-
-            var unboundProjectFinder = new UnboundProjectFinder(host, new ConfigProjectBinderFactory(host));
-=======
-                new ProjectBinderFactory());
-
-            var unboundProjectFinder = new UnboundProjectFinder(host, new ProjectBinderFactory());
->>>>>>> 7333977c
+                new ProjectBinderFactory(host));
+
+            var unboundProjectFinder = new UnboundProjectFinder(host, new ProjectBinderFactory(host));
 
             var dotNetConfigProvider = new DotNetBindingConfigProvider(host.SonarQubeService, nugetBindingOp,
                 bindingArgs.Connection.ServerUri.ToString(), bindingArgs.ProjectName,
