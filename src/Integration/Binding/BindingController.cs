--- conflicted
+++ resolved
@@ -164,12 +164,9 @@
                 bindingArgs.ProjectKey,
                 bindingArgs.ProjectName,
                 modeToBind,
-                host.Logger,
-<<<<<<< HEAD
-                folderModifier);
-=======
-                new ProjectBinderFactory());
->>>>>>> 7333977c
+                new ProjectBinderFactory(),
+                folderModifier,
+                host.Logger);
 
             var unboundProjectFinder = new UnboundProjectFinder(host, new ProjectBinderFactory());
 
