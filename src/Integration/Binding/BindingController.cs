--- conflicted
+++ resolved
@@ -146,14 +146,7 @@
                 isFirstBinding ?
                     Strings.Bind_FirstTimeBinding :
                     Strings.Bind_UpdatingNewStyleBinding);
-<<<<<<< HEAD
-
             var solutionBindingOp = new SolutionBindingOperation();
-=======
-
-
-            var solutionBindingOp = new SolutionBindingOperation(host);
->>>>>>> 339520b4
 
             var cSharpVBBindingConfigProvider = new CSharpVBBindingConfigProvider(host.SonarQubeService, host.Logger);
             var nonRoslynBindingConfigProvider = new NonRoslynBindingConfigProvider(
