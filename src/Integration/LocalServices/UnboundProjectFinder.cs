﻿/*
 * SonarLint for Visual Studio
 * Copyright (C) 2016-2020 SonarSource SA
 * mailto:info AT sonarsource DOT com
 *
 * This program is free software; you can redistribute it and/or
 * modify it under the terms of the GNU Lesser General Public
 * License as published by the Free Software Foundation; either
 * version 3 of the License, or (at your option) any later version.
 *
 * This program is distributed in the hope that it will be useful,
 * but WITHOUT ANY WARRANTY; without even the implied warranty of
 * MERCHANTABILITY or FITNESS FOR A PARTICULAR PURPOSE.  See the GNU
 * Lesser General Public License for more details.
 *
 * You should have received a copy of the GNU Lesser General Public License
 * along with this program; if not, write to the Free Software Foundation,
 * Inc., 51 Franklin Street, Fifth Floor, Boston, MA  02110-1301, USA.
 */

using System;
using System.Collections.Generic;
using System.Diagnostics;
using System.Linq;
using EnvDTE;
using SonarLint.VisualStudio.Integration.Binding;
using SonarLint.VisualStudio.Integration.NewConnectedMode;

namespace SonarLint.VisualStudio.Integration
{
    internal class UnboundProjectFinder : IUnboundProjectFinder
    {
        private readonly IServiceProvider serviceProvider;
<<<<<<< HEAD
        private readonly IConfigProjectBinderFactory configProjectBinderFactory;

        public UnboundProjectFinder(IServiceProvider serviceProvider, IConfigProjectBinderFactory configProjectBinderFactory)
=======
        private readonly ISolutionRuleSetsInformationProvider ruleSetInfoProvider;
        private readonly IProjectBinderFactory projectBinderFactory;
        private readonly IFileSystem fileSystem;

        public UnboundProjectFinder(IServiceProvider serviceProvider, IProjectBinderFactory projectBinderFactory)
            : this(serviceProvider, projectBinderFactory, new FileSystem())
>>>>>>> 7333977c
        {
            this.serviceProvider = serviceProvider ?? throw new ArgumentNullException(nameof(serviceProvider));
            this.configProjectBinderFactory = configProjectBinderFactory ?? throw new ArgumentNullException(nameof(configProjectBinderFactory));
        }

<<<<<<< HEAD
=======
        internal /* for testing */ UnboundProjectFinder(IServiceProvider serviceProvider, IProjectBinderFactory projectBinderFactory, IFileSystem fileSystem)
        {
            this.serviceProvider = serviceProvider ?? throw new ArgumentNullException(nameof(serviceProvider));
            this.projectBinderFactory = projectBinderFactory ?? throw new ArgumentNullException(nameof(projectBinderFactory));
            this.fileSystem = fileSystem ?? throw new ArgumentNullException(nameof(fileSystem));

            ruleSetInfoProvider = this.serviceProvider.GetService<ISolutionRuleSetsInformationProvider>();
            ruleSetInfoProvider.AssertLocalServiceIsNotNull();
        }

        #region IUnboundProjectFinder implementation

>>>>>>> 7333977c
        public IEnumerable<Project> GetUnboundProjects()
        {
            var configProvider = serviceProvider.GetService<IConfigurationProvider>();
            configProvider.AssertLocalServiceIsNotNull();

            // Only applicable in connected mode (legacy or new)
            var bindingConfig = configProvider.GetConfiguration();

            return !bindingConfig.Mode.IsInAConnectedMode() ? Enumerable.Empty<Project>() : GetUnboundProjects(bindingConfig);
        }

        private IEnumerable<Project> GetUnboundProjects(BindingConfiguration binding)
        {
            Debug.Assert(binding.Mode.IsInAConnectedMode());
            Debug.Assert(binding.Project != null);

            var projectSystem = serviceProvider.GetService<IProjectSystemHelper>();
            projectSystem.AssertLocalServiceIsNotNull();

            return projectSystem.GetFilteredSolutionProjects()
<<<<<<< HEAD
                .Where(project =>
=======
                .Where(p => !IsFullyBoundProject(ruleSetInfoProvider, cachingSerializer, binding, p))
                .ToArray();
        }

        private bool IsFullyBoundProject(ISolutionRuleSetsInformationProvider ruleSetInfoProvider, IRuleSetSerializer ruleSetSerializer,
            BindingConfiguration binding, Project project)
        {
            var languages = ProjectToLanguageMapper.GetAllBindingLanguagesForProject(project);

            return languages.All(l => IsFullyBoundProject(ruleSetInfoProvider, ruleSetSerializer, binding, project, l));
        }

        private bool IsFullyBoundProject(ISolutionRuleSetsInformationProvider ruleSetInfoProvider, IRuleSetSerializer ruleSetSerializer,
            BindingConfiguration binding, Project project, Core.Language language)
        {
            Debug.Assert(binding != null);
            Debug.Assert(project != null);

            // If solution is not bound/is missing a rules configuration file, no need to go further
            var slnLevelBindingConfigFilepath = CalculateSonarQubeSolutionBindingConfigPath(ruleSetInfoProvider, binding, language);
            if (!fileSystem.File.Exists(slnLevelBindingConfigFilepath))
            {
                return false;
            }

            if (projectBinderFactory.Get(project) == null)
            {
                return true; // nothing else to check
            }

            // Projects that required project-level binding should be using RuleSets for configuration,
            // so we assume that the solution-level config file is a ruleset.
            RuleSet sonarQubeRuleSet = ruleSetSerializer.LoadRuleSet(slnLevelBindingConfigFilepath);
            if (sonarQubeRuleSet == null)
            {
                return false;
            }

            RuleSetDeclaration[] declarations = ruleSetInfoProvider.GetProjectRuleSetsDeclarations(project).ToArray();
            return declarations.Length > 0 // Need at least one
                && declarations.All(declaration => this.IsRuleSetBound(ruleSetSerializer, project, declaration, sonarQubeRuleSet));
        }

        private bool IsRuleSetBound(IRuleSetSerializer ruleSetSerializer, Project project, RuleSetDeclaration declaration, RuleSet sonarQubeRuleSet)
        {
            RuleSet projectRuleSet = this.FindDeclarationRuleSet(ruleSetSerializer, project, declaration);
            return (projectRuleSet != null && RuleSetIncludeChecker.HasInclude(projectRuleSet, sonarQubeRuleSet));
        }

        private static string CalculateSonarQubeSolutionBindingConfigPath(ISolutionRuleSetsInformationProvider ruleSetInfoProvider, BindingConfiguration binding, Core.Language language)
            => ruleSetInfoProvider.CalculateSolutionSonarQubeRuleSetFilePath(
                    binding.Project.ProjectKey,
                    language,
                    binding.Mode);

        private RuleSet FindDeclarationRuleSet(IRuleSetSerializer ruleSetSerializer, Project project, RuleSetDeclaration declaration)
        {
            string ruleSetFilePath;

            // Check if project rule set is found (we treat missing/erroneous rule set settings as not found)
            if (!ruleSetInfoProvider.TryGetProjectRuleSetFilePath(project, declaration, out ruleSetFilePath))
            {
                return null;
            }

            return ruleSetSerializer.LoadRuleSet(ruleSetFilePath);
        }

        private class CachingRulesetSerializer : IRuleSetSerializer
        {
            private readonly IRuleSetSerializer serializer;
            private readonly Dictionary<string, RuleSet> pathToRulesetMap = new Dictionary<string, RuleSet>(StringComparer.OrdinalIgnoreCase);

            public CachingRulesetSerializer(IRuleSetSerializer ruleSetSerializer)
            {
                Debug.Assert(ruleSetSerializer != null);
                serializer = ruleSetSerializer;
            }

            public RuleSet LoadRuleSet(string path)
            {
                Debug.Assert(System.IO.Path.IsPathRooted(path));

                RuleSet locatedRuleset;
                if (!pathToRulesetMap.TryGetValue(path, out locatedRuleset))
>>>>>>> 7333977c
                {
                    var configProjectBinder = configProjectBinderFactory.Get(project);

                    return configProjectBinder == null || !configProjectBinder.IsBound(binding, project);
                })
                .ToArray();
        }
    }
}<|MERGE_RESOLUTION|>--- conflicted
+++ resolved
@@ -31,38 +31,14 @@
     internal class UnboundProjectFinder : IUnboundProjectFinder
     {
         private readonly IServiceProvider serviceProvider;
-<<<<<<< HEAD
-        private readonly IConfigProjectBinderFactory configProjectBinderFactory;
-
-        public UnboundProjectFinder(IServiceProvider serviceProvider, IConfigProjectBinderFactory configProjectBinderFactory)
-=======
-        private readonly ISolutionRuleSetsInformationProvider ruleSetInfoProvider;
         private readonly IProjectBinderFactory projectBinderFactory;
-        private readonly IFileSystem fileSystem;
 
         public UnboundProjectFinder(IServiceProvider serviceProvider, IProjectBinderFactory projectBinderFactory)
-            : this(serviceProvider, projectBinderFactory, new FileSystem())
->>>>>>> 7333977c
-        {
-            this.serviceProvider = serviceProvider ?? throw new ArgumentNullException(nameof(serviceProvider));
-            this.configProjectBinderFactory = configProjectBinderFactory ?? throw new ArgumentNullException(nameof(configProjectBinderFactory));
-        }
-
-<<<<<<< HEAD
-=======
-        internal /* for testing */ UnboundProjectFinder(IServiceProvider serviceProvider, IProjectBinderFactory projectBinderFactory, IFileSystem fileSystem)
         {
             this.serviceProvider = serviceProvider ?? throw new ArgumentNullException(nameof(serviceProvider));
             this.projectBinderFactory = projectBinderFactory ?? throw new ArgumentNullException(nameof(projectBinderFactory));
-            this.fileSystem = fileSystem ?? throw new ArgumentNullException(nameof(fileSystem));
-
-            ruleSetInfoProvider = this.serviceProvider.GetService<ISolutionRuleSetsInformationProvider>();
-            ruleSetInfoProvider.AssertLocalServiceIsNotNull();
         }
 
-        #region IUnboundProjectFinder implementation
-
->>>>>>> 7333977c
         public IEnumerable<Project> GetUnboundProjects()
         {
             var configProvider = serviceProvider.GetService<IConfigurationProvider>();
@@ -83,97 +59,9 @@
             projectSystem.AssertLocalServiceIsNotNull();
 
             return projectSystem.GetFilteredSolutionProjects()
-<<<<<<< HEAD
                 .Where(project =>
-=======
-                .Where(p => !IsFullyBoundProject(ruleSetInfoProvider, cachingSerializer, binding, p))
-                .ToArray();
-        }
-
-        private bool IsFullyBoundProject(ISolutionRuleSetsInformationProvider ruleSetInfoProvider, IRuleSetSerializer ruleSetSerializer,
-            BindingConfiguration binding, Project project)
-        {
-            var languages = ProjectToLanguageMapper.GetAllBindingLanguagesForProject(project);
-
-            return languages.All(l => IsFullyBoundProject(ruleSetInfoProvider, ruleSetSerializer, binding, project, l));
-        }
-
-        private bool IsFullyBoundProject(ISolutionRuleSetsInformationProvider ruleSetInfoProvider, IRuleSetSerializer ruleSetSerializer,
-            BindingConfiguration binding, Project project, Core.Language language)
-        {
-            Debug.Assert(binding != null);
-            Debug.Assert(project != null);
-
-            // If solution is not bound/is missing a rules configuration file, no need to go further
-            var slnLevelBindingConfigFilepath = CalculateSonarQubeSolutionBindingConfigPath(ruleSetInfoProvider, binding, language);
-            if (!fileSystem.File.Exists(slnLevelBindingConfigFilepath))
-            {
-                return false;
-            }
-
-            if (projectBinderFactory.Get(project) == null)
-            {
-                return true; // nothing else to check
-            }
-
-            // Projects that required project-level binding should be using RuleSets for configuration,
-            // so we assume that the solution-level config file is a ruleset.
-            RuleSet sonarQubeRuleSet = ruleSetSerializer.LoadRuleSet(slnLevelBindingConfigFilepath);
-            if (sonarQubeRuleSet == null)
-            {
-                return false;
-            }
-
-            RuleSetDeclaration[] declarations = ruleSetInfoProvider.GetProjectRuleSetsDeclarations(project).ToArray();
-            return declarations.Length > 0 // Need at least one
-                && declarations.All(declaration => this.IsRuleSetBound(ruleSetSerializer, project, declaration, sonarQubeRuleSet));
-        }
-
-        private bool IsRuleSetBound(IRuleSetSerializer ruleSetSerializer, Project project, RuleSetDeclaration declaration, RuleSet sonarQubeRuleSet)
-        {
-            RuleSet projectRuleSet = this.FindDeclarationRuleSet(ruleSetSerializer, project, declaration);
-            return (projectRuleSet != null && RuleSetIncludeChecker.HasInclude(projectRuleSet, sonarQubeRuleSet));
-        }
-
-        private static string CalculateSonarQubeSolutionBindingConfigPath(ISolutionRuleSetsInformationProvider ruleSetInfoProvider, BindingConfiguration binding, Core.Language language)
-            => ruleSetInfoProvider.CalculateSolutionSonarQubeRuleSetFilePath(
-                    binding.Project.ProjectKey,
-                    language,
-                    binding.Mode);
-
-        private RuleSet FindDeclarationRuleSet(IRuleSetSerializer ruleSetSerializer, Project project, RuleSetDeclaration declaration)
-        {
-            string ruleSetFilePath;
-
-            // Check if project rule set is found (we treat missing/erroneous rule set settings as not found)
-            if (!ruleSetInfoProvider.TryGetProjectRuleSetFilePath(project, declaration, out ruleSetFilePath))
-            {
-                return null;
-            }
-
-            return ruleSetSerializer.LoadRuleSet(ruleSetFilePath);
-        }
-
-        private class CachingRulesetSerializer : IRuleSetSerializer
-        {
-            private readonly IRuleSetSerializer serializer;
-            private readonly Dictionary<string, RuleSet> pathToRulesetMap = new Dictionary<string, RuleSet>(StringComparer.OrdinalIgnoreCase);
-
-            public CachingRulesetSerializer(IRuleSetSerializer ruleSetSerializer)
-            {
-                Debug.Assert(ruleSetSerializer != null);
-                serializer = ruleSetSerializer;
-            }
-
-            public RuleSet LoadRuleSet(string path)
-            {
-                Debug.Assert(System.IO.Path.IsPathRooted(path));
-
-                RuleSet locatedRuleset;
-                if (!pathToRulesetMap.TryGetValue(path, out locatedRuleset))
->>>>>>> 7333977c
                 {
-                    var configProjectBinder = configProjectBinderFactory.Get(project);
+                    var configProjectBinder = projectBinderFactory.Get(project);
 
                     return configProjectBinder == null || !configProjectBinder.IsBound(binding, project);
                 })
