﻿<?xml version="1.0" encoding="utf-8"?>
<root>
  <!-- 
    Microsoft ResX Schema 
    
    Version 2.0
    
    The primary goals of this format is to allow a simple XML format 
    that is mostly human readable. The generation and parsing of the 
    various data types are done through the TypeConverter classes 
    associated with the data types.
    
    Example:
    
    ... ado.net/XML headers & schema ...
    <resheader name="resmimetype">text/microsoft-resx</resheader>
    <resheader name="version">2.0</resheader>
    <resheader name="reader">System.Resources.ResXResourceReader, System.Windows.Forms, ...</resheader>
    <resheader name="writer">System.Resources.ResXResourceWriter, System.Windows.Forms, ...</resheader>
    <data name="Name1"><value>this is my long string</value><comment>this is a comment</comment></data>
    <data name="Color1" type="System.Drawing.Color, System.Drawing">Blue</data>
    <data name="Bitmap1" mimetype="application/x-microsoft.net.object.binary.base64">
        <value>[base64 mime encoded serialized .NET Framework object]</value>
    </data>
    <data name="Icon1" type="System.Drawing.Icon, System.Drawing" mimetype="application/x-microsoft.net.object.bytearray.base64">
        <value>[base64 mime encoded string representing a byte array form of the .NET Framework object]</value>
        <comment>This is a comment</comment>
    </data>
                
    There are any number of "resheader" rows that contain simple 
    name/value pairs.
    
    Each data row contains a name, and value. The row also contains a 
    type or mimetype. Type corresponds to a .NET class that support 
    text/value conversion through the TypeConverter architecture. 
    Classes that don't support this are serialized and stored with the 
    mimetype set.
    
    The mimetype is used for serialized objects, and tells the 
    ResXResourceReader how to depersist the object. This is currently not 
    extensible. For a given mimetype the value must be set accordingly:
    
    Note - application/x-microsoft.net.object.binary.base64 is the format 
    that the ResXResourceWriter will generate, however the reader can 
    read any of the formats listed below.
    
    mimetype: application/x-microsoft.net.object.binary.base64
    value   : The object must be serialized with 
            : System.Runtime.Serialization.Formatters.Binary.BinaryFormatter
            : and then encoded with base64 encoding.
    
    mimetype: application/x-microsoft.net.object.soap.base64
    value   : The object must be serialized with 
            : System.Runtime.Serialization.Formatters.Soap.SoapFormatter
            : and then encoded with base64 encoding.

    mimetype: application/x-microsoft.net.object.bytearray.base64
    value   : The object must be serialized into a byte array 
            : using a System.ComponentModel.TypeConverter
            : and then encoded with base64 encoding.
    -->
  <xsd:schema id="root" xmlns="" xmlns:xsd="http://www.w3.org/2001/XMLSchema" xmlns:msdata="urn:schemas-microsoft-com:xml-msdata">
    <xsd:import namespace="http://www.w3.org/XML/1998/namespace" />
    <xsd:element name="root" msdata:IsDataSet="true">
      <xsd:complexType>
        <xsd:choice maxOccurs="unbounded">
          <xsd:element name="metadata">
            <xsd:complexType>
              <xsd:sequence>
                <xsd:element name="value" type="xsd:string" minOccurs="0" />
              </xsd:sequence>
              <xsd:attribute name="name" use="required" type="xsd:string" />
              <xsd:attribute name="type" type="xsd:string" />
              <xsd:attribute name="mimetype" type="xsd:string" />
              <xsd:attribute ref="xml:space" />
            </xsd:complexType>
          </xsd:element>
          <xsd:element name="assembly">
            <xsd:complexType>
              <xsd:attribute name="alias" type="xsd:string" />
              <xsd:attribute name="name" type="xsd:string" />
            </xsd:complexType>
          </xsd:element>
          <xsd:element name="data">
            <xsd:complexType>
              <xsd:sequence>
                <xsd:element name="value" type="xsd:string" minOccurs="0" msdata:Ordinal="1" />
                <xsd:element name="comment" type="xsd:string" minOccurs="0" msdata:Ordinal="2" />
              </xsd:sequence>
              <xsd:attribute name="name" type="xsd:string" use="required" msdata:Ordinal="1" />
              <xsd:attribute name="type" type="xsd:string" msdata:Ordinal="3" />
              <xsd:attribute name="mimetype" type="xsd:string" msdata:Ordinal="4" />
              <xsd:attribute ref="xml:space" />
            </xsd:complexType>
          </xsd:element>
          <xsd:element name="resheader">
            <xsd:complexType>
              <xsd:sequence>
                <xsd:element name="value" type="xsd:string" minOccurs="0" msdata:Ordinal="1" />
              </xsd:sequence>
              <xsd:attribute name="name" type="xsd:string" use="required" />
            </xsd:complexType>
          </xsd:element>
        </xsd:choice>
      </xsd:complexType>
    </xsd:element>
  </xsd:schema>
  <resheader name="resmimetype">
    <value>text/microsoft-resx</value>
  </resheader>
  <resheader name="version">
    <value>2.0</value>
  </resheader>
  <resheader name="reader">
    <value>System.Resources.ResXResourceReader, System.Windows.Forms, Version=4.0.0.0, Culture=neutral, PublicKeyToken=b77a5c561934e089</value>
  </resheader>
  <resheader name="writer">
    <value>System.Resources.ResXResourceWriter, System.Windows.Forms, Version=4.0.0.0, Culture=neutral, PublicKeyToken=b77a5c561934e089</value>
  </resheader>
  <data name="ConnectingToSever" xml:space="preserve">
    <value>Connecting to {0}</value>
    <comment>Progress message when connecting to server. {0} is the server uri.</comment>
  </data>
  <data name="ConnectLinkText" xml:space="preserve">
    <value>Connect...</value>
    <comment>Link text for 'connect' command to initiate a connection with a SonarQube server</comment>
  </data>
  <data name="ConnectSectionTitle" xml:space="preserve">
    <value>Connections</value>
    <comment>Title for the SonarQube connection section of the TE SonarQube page</comment>
  </data>
  <data name="CancelButtonText" xml:space="preserve">
    <value>Ca_ncel</value>
    <comment>Button text (with access key) for canceling an action – access key 'n'</comment>
  </data>
  <data name="ConnectButtonText" xml:space="preserve">
    <value>_Connect</value>
    <comment>Button text for 'Connect' in SonarQube connect dialog</comment>
  </data>
  <data name="ConnectDialogTitle" xml:space="preserve">
    <value>Connect to a SonarQube Server</value>
    <comment>Connect dialog title</comment>
  </data>
  <data name="InsecureProtocolWarning" xml:space="preserve">
    <value>The URL you entered is not secure. Use HTTPS connections to protect sensitive information.</value>
    <comment>Message warning of consequences of connecting over an insecure channel</comment>
  </data>
  <data name="NotEmptyValidatorRequiredField" xml:space="preserve">
    <value>Field can not be empty</value>
    <comment>Not empty validator validation failed message - required field</comment>
  </data>
  <data name="PasswordLabel" xml:space="preserve">
    <value>Password:</value>
    <comment>Input label for password when connecting to a SonarQube server</comment>
  </data>
  <data name="InvalidServerUriFormat" xml:space="preserve">
    <value>'{0}' is not a valid URL</value>
    <comment>Server URI validator error message, formatted. {0} - invalid input string</comment>
  </data>
  <data name="SonarQubeServerLabel" xml:space="preserve">
    <value>SonarQube server:</value>
    <comment>Input label for SonarQube server URL</comment>
  </data>
  <data name="UsernameLabel" xml:space="preserve">
    <value>Username/Token:</value>
    <comment>Input label for username/token when connecting to a SonarQube server</comment>
  </data>
  <data name="ExceptionInsecureSchemesIsNotSubset" xml:space="preserve">
    <value>Insecure schemes must be a subset of supported schemes</value>
    <comment>Exception message stating that the specified set of insecure schemes was not a subset of all supported schemes</comment>
  </data>
  <data name="ConnectionFailed" xml:space="preserve">
    <value>Cannot connect to the SonarQube server. Make sure you provided the correct connection information, including your sign-in credentials, and [try again]().
See more information in the output window (SonarLint).</value>
    <comment>The error message the user sees when the connection has failed. The message will appear in team explorer.
Localization note: '[try again]()' is a special markup used to translate the text 'try again' into a hyperlink. Make sure to keep it localized content in with that format to avoid reducing functionality in the localized version of the product</comment>
  </data>
  <data name="BindButtonText" xml:space="preserve">
    <value>Bind</value>
    <comment>Button text for binding a SonarQube project to a VS solution</comment>
  </data>
  <data name="CancelLinkText" xml:space="preserve">
    <value>Cancel</value>
    <comment>Link text for canceling an action</comment>
  </data>
  <data name="UsernameRequired" xml:space="preserve">
    <value>If a password is specified, a username must also be specified.</value>
    <comment>Error message indicating that the username field is required if the password field is not empty</comment>
  </data>
  <data name="InvalidCharacterColon" xml:space="preserve">
    <value>Colon (":") is not a permitted character.</value>
    <comment>Error message indicating that the string must not contain an a colon (":") as is it an invalid character</comment>
  </data>
  <data name="ProjectToolTipProjectNameFormat" xml:space="preserve">
    <value>{0} (Bound)</value>
    <comment>SonarQube project tooltip for project name (with 'bound' marker indicating the project is bound to the current solution). {0} - project name</comment>
  </data>
  <data name="ProjectToolTipKeyFormat" xml:space="preserve">
    <value>Key: {0}</value>
    <comment>SonarQube project tooltip for project key. {0} - project key</comment>
  </data>
  <data name="BindingProjectsDisplayMessage" xml:space="preserve">
    <value>Binding projects</value>
    <comment>Display message</comment>
  </data>
  <data name="QualityProfileDownloadFailedMessageFormat" xml:space="preserve">
    <value>Failed to download quality profile. Name: '{0}', Key: '{1}', Language: '{2}'</value>
    <comment>Output window message indicating the quality profile file failed to download. {0} quality profile name, {1} quality profile key, {2} language name.</comment>
  </data>
  <data name="QualityProfileDownloadSuccessfulMessageFormat" xml:space="preserve">
    <value>Successfully downloaded quality profile. Name: '{0}', Key: '{1}', Language: '{2}'</value>
    <comment>Output window message indicating the quality profile file was successfully downloaded. {0} quality profile name, {1} quality profile key, {2} language name.</comment>
  </data>
  <data name="RuleSetDescription" xml:space="preserve">
    <value>Rule set generated from SonarQube</value>
    <comment>Generated rule set description.</comment>
  </data>
  <data name="UnexpectedWorkflowError" xml:space="preserve">
    <value>Unexpected error during workflow execution: {0}.</value>
    <comment>Error message in case of an unexpected exception during workflow execution. {0} exception message.</comment>
  </data>
  <data name="RefreshCommandDisplayText" xml:space="preserve">
    <value>Refresh</value>
    <comment>Refresh command display text</comment>
  </data>
  <data name="RefreshCommandTooltip" xml:space="preserve">
    <value>Will refetch the SonarQube projects from the server using the existing credentials</value>
    <comment>Refresh command tooltip</comment>
  </data>
  <data name="ServerNoProjectsInlineText" xml:space="preserve">
    <value>(no projects)</value>
    <comment>Text to be displayed inline next to the connected SonarQube server in the Team Explorer tree view when there are no SonarQube Projects available under the given server</comment>
  </data>
  <data name="ServerNoProjectsToolTipText" xml:space="preserve">
    <value>This server has no available projects with which to bind to. Please create at least one project and then refresh this connection.</value>
    <comment>Tool tip text to be displayed for the connected SonarQube server in the Team Explorer tree view when there are no SonarQube Projects available under the given server</comment>
  </data>
  <data name="RuleSetGenerationProgressMessage" xml:space="preserve">
    <value>Generating project rule sets</value>
    <comment>A progress notification message</comment>
  </data>
  <data name="EnsuringNugetPackagesProgressMessage" xml:space="preserve">
    <value>Installing NuGet package '{0}' for project '{1}'</value>
    <comment>A progress notification message. {0} nuget package id, {1} project name</comment>
  </data>
  <data name="FailedDuringNuGetPackageInstall" xml:space="preserve">
    <value>Failed to install NuGet package '{0}' for project '{1}'. Message: {2}</value>
    <comment>Output window message in case of failure - {0} nuget package id, {1} project name, {2} message</comment>
  </data>
  <data name="FailedToToBindSolution" xml:space="preserve">
    <value>Failed to bind the solution to SonarQube project, [try again]().
See more information in the output window (SonarLint).</value>
    <comment>Team explorer notification in case of a failure to bind a solution to SonarQube project
ocalization note: '[try again]()' is a special markup used to translate the text 'try again' into a hyperlink. Make sure to keep it localized content in with that format to avoid reducing functionality in the localized version of the product</comment>
  </data>
  <data name="BindingSolutionPrefixMessageFormat" xml:space="preserve">
    <value>Binding solution to SonarQube project: {0}</value>
    <comment>Output window message prefix that will be common to all the steps (more than one) in the binding workflow. {0} the step specific message in that workflow.</comment>
  </data>
  <data name="FinishedSolutionBindingWorkflowSuccessful" xml:space="preserve">
    <value>Completed successfully</value>
    <comment>A progress notification message</comment>
  </data>
  <data name="StartedSolutionBindingWorkflow" xml:space="preserve">
    <value>Started</value>
    <comment>A progress notification message</comment>
  </data>
  <data name="SyncButtonText" xml:space="preserve">
    <value>Update</value>
    <comment>Button text for syncing an already bound SonarQube project to a VS solution</comment>
  </data>
  <data name="ShowAllProjectsCommandText" xml:space="preserve">
    <value>Show All Projects</value>
    <comment>Server context menu command display text to show all projects (inc. unbound projects)</comment>
  </data>
  <data name="ToggleShowAllProjectsCommandTooltip" xml:space="preserve">
    <value>Toggle visibility of unbound projects for this server.</value>
    <comment>Server context menu command tool tip text to show all projects</comment>
  </data>
  <data name="FailedToDeserializeSQCOnfiguration" xml:space="preserve">
    <value>Failed loading file: '{0}'. Please rebind solution to create a new configuration file.</value>
    <comment>Output window message in case of deserialization error. {0} file path.</comment>
  </data>
  <data name="ExpectedAbsoluteUris" xml:space="preserve">
    <value>The target URI must be an absolute URI</value>
    <comment>Exception message</comment>
  </data>
  <data name="FailedToDeleteCredentials" xml:space="preserve">
    <value>Failed to delete credentials for {0}.</value>
    <comment>Exception message. {0} - the name of the thing we failed to delete.</comment>
  </data>
  <data name="UnexpectedTokenType" xml:space="preserve">
    <value>Unexpected token type encountered</value>
    <comment>Exception message</comment>
  </data>
  <data name="BoundProjectNotFound" xml:space="preserve">
    <value>Bound project with key '{0}' was not found on the connected server. Select a different SonarQube project, or use [a different login]() that has access to the desired project.</value>
    <comment>Team explorer error message when a persisted bound project is not found. {0} - SonarQube project key.</comment>
  </data>
  <data name="ConnectingToSonarQubePrefixMessageFormat" xml:space="preserve">
    <value>Connecting to SonarQube server: {0}</value>
    <comment>Output window message format. {0} the messages associated with the connection will all have this prefix and {0} will be the actual message.</comment>
  </data>
  <data name="ConnectionResultCancellation" xml:space="preserve">
    <value>Canceled</value>
    <comment>The place holder value in ConnectingToSonarQubePrefixMessageFormat</comment>
  </data>
  <data name="ConnectionResultFailure" xml:space="preserve">
    <value>Failed</value>
    <comment>The place holder value in ConnectingToSonarQubePrefixMessageFormat</comment>
  </data>
  <data name="ConnectionResultSuccess" xml:space="preserve">
    <value>Succeeded</value>
    <comment>The place holder value in ConnectingToSonarQubePrefixMessageFormat</comment>
  </data>
  <data name="HideUnboundProjectsCommandText" xml:space="preserve">
    <value>Hide Unbound Projects</value>
    <comment>Server context menu command display text to show all projects (inc. unbound projects)</comment>
  </data>
  <data name="DownloadingQualityProfileProgressMessage" xml:space="preserve">
    <value>Download quality profile(s):</value>
    <comment>A progress notification message.</comment>
  </data>
  <data name="AutomationServerDescription" xml:space="preserve">
    <value>SonarQube server: {0}</value>
    <comment>Narrator description of a SonarQube server node in the Team Explorer. {0} server URL</comment>
  </data>
  <data name="AutomationProjectBoundDescription" xml:space="preserve">
    <value>Bound project: {0}</value>
    <comment>Narrator description of a bound SonarQube project node in the Team Explorer. {0} project name</comment>
  </data>
  <data name="AutomationServerNoProjectsDescription" xml:space="preserve">
    <value>SonarQube server: {0}. This server has no projects.</value>
    <comment>Narrator description of an empty SonarQube server node in the Team Explorer. {0} server URL</comment>
  </data>
  <data name="TeamExplorerPageTitle" xml:space="preserve">
    <value>SonarQube</value>
    <comment>Title for the SonarQube Team Explorer page</comment>
  </data>
  <data name="MissingService" xml:space="preserve">
    <value>Could not acquire service: {0}</value>
    <comment>Exception message indicating the package could not acquire the given service. {0} service name</comment>
  </data>
  <data name="WarningsSettingsCategory" xml:space="preserve">
    <value>Warnings</value>
    <comment>Warnings settings category for Security options page</comment>
  </data>
  <data name="CannotCompareVersionStrings" xml:space="preserve">
    <value>A SonarQube server plugin has a malformed version and cannot be compared. Version was '{0}'.</value>
    <comment>Exception message indicating that the provided version string is malformed and cannot be compared. {0} version string</comment>
  </data>
  <data name="ServerHasNoSupportedPluginVersion" xml:space="preserve">
    <value>The specified SonarQube server does not have the minimum required version of any of the supported plugins (C#, VB.Net). </value>
    <comment>Error message indicating that the server does not have the required version of any of the supported server plugins.</comment>
  </data>
  <data name="FailedToUnpackAdditionalFiles" xml:space="preserve">
    <value>Failed to unpack additional files required for analyzers</value>
    <comment>Output window message indicating failure when unpacking additional files for analyzers</comment>
  </data>
  <data name="UnpackingAdditionalFile" xml:space="preserve">
    <value>Unpacking additional file: {0}</value>
    <comment>Progress message indicating an additional files is being unpacked. {0} additional file name</comment>
  </data>
  <data name="MoreInfoLinkText" xml:space="preserve">
    <value>More info...</value>
    <comment>Link text for getting more information about SonarQube</comment>
  </data>
  <data name="ProductAuthors" xml:space="preserve">
    <value>SonarSource and Microsoft</value>
    <comment>Authors of the product</comment>
  </data>
  <data name="SonarQubeDescription" xml:space="preserve">
    <value>SonarQube is an open source platform to manage code quality. Connect your solution to an existing SonarQube Server to get the same issues in Visual Studio and in your SonarQube server.</value>
    <comment>Short descriptive text about SonarQube shown on the Team Explorer invitation card.</comment>
  </data>
  <data name="SonarQubeName" xml:space="preserve">
    <value>SonarQube</value>
    <comment>Name of SonarQube server product</comment>
  </data>
  <data name="FinishedSolutionBindingWorkflowNotAllPackagesInstalled" xml:space="preserve">
    <value>Not all NuGet packages were installed. Please see output above for more information.</value>
    <comment>Output message indicating not all NuGet packages were installed during the binding workflow</comment>
  </data>
  <data name="SolutionSaveCancelledBindAborted" xml:space="preserve">
    <value>Cannot bind or sync if there are unsaved changes. Operation canceled.</value>
    <comment>Output window message when the user cancels the solution save dialog</comment>
  </data>
  <data name="UnexpectedErrorMessageFormat" xml:space="preserve">
    <value>{0}: Unexpected error: {1}.

You can help us improve by reporting this bug at {2}.

</value>
    <comment>{0} - the class name, {1} - error message, {2} url.
This is the general format to use when writing errors to output window or when there might not be enough context for the user to understand where is the error coming from.</comment>
  </data>
  <data name="CouldNotFindCodeAnalysisRuleSetPropertyOnProject" xml:space="preserve">
    <value>Warning: could not find CodeAnalysisRuleSet for project '{0}'</value>
    <comment>Warning message. '{0}' project unique name </comment>
  </data>
  <data name="DownloadingServerSettingsProgessMessage" xml:space="preserve">
    <value>Downloading server settings.</value>
    <comment>Progress message about downloading server settings</comment>
  </data>
  <data name="NoProjectsApplicableForBinding" xml:space="preserve">
    <value>None (for selected SonarQube project's quality profile)</value>
    <comment>Output window message indicating the current solution does not contain any projects that are applicable to the currently selected SonarQube project's quality profile.</comment>
  </data>
  <data name="DiscoveringSolutionProjectsProgressMessage" xml:space="preserve">
    <value>Discovering solution projects</value>
    <comment>Progress step message indicating projects are being discovered in the current solution</comment>
  </data>
  <data name="InvalidTestProjectRegexPattern" xml:space="preserve">
    <value>Test project regular expression pattern '{0}' is invalid. The default will be used instead. Please check your server settings.</value>
    <comment>Warning output message indicating that the test project name regex was invalid. {0} invalid regex pattern</comment>
  </data>
  <data name="ProjectFilterDteProjectFailedToGetIVs" xml:space="preserve">
    <value>Could not get the IVsHierarchy/IVsBuildPropertyStorage for the given project is IVsBuildPropertyStorage for the given EnvDTE.Project</value>
    <comment>Exception message indicating was unable to get the equivalent IVs objects for the passed EnvDTE.Project.</comment>
  </data>
  <data name="ConflictDetailWeakenedRulesTitle" xml:space="preserve">
    <value>Weakened rules:</value>
  </data>
  <data name="RuleSetConflictsDetected" xml:space="preserve">
    <value>The applied ruleset is weakening the SonarQube quality profile in one or more projects. See output window (SonarLint) for more details. [Click here]() to fix automatically.</value>
    <comment>[Click here]()? - markup (the 'Click here' text needs to be formatted [XXX]() for specific reason.</comment>
  </data>
  <data name="ConflictsManagerWarningMessage" xml:space="preserve">
    <value>SonarLint conflicts manager warning: {0}</value>
    <comment>Output window error message.
{0} - message</comment>
  </data>
  <data name="ConflictDetailMissingRules" xml:space="preserve">
    <value>Missing rules (or Action set to None): </value>
    <comment>{0} - list of rule ids</comment>
  </data>
  <data name="ConflictDetailWeakenedRulesDetail" xml:space="preserve">
    <value>Rule '{0}' action is {1}, instead of {2}.</value>
    <comment>{0} - rule id
{1} - RuleAction (enum)
{2} - RuleAction (enum)</comment>
  </data>
  <data name="ConflictsManagerFailedInFindConflicts" xml:space="preserve">
    <value>RuleSet '{0}' cannot be analyzed against '{1}' due to error: {2}. </value>
    <comment>Output window message.
{0} - file path
{1} - file path
{2} - exception message </comment>
  </data>
  <data name="ConflictsSummaryHeader" xml:space="preserve">
    <value>RuleSet conflicts detected for project '{0}', configuration(s): {1}</value>
    <comment>{0} - project file path
{1} - configuration names</comment>
  </data>
  <data name="ExpectedRuleSetNotFound" xml:space="preserve">
    <value>The expected RuleSet file '{0}' could not be resolved or the file does not exist. Cannot search conflicts for one or more project configuration of project '{1}'. Please rebind to the relevant SonarQube project from TeamExplorer window.</value>
    <comment>Output window message.
{0} - file path
{1} - file path</comment>
  </data>
  <data name="InconsistentRuleSetDirectoriesWarning" xml:space="preserve">
    <value>Different CodeAnalysisRuleSetDirectories value '{0}' for RuleSet '{1}'. Using value '{2}'.</value>
    <comment>Output message
{0} - msbuild property value
{1} - rule set path
{2} - msbuild property value</comment>
  </data>
  <data name="ConflictFixHeader" xml:space="preserve">
    <value>RuleSet conflicts resolution summary for project '{0}', configuration(s): {1}</value>
    <comment>{0} - project file path
{1} - configuration names</comment>
  </data>
  <data name="ConflictFixResetInclude" xml:space="preserve">
    <value>RuleSet imports were reset for: '{0}'.</value>
    <comment>{0} - file path</comment>
  </data>
  <data name="ConflictFixRulesDeleted" xml:space="preserve">
    <value>Conflicting rules were removed from '{0}':</value>
    <comment>{0} - file path
</comment>
  </data>
  <data name="ViewInSonarQubeMenuItemDisplayText" xml:space="preserve">
    <value>View in SonarQube</value>
    <comment>Menu item display text for the contextual command to view the SonarQube dashboard for the current item in the user's browser.</comment>
  </data>
  <data name="ViewInSonarQubeMenuItemTooltip" xml:space="preserve">
    <value>Open the dashboard for this project in SonarQube using your web browser.</value>
    <comment>Tooltip text for view project in SonarQube context menu item</comment>
  </data>
  <data name="BrowserServerMenuItemTooltip" xml:space="preserve">
    <value>Browse the server in your web browser.</value>
    <comment>Tooltip text for browser server context menu item</comment>
  </data>
  <data name="BrowseServerMenuItemDisplayText" xml:space="preserve">
    <value>Browse</value>
    <comment>Context menu item text for opening the server in the users's browser</comment>
  </data>
  <data name="ConflictDetailRuleSetInfo" xml:space="preserve">
    <value>RuleSet '{0}' has:</value>
    <comment>output window message.
{0} - rule set file path </comment>
  </data>
  <data name="SolutionIsClosed" xml:space="preserve">
    <value>The operation requires an open solution.</value>
  </data>
  <data name="DiscoveredIncludedOrExcludedProjectFormat" xml:space="preserve">
    <value>* {0}</value>
    <comment>Output window message
{0} Unique project name</comment>
  </data>
  <data name="FilteredOutProjectFromBindingHeader" xml:space="preserve">
    <value>The following projects are either not currently supported, excluded according to server specifications, or have been explicitly marked as excluded:</value>
    <comment>Output window message</comment>
  </data>
  <data name="FilteredOutProjectFromBindingEnding" xml:space="preserve">
    <value>You can change the exclusion options via the SonarLint project-level context menu i.e. Solution Explorer -&gt; Select project(s)</value>
    <comment>Output window message</comment>
  </data>
  <data name="SonarLintInfoBarUpdateCommandIsBusyRetry" xml:space="preserve">
    <value>Could not update the binding because the command is not currently available. Please try again and ensure that the solution is not building or currently being debugged.</value>
    <comment>Output window message</comment>
  </data>
  <data name="SonarLintInfoBarUnboundProjectsMessage" xml:space="preserve">
    <value>One or more rule sets are out of date or not linked to the SonarQube quality profile rule set. See output window (SonarLint) for affected projects.</value>
    <comment>Info bar message</comment>
  </data>
  <data name="SonarLintInfoBarUpdateCommandText" xml:space="preserve">
    <value>Update</value>
    <comment>Info bar command text</comment>
  </data>
  <data name="SonarLintCheckingForUnboundProjects" xml:space="preserve">
    <value>Checking for unbound projects.</value>
    <comment>Output window message</comment>
  </data>
  <data name="SonarLintFailedToAttachInfoBarToErrorList" xml:space="preserve">
    <value>Failed to attach info bar to error list tool window.</value>
    <comment>Output window message</comment>
  </data>
  <data name="SonarLintFoundUnboundProjects" xml:space="preserve">
    <value>{0} unbound projects were found ({1}).</value>
    <comment>Output window message
{0} the number of unbound projects
{1} projects unique names</comment>
  </data>
  <data name="SonarLintNoUnboundProjectWereFound" xml:space="preserve">
    <value>No unbound projects were found.</value>
    <comment>Output window message</comment>
  </data>
  <data name="SonarLintInfoBarUpdateCommandRetryNoActiveSection" xml:space="preserve">
    <value>The SonarQube Team Explorer page was closed and we cannot proceed with the update. Please try again.</value>
    <comment>Output window message</comment>
  </data>
  <data name="SonarLintInfoBarUpdateCommandInvalidSolutionBindings" xml:space="preserve">
    <value>The current solution is not bound to the expected SonarQube project, aborting.</value>
    <comment>Output window message</comment>
  </data>
  <data name="SonarLintOutputPaneTitle" xml:space="preserve">
    <value>SonarLint</value>
    <comment>Output pane title</comment>
  </data>
  <data name="SonarQubeOptionalServiceFailed" xml:space="preserve">
    <value>Warning failed calling '{0}' (http error code={1}). Some of the functionality will be reduced.</value>
    <comment>Output window message.
{0} - service
{1} - http error code</comment>
  </data>
  <data name="SonarLintProfileCheck" xml:space="preserve">
    <value>Checking if SonarQube Quality profile has changed.</value>
    <comment>Output window message</comment>
  </data>
  <data name="SonarLintProfileCheckDifferentProfile" xml:space="preserve">
    <value>The SonarQube project is using a different Quality Profile. Update is required.</value>
    <comment>Output window message</comment>
  </data>
  <data name="SonarLintProfileCheckFailed" xml:space="preserve">
    <value>Unexpected failure getting quality profile information. Automatic quality profile update will not be performed.</value>
    <comment>Output window message</comment>
  </data>
  <data name="SonarLintProfileCheckNoProfiles" xml:space="preserve">
    <value>The binding information is out of date. Update is required.</value>
    <comment>Output window message</comment>
  </data>
  <data name="SonarLintProfileCheckProfileUpdated" xml:space="preserve">
    <value>The Quality Profile for the SonarQube project has changed. Update is required.</value>
    <comment>Output window message</comment>
  </data>
  <data name="SonarLintProfileCheckQualityProfileIsUpToDate" xml:space="preserve">
    <value>Quality Profile is up-to-date.</value>
    <comment>Output window message</comment>
  </data>
  <data name="SonarLintProfileCheckSolutionRequiresMoreProfiles" xml:space="preserve">
    <value>The solution has changed and now requires additional Quality Profiles to be included. Update is required.</value>
    <comment>Output window message</comment>
  </data>
  <data name="SonarLintInfoBarOldBindingFile" xml:space="preserve">
    <value>SonarLint can now tell you when the quality profile in SonarQube project is updated. Press Update to enable this feature now.</value>
    <comment>Info bar message</comment>
  </data>
  <data name="NoProjectsExcludedFromBinding" xml:space="preserve">
    <value>None (for selected SonarQube project's quality profile)</value>
    <comment>Output window message indicating the current solution does not contain any projects filtered out from the currently selected SonarQube project's quality profile.</comment>
  </data>
  <data name="DiscoveringSolutionExcludedProjectsHeader" xml:space="preserve">
    <value>Excluded projects:</value>
    <comment>Output window message displayed before listing all excluded projects.</comment>
  </data>
  <data name="DiscoveringSolutionIncludedProjectsHeader" xml:space="preserve">
    <value>Included projects:</value>
    <comment>Output window message displayed before listing all discovered projects.</comment>
  </data>
  <data name="SubTextPaddingFormat" xml:space="preserve">
    <value>   {0}</value>
    <comment>Output window message format. Used whenever the message should be displayed as a sub-message from a step message so the user can clearly identify the grouping. {0} the actual message to display.</comment>
  </data>
  <data name="InstalledAndMinimumSonarQubePlugin" xml:space="preserve">
    <value>Plugin: '{0}', Language(s): '{1}', Installed version: '{2}', Minimum version: '{3}'</value>
    <comment>Error message displayed for every supported plugin when none of them match the minimum required version. {0} the plugin name, {1} languages supported by the plugin, {2} the installed plugin version, {3} the minimum plugin version.</comment>
  </data>
  <data name="DetectingSonarQubePlugins" xml:space="preserve">
    <value>Detecting server plugins</value>
    <comment>Output window message printed before accessing to server plugins.</comment>
  </data>
  <data name="SolutionContainsNoSupportedProject" xml:space="preserve">
    <value>This solution contains no supported project language (C#, VB.Net). Please create at least one project of the supported language and then try to reconnect.</value>
    <comment>Output window message printed when some server plugin are supported but the current solution contains no supported project (based on project type GUID).</comment>
  </data>
  <data name="BindingProjectLanguageNotMatchingAnyQualityProfileLanguage" xml:space="preserve">
    <value>Language for project '{0}' is not matching any of the available quality profile's languages</value>
    <comment>Output window message displayed when the project language matches no quality profile language. {0} the project name.</comment>
  </data>
  <data name="SuccessfullyInstalledNugetPackageForProject" xml:space="preserve">
    <value>Successfully installed NuGet package '{0}' for project '{1}'</value>
    <comment>Output window message displayed when a nuget package has successfully been installed for a project. {0} The nuget package name. {1} the project name.</comment>
  </data>
  <data name="SupportedPluginFoundMessage" xml:space="preserve">
    <value>Discovered a supported plugin: {0}</value>
    <comment>Output window message displayed when the server plugin respects the minimum version requirements. {0} the plugin ToString() message.</comment>
  </data>
  <data name="UnsupportedPluginFoundMessage" xml:space="preserve">
    <value>Discovered an unsupported plugin: {0}</value>
    <comment>Output window message displayed when the server plugin doesn't respect the minimum version requirements. {0} the plugin ToString() message.</comment>
  </data>
  <data name="SonarQubeRuleSetNameFormat" xml:space="preserve">
    <value>SonarQube - {0} {1}</value>
    <comment>Format used to build the project specific ruleset file name. {0} SonarQube project name. {1} SonarQube quality profile name.</comment>
  </data>
  <data name="SonarQubeQualityProfilePageUrlFormat" xml:space="preserve">
    <value>{0}profiles/show?key={1}</value>
    <comment>Used to create the Quality Profile URL. This will be integrated as part of the ruleset description. {0} the server URL. {1} the quality profile key.</comment>
  </data>
  <data name="CannotDownloadQualityProfileForLanguage" xml:space="preserve">
    <value>Cannot download the quality profile for language {0}</value>
    <comment>Output window message displayed when the application failed to download the quality profile associated to a language. {0} the language name.</comment>
  </data>
  <data name="NoNuGetPackageForQualityProfile" xml:space="preserve">
    <value>There is a problem with Sonar{0}, information about the associated NuGet package was not returned</value>
    <comment>Output window message displayed when the result from the API export call returns no NuGet package info. {0} the language.</comment>
  </data>
  <data name="NoSonarAnalyzerActiveRulesForQualityProfile" xml:space="preserve">
    <value>There are no active rules on the selected Quality Profile '{0}' for Language {1} (rules from the SonarAnalyzer repository). Connected mode requires at least one active rule.
   Note that third party rules are excluded from SonarLint</value>
    <comment>Output window message displayed when the result from the API export call returns no active rule from the SonarAnalyzer repository. {0} The name of the Quality Profile. {1} the language.</comment>
  </data>
  <data name="ConnectionStepRetrievingOrganizations" xml:space="preserve">
    <value>Retrieving organizations</value>
  </data>
  <data name="ConnectionStepRetrievingProjects" xml:space="preserve">
    <value>Retrieving projects</value>
  </data>
  <data name="ConnectionStepValidatinCredentials" xml:space="preserve">
    <value>Validating credentials</value>
  </data>
  <data name="Bind_CannotSaveStandaloneConfiguration" xml:space="preserve">
    <value>Cannot save configuration when in Standalone mode</value>
  </data>
  <data name="Bind_SavingBindingConfiguration" xml:space="preserve">
    <value>Saving configuration...</value>
    <comment>Message for save step in new binding mode</comment>
  </data>
  <data name="Bind_FailedToSaveConfiguration" xml:space="preserve">
    <value>Failed to save configuration</value>
    <comment>Message for save error in new binding workflow</comment>
  </data>
  <data name="Bind_FirstTimeBinding" xml:space="preserve">
    <value>Establishing new binding...</value>
  </data>
  <data name="Bind_UpdatingLegacyBinding" xml:space="preserve">
    <value>Updating legacy binding...</value>
  </data>
  <data name="Bind_UpdatingNewStyleBinding" xml:space="preserve">
    <value>Updating binding...</value>
  </data>
  <data name="Bind_NuGetAnalyzersNoLongerInstalled" xml:space="preserve">
    <value>INFO: SonarLint connected mode no longer installs the analyzers NuGet packages. The analyzers embedded in the VSIX are used instead.</value>
  </data>
  <data name="Notifications_NotSupported" xml:space="preserve">
    <value>Notifications are not supported on this version of SonarQube</value>
    <comment>Output window message</comment>
  </data>
  <data name="OnlySupportedPluginsHaveNoProjectInSolution" xml:space="preserve">
    <value>The languages supported by plugins on this SonarQube server ({0}) do not match any of the solution projects' languages.</value>
    <comment>Output window message printed when the only supported plugin has no matching project types in the current solution. {0} the name of the language.</comment>
  </data>
  <data name="Telemetry_ERROR_Recording" xml:space="preserve">
    <value>Telemetry: error occurred when recording: {0}</value>
    <comment>Output window message</comment>
  </data>
  <data name="Telemetry_ERROR_SendingTelemetry" xml:space="preserve">
    <value>Telemetry: error occurred when sending: {0}</value>
    <comment>Output window message</comment>
  </data>
  <data name="Notifications_ERROR_Fetching" xml:space="preserve">
    <value>Failed to fetch notifications: {0}</value>
  </data>
  <data name="Suppressions_ERROR_Fetching" xml:space="preserve">
    <value>Failed to fetch suppressions: {0}</value>
  </data>
  <data name="Suppressions_NotConnected" xml:space="preserve">
    <value>Cannot fetch suppressions - not connected to a SonarQube server</value>
    <comment>Warning in output window</comment>
  </data>
  <data name="Suppression_Checking" xml:space="preserve">
    <value>Checking for suppressions...</value>
  </data>
  <data name="Suppression_FinishedChecking" xml:space="preserve">
    <value>Number of suppressions found: {0}</value>
  </data>
  <data name="SCCFS_FailedToCheckOutFilesForEditing" xml:space="preserve">
    <value>Failed to check out files for editing. Error flags: {0}</value>
    <comment>Output window message showing the tagVSQueryEditResultFlags enum value(s)</comment>
  </data>
  <data name="SCCFS_FailedToCheckOutFilesForSave" xml:space="preserve">
    <value>Failed to check out files for saving. Error code: {0}</value>
    <comment>Output window message showing the tagVSQuerySaveResult enum value</comment>
  </data>
  <data name="Bind_Ruleset_InitialBinding" xml:space="preserve">
    <value>Ruleset binding: initial binding. All projects need to be updated to reference the generated ruleset.</value>
  </data>
  <data name="Bind_Ruleset_AllProjectsNeedToBeUpdated" xml:space="preserve">
    <value>Ruleset binding: all projects need to be updated reference the generated ruleset.</value>
  </data>
  <data name="Bind_Ruleset_SomeProjectsDoNotNeedToBeUpdated" xml:space="preserve">
    <value>Ruleset binding: the following projects already reference the generated ruleset:</value>
  </data>
  <data name="FailedToCreateBindingConfigForLanguage" xml:space="preserve">
    <value>Failed to create the configuration for language {0}</value>
    <comment>Output window message displayed when the application failed to fetch and create the binding configuration associated with a language. {0} the language name.</comment>
  </data>
  <data name="Bind_Project_NotRequired" xml:space="preserve">
    <value>Project-level binding is not required for project '{0}'</value>
    <comment>Output window message about projects that don't require binding</comment>
  </data>
  <data name="FailedToCheckIfTestProject" xml:space="preserve">
    <value>Error identifying project '{0}' as test project: {1}</value>
    <comment>Error message indicating that an error occured while checking if a project is a test project</comment>
  </data>
  <data name="Bind_ProjectRulesetDeclarations" xml:space="preserve">
    <value>Project {0} RuleSet declarations:
   {1}</value>
  </data>
  <data name="RulesetSerializer_FailedToLoadRuleset" xml:space="preserve">
    <value>Ruleset could not be loaded. File: {0}, Error: {1}</value>
    <comment>Output window message for unloadable ruleset</comment>
  </data>
  <data name="RulesetSerializer_RulesetDoesNotExist" xml:space="preserve">
    <value>Ruleset file does not exist: {0}</value>
    <comment>Output window message for a ruleset that does not exist on disc</comment>
  </data>
  <data name="ExclusionFileNotFound" xml:space="preserve">
<<<<<<< HEAD
    <value>Settings File was not found</value>
  </data>
  <data name="ExclusionGetError" xml:space="preserve">
    <value>Error loading settings for project. File exclusions on the server will not be excluded in the IDE. Error: {0}</value>
  </data>
  <data name="ExclusionSaveError" xml:space="preserve">
    <value>Error writing settings for project. File exclusions on the server may not be excluded in the IDE. Error: {0}</value>
  </data>
  <data name="ExclusionOnStandaloneNotSupported" xml:space="preserve">
    <value>File exclusions are not supported in Standalone mode. To use file exclusions you need connected mode. </value>
  </data>
  <data name="SaveExclusionsFailed" xml:space="preserve">
    <value>Failed to save exclusion file to the disk. Server Side exclusions may fail. Error: {0}</value>
  </data>
  <data name="SaveServerExclusionsMessage" xml:space="preserve">
    <value>Getting file exclusions from server. </value>
=======
    <value>No file was found under '{0}'</value>
  </data>
  <data name="ExclusionGetError" xml:space="preserve">
    <value>Error loading server settings. Analysis settings from the server (e.g. inclusions/exclusions) will not be applied in the IDE. Error: {0}</value>
>>>>>>> a9871e60
  </data>
</root><|MERGE_RESOLUTION|>--- conflicted
+++ resolved
@@ -767,7 +767,6 @@
     <comment>Output window message for a ruleset that does not exist on disc</comment>
   </data>
   <data name="ExclusionFileNotFound" xml:space="preserve">
-<<<<<<< HEAD
     <value>Settings File was not found</value>
   </data>
   <data name="ExclusionGetError" xml:space="preserve">
@@ -784,11 +783,9 @@
   </data>
   <data name="SaveServerExclusionsMessage" xml:space="preserve">
     <value>Getting file exclusions from server. </value>
-=======
     <value>No file was found under '{0}'</value>
   </data>
   <data name="ExclusionGetError" xml:space="preserve">
     <value>Error loading server settings. Analysis settings from the server (e.g. inclusions/exclusions) will not be applied in the IDE. Error: {0}</value>
->>>>>>> a9871e60
   </data>
 </root>