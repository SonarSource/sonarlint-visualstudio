﻿/*
 * SonarLint for Visual Studio
 * Copyright (C) 2016-2020 SonarSource SA
 * mailto:info AT sonarsource DOT com
 *
 * This program is free software; you can redistribute it and/or
 * modify it under the terms of the GNU Lesser General Public
 * License as published by the Free Software Foundation; either
 * version 3 of the License, or (at your option) any later version.
 *
 * This program is distributed in the hope that it will be useful,
 * but WITHOUT ANY WARRANTY; without even the implied warranty of
 * MERCHANTABILITY or FITNESS FOR A PARTICULAR PURPOSE.  See the GNU
 * Lesser General Public License for more details.
 *
 * You should have received a copy of the GNU Lesser General Public License
 * along with this program; if not, write to the Free Software Foundation,
 * Inc., 51 Franklin Street, Fifth Floor, Boston, MA  02110-1301, USA.
 */

using System;
using System.Collections.Generic;
using System.ComponentModel;
using System.IO;
using System.Linq;
using System.Runtime.CompilerServices;
using Microsoft.VisualStudio.Imaging;
using Microsoft.VisualStudio.Shell.Interop;
using SonarLint.VisualStudio.Core;
using SonarLint.VisualStudio.Core.Analysis;
using SonarLint.VisualStudio.Integration;
using SonarLint.VisualStudio.IssueVisualization.Editor;
using SonarLint.VisualStudio.IssueVisualization.Models;
using SonarLint.VisualStudio.IssueVisualization.Selection;

namespace SonarLint.VisualStudio.IssueVisualization.IssueVisualizationControl.ViewModels
{
    internal sealed class IssueVisualizationViewModel : INotifyPropertyChanged, IDisposable
    {
        private readonly IAnalysisIssueSelectionService selectionService;
        private readonly IVsImageService2 vsImageService;
        private readonly IRuleHelpLinkProvider ruleHelpLinkProvider;
        private readonly ILocationNavigator locationNavigator;
        private readonly ILogger logger;

        private IAnalysisIssueVisualization currentIssue;
        private IAnalysisIssueFlowVisualization currentFlow;
        private LocationListItem currentLocationListItem;

        /// <summary>
        /// There is a two-way binding between the panel and the selectionService - this is a way to avoid the infinite recursion.
        /// Value changed in UI --> the view model updates the property in selectionService --> selectionService raises an event of SelectionChanged --> view model listens to it and calls NotifyPropertyChanged
        /// </summary>
        private bool isBindingUpdatedByUI = true;

        private bool pausePropertyChangeNotifications;

<<<<<<< HEAD
        public IssueVisualizationViewModel(IAnalysisIssueSelectionService selectionService, IVsImageService2 vsImageService, IRuleHelpLinkProvider ruleHelpLinkProvider, ILogger logger)
=======
        public IssueVisualizationViewModel(IAnalysisIssueSelectionService selectionEvents, 
            IVsImageService2 vsImageService, 
            IRuleHelpLinkProvider ruleHelpLinkProvider,
            ILocationNavigator locationNavigator,
            ILogger logger)
>>>>>>> 15e7eedc
        {
            this.selectionService = selectionService;
            this.vsImageService = vsImageService;
            this.ruleHelpLinkProvider = ruleHelpLinkProvider;
            this.locationNavigator = locationNavigator;
            this.logger = logger;

            selectionService.SelectionChanged += SelectionEvents_SelectionChanged;

            UpdateState(SelectionChangeLevel.Issue, 
                selectionService.SelectedIssue, 
                selectionService.SelectedFlow,
                selectionService.SelectedLocation);
        }

        public string Description => CurrentIssue?.Issue?.Message;

        public string RuleKey => CurrentIssue?.Issue?.RuleKey;

        public string RuleHelpLink => string.IsNullOrEmpty(RuleKey) ? null : ruleHelpLinkProvider.GetHelpLink(RuleKey);

        public AnalysisIssueSeverity Severity => CurrentIssue?.Issue?.Severity ?? AnalysisIssueSeverity.Info;

        public IAnalysisIssueVisualization CurrentIssue
        {
            get => currentIssue;
            private set
            {
                if (currentIssue != value)
                {
                    currentIssue = value;
                    // Trigger PropertyChanged for all properties
                    NotifyPropertyChanged(string.Empty);
                }
            }
        }

        public IAnalysisIssueFlowVisualization CurrentFlow
        {
            get => currentFlow;
            set
            {
                if (isBindingUpdatedByUI)
                {
                    selectionService.SelectedFlow = value;
                }
                else if (currentFlow != value)
                {
                    currentFlow = value;
                    NotifyPropertyChanged();

                    LocationListItems = BuildLocationListItems(currentFlow);
                    NotifyPropertyChanged(nameof(LocationListItems));
                }
            }
        }

        public IReadOnlyList<ILocationListItem> LocationListItems { get; private set; }

        public LocationListItem CurrentLocationListItem
        {
            get => currentLocationListItem;
            set
            {
                if (isBindingUpdatedByUI)
                {
                    selectionService.SelectedLocation = value?.Location;
                }
                else if (currentLocationListItem != value)
                {
                    currentLocationListItem = value;
                    NotifyPropertyChanged();
                }
            }
        }

        private void SelectionEvents_SelectionChanged(object sender, SelectionChangedEventArgs e)
        {
            UpdateState(e.SelectionChangeLevel, e.SelectedIssue, e.SelectedFlow, e.SelectedLocation);
        }

        private void UpdateState(SelectionChangeLevel selectionChangeLevel, 
            IAnalysisIssueVisualization selectedIssue, 
            IAnalysisIssueFlowVisualization selectedFlow,
            IAnalysisIssueLocationVisualization selectedLocation)
        {
            isBindingUpdatedByUI = false;

            if (selectionChangeLevel == SelectionChangeLevel.Issue)
            {
                pausePropertyChangeNotifications = true;
            }

            CurrentFlow = selectedFlow;

            if (selectionChangeLevel == SelectionChangeLevel.Issue)
            {
                pausePropertyChangeNotifications = false;
                CurrentIssue = selectedIssue;
            }

            NavigateToLocation(e.SelectedLocation);

            // Setting the selected location should be done last, after the flow list has been updated, so SelectedItem will be set in the xaml
            CurrentLocationListItem = GetLocationListItem(selectedLocation);

            isBindingUpdatedByUI = true;
        }

        private void NavigateToLocation(IAnalysisIssueLocationVisualization locationVisualization)
        {
            if (locationVisualization == null)
            {
                return;
            }

            locationVisualization.IsNavigable = locationNavigator.TryNavigate(locationVisualization.Location);
        }

        /// <summary>
        /// This method groups all sequential locations under the same file path and returns a single list with File nodes and Location nodes.
        /// This way the UI can use different data templates to make a flat list look like a hierarchical tree.
        /// </summary>
        private IReadOnlyList<ILocationListItem> BuildLocationListItems(IAnalysisIssueFlowVisualization flow)
        {
            var listItems = new List<ILocationListItem>();
            var flowLocations = flow?.Locations.ToList();

            if (flowLocations != null && flowLocations.Any())
            {
                for (var i = 0; i < flowLocations.Count; i++)
                {
                    var filePath = flowLocations[i].Location.FilePath;
                    var fileIcon = GetImageMonikerForFile(filePath);
                    listItems.Add(new FileNameLocationListItem(filePath, Path.GetFileName(filePath), fileIcon));

                    var sequentialLocations =
                        flowLocations.Skip(i).TakeWhile(x => x.Location.FilePath == filePath).ToList();
                    listItems.AddRange(sequentialLocations.Select(x => (ILocationListItem) new LocationListItem(x)));

                    i += sequentialLocations.Count - 1;
                }
            }

            return listItems;
        }

        private object GetImageMonikerForFile(string filePath)
        {
            try
            {
                return vsImageService.GetImageMonikerForFile(filePath);
            }
            catch (Exception e) when (!ErrorHandler.IsCriticalException(e))
            {
                logger.WriteLine(Resources.ERR_FailedToGetFileImageMoniker, filePath, e);

                return KnownMonikers.Blank;
            }
        }

        private LocationListItem GetLocationListItem(IAnalysisIssueLocationVisualization locationViz)
        {
            if (locationViz == null)
            {
                return null;
            }

            var selectedLocationListItem = LocationListItems?
                .OfType<LocationListItem>()
                .FirstOrDefault(x => x.Location == locationViz);

            return selectedLocationListItem;
        }

        public event PropertyChangedEventHandler PropertyChanged;

        private void NotifyPropertyChanged([CallerMemberName] string propertyName = null)
        {
            if (!pausePropertyChangeNotifications)
            {
                PropertyChanged?.Invoke(this, new PropertyChangedEventArgs(propertyName));
            }
        }

        public void Dispose()
        {
            selectionService.SelectionChanged -= SelectionEvents_SelectionChanged;
        }
    }
}<|MERGE_RESOLUTION|>--- conflicted
+++ resolved
@@ -55,15 +55,11 @@
 
         private bool pausePropertyChangeNotifications;
 
-<<<<<<< HEAD
-        public IssueVisualizationViewModel(IAnalysisIssueSelectionService selectionService, IVsImageService2 vsImageService, IRuleHelpLinkProvider ruleHelpLinkProvider, ILogger logger)
-=======
-        public IssueVisualizationViewModel(IAnalysisIssueSelectionService selectionEvents, 
+        public IssueVisualizationViewModel(IAnalysisIssueSelectionService selectionService, 
             IVsImageService2 vsImageService, 
             IRuleHelpLinkProvider ruleHelpLinkProvider,
             ILocationNavigator locationNavigator,
             ILogger logger)
->>>>>>> 15e7eedc
         {
             this.selectionService = selectionService;
             this.vsImageService = vsImageService;
@@ -165,7 +161,7 @@
                 CurrentIssue = selectedIssue;
             }
 
-            NavigateToLocation(e.SelectedLocation);
+            NavigateToLocation(selectedLocation);
 
             // Setting the selected location should be done last, after the flow list has been updated, so SelectedItem will be set in the xaml
             CurrentLocationListItem = GetLocationListItem(selectedLocation);
