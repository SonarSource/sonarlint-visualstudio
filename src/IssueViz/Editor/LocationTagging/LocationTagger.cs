--- conflicted
+++ resolved
@@ -160,11 +160,7 @@
                 var newTextSnapshot = e.After;
 
                 TranslateTagSpans(newTextSnapshot);
-<<<<<<< HEAD
-                locationService.Refresh(new[] { FilePath });
-=======
                 locationService.Refresh(new[] { GetCurrentFilePath() });
->>>>>>> 9913eb10
 
                 var affectedSpan = CalculateSpanOfChanges(e.Changes, newTextSnapshot);
                 NotifyTagsChanged(affectedSpan);
