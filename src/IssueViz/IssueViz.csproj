﻿<Project>

  <!-- The VSSDK targets need to be imported after the Net.Sdk targets which means we  have to import the
       .NET.Sdk targets using Import rather than specifying it as the Sdk in the Project element. -->
  <Import Project="Sdk.props" Sdk="Microsoft.NET.Sdk" />

  <PropertyGroup>
    <VSToolsPath Condition="'$(VSToolsPath)' == ''">$(MSBuildExtensionsPath32)\Microsoft\VisualStudio\v$(VisualStudioVersion)</VSToolsPath>
  </PropertyGroup>

  <PropertyGroup>
    <TargetFramework>net46</TargetFramework>
    <ProjectGuid>{94130D79-3F30-47B1-9C3F-0769E57D1F4D}</ProjectGuid>
    <RootNamespace>SonarLint.VisualStudio.IssueVisualization</RootNamespace>
    <AssemblyName>SonarLint.VisualStudio.IssueVisualization</AssemblyName>
    <RequiresSigning>true</RequiresSigning>
    <CopyBuildOutputToOutputDirectory>true</CopyBuildOutputToOutputDirectory>

    <!-- Vsix -->
    <GeneratePkgDefFile>true</GeneratePkgDefFile>
    <CreateVsixContainer>false</CreateVsixContainer>
    <CopyVsixManifestToOutput>false</CopyVsixManifestToOutput>

  </PropertyGroup>

  <ItemGroup>
<<<<<<< HEAD
    <PackageReference Include="Microsoft.VisualStudio.Shell.14.0" Version="14.3.25407" />
  </ItemGroup>

  <Import Project="Sdk.targets" Sdk="Microsoft.NET.Sdk" />
  <Import Project="$(VSToolsPath)\VSSDK\Microsoft.VsSDK.targets" Condition="'$(VSToolsPath)' != ''" />
=======
    <ProjectReference Include="..\Core\Core.csproj" />
  </ItemGroup>

  <ItemGroup>
    <Reference Include="System.ComponentModel.Composition" />
  </ItemGroup>
>>>>>>> 536781b4

</Project><|MERGE_RESOLUTION|>--- conflicted
+++ resolved
@@ -24,19 +24,18 @@
   </PropertyGroup>
 
   <ItemGroup>
-<<<<<<< HEAD
     <PackageReference Include="Microsoft.VisualStudio.Shell.14.0" Version="14.3.25407" />
   </ItemGroup>
 
-  <Import Project="Sdk.targets" Sdk="Microsoft.NET.Sdk" />
-  <Import Project="$(VSToolsPath)\VSSDK\Microsoft.VsSDK.targets" Condition="'$(VSToolsPath)' != ''" />
-=======
+  <ItemGroup>
     <ProjectReference Include="..\Core\Core.csproj" />
   </ItemGroup>
 
   <ItemGroup>
     <Reference Include="System.ComponentModel.Composition" />
   </ItemGroup>
->>>>>>> 536781b4
+
+  <Import Project="Sdk.targets" Sdk="Microsoft.NET.Sdk" />
+  <Import Project="$(VSToolsPath)\VSSDK\Microsoft.VsSDK.targets" Condition="'$(VSToolsPath)' != ''" />
 
 </Project>