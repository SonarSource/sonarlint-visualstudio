--- conflicted
+++ resolved
@@ -30,7 +30,6 @@
   </ItemGroup>
 
   <ItemGroup>
-<<<<<<< HEAD
     <None Remove="Commands\Resources\CommandIcons.png" />
     <None Remove="IssueVisualizationControl\IssueVisualizationControl.xaml" />
   </ItemGroup>
@@ -50,10 +49,8 @@
       <Generator>XamlIntelliSenseFileGenerator</Generator>
       <CopyToOutputDirectory>Never</CopyToOutputDirectory>
     </Page>
-=======
     <PackageReference Include="Microsoft.VisualStudio.CoreUtility" Version="14.0.23205" />
     <PackageReference Include="Microsoft.VisualStudio.Editor" Version="14.0.23205" />
->>>>>>> 1c4dae37
     <PackageReference Include="Microsoft.VisualStudio.Shell.14.0" Version="14.3.25407" />
   </ItemGroup>
 
@@ -62,7 +59,6 @@
   </ItemGroup>
 
   <ItemGroup>
-<<<<<<< HEAD
     <Reference Include="PresentationCore" />
     <Reference Include="PresentationFramework" />
     <Reference Include="System.ComponentModel.Composition" />
@@ -71,9 +67,7 @@
     <Reference Include="System.Drawing" />
     <Reference Include="WindowsBase" />
     <Reference Include="System.ComponentModel.Composition" />
-=======
     <ProjectReference Include="..\Core\Core.csproj" />
->>>>>>> 1c4dae37
   </ItemGroup>
 
   <ItemGroup>
