--- conflicted
+++ resolved
@@ -117,13 +117,11 @@
   <resheader name="writer">
     <value>System.Resources.ResXResourceWriter, System.Windows.Forms, Version=4.0.0.0, Culture=neutral, PublicKeyToken=b77a5c561934e089</value>
   </resheader>
-<<<<<<< HEAD
   <data name="ERR_FailedToGetFileImageMoniker" xml:space="preserve">
     <value>Failed to get image moniker for file '{0}': {1}</value>
-=======
+  </data>
   <data name="ERR_NavigationException" xml:space="preserve">
     <value>Error navigating to analysis issue location: {0}</value>
->>>>>>> b2bd79f4
   </data>
   <data name="ERR_VisualizationToolWindow_Exception" xml:space="preserve">
     <value>Error displaying Visualization Tool Window: {0}</value>
