--- conflicted
+++ resolved
@@ -41,15 +41,6 @@
     {
         private IAnalysisIssueVisualization selectedIssue;
 
-<<<<<<< HEAD
-        [ImportingConstructor]
-        public IssueSelectionService(IAnalysisIssueSelectionService flowStepSelectionService)
-        {
-            this.flowStepSelectionService = flowStepSelectionService;
-        }
-
-=======
->>>>>>> 9d0e6a1c
         public event EventHandler SelectedIssueChanged;
 
         public IAnalysisIssueVisualization SelectedIssue
