--- conflicted
+++ resolved
@@ -20,13 +20,9 @@
 
 using System.ComponentModel.Composition;
 using System.IO;
-<<<<<<< HEAD
 using Microsoft.VisualStudio.Text;
 using Microsoft.VisualStudio.Text.Editor;
 using Microsoft.VisualStudio.Threading;
-=======
-using Microsoft.VisualStudio.Text.Editor;
->>>>>>> 2fbb3742
 using SonarLint.VisualStudio.Core;
 using SonarLint.VisualStudio.Infrastructure.VS;
 using SonarLint.VisualStudio.IssueVisualization.Editor;
@@ -42,17 +38,13 @@
 {
     private readonly IOpenInIdeConfigScopeValidator openInIdeConfigScopeValidator;
     private readonly IIDEWindowService ideWindowService;
-<<<<<<< HEAD
     private readonly IFixSuggestionNotification fixSuggestionNotification;
-=======
->>>>>>> 2fbb3742
     private readonly IThreadHandling threadHandling;
     private readonly ILogger logger;
     private readonly IDocumentNavigator documentNavigator;
     private readonly IIssueSpanCalculator issueSpanCalculator;
 
     [ImportingConstructor]
-<<<<<<< HEAD
     internal FixSuggestionHandler(
         ILogger logger,
         IDocumentNavigator documentNavigator,
@@ -68,10 +60,6 @@
             openInIdeConfigScopeValidator,
             ideWindowService, 
             fixSuggestionNotification)
-=======
-    internal FixSuggestionHandler(ILogger logger, IDocumentNavigator documentNavigator, IIssueSpanCalculator issueSpanCalculator, IOpenInIdeConfigScopeValidator openInIdeConfigScopeValidator, IIDEWindowService ideWindowService) : 
-        this(ThreadHandling.Instance, logger, documentNavigator, issueSpanCalculator, openInIdeConfigScopeValidator, ideWindowService)
->>>>>>> 2fbb3742
     {
     }
 
@@ -81,12 +69,8 @@
         IDocumentNavigator documentNavigator,
         IIssueSpanCalculator issueSpanCalculator,
         IOpenInIdeConfigScopeValidator openInIdeConfigScopeValidator,
-<<<<<<< HEAD
         IIDEWindowService ideWindowService, 
         IFixSuggestionNotification fixSuggestionNotification)
-=======
-        IIDEWindowService ideWindowService)
->>>>>>> 2fbb3742
     {
         this.threadHandling = threadHandling;
         this.logger = logger;
@@ -94,15 +78,11 @@
         this.issueSpanCalculator = issueSpanCalculator;
         this.openInIdeConfigScopeValidator = openInIdeConfigScopeValidator;
         this.ideWindowService = ideWindowService;
-<<<<<<< HEAD
         this.fixSuggestionNotification = fixSuggestionNotification;
-=======
->>>>>>> 2fbb3742
     }
 
     public void ApplyFixSuggestion(ShowFixSuggestionParams parameters)
     {
-<<<<<<< HEAD
         try
         {
             logger.WriteLine(FixSuggestionResources.ProcessingRequest, parameters.configurationScopeId, parameters.fixSuggestion.suggestionId);
@@ -117,21 +97,6 @@
             }
 
             threadHandling.RunOnUIThread(() => ApplyAndShowAppliedFixSuggestions(parameters, configurationScopeRoot));
-=======
-        if (!ValidateConfiguration(parameters.configurationScopeId, out var configurationScopeRoot, out var failureReason))
-        {
-            logger.WriteLine(FixSuggestionResources.GetConfigScopeRootPathFailed, parameters.configurationScopeId, failureReason);
-            return;
-        }
-        
-        try
-        {
-            logger.WriteLine(FixSuggestionResources.ProcessingRequest, parameters.configurationScopeId, parameters.fixSuggestion.suggestionId);
-
-            var absoluteFilePath = Path.Combine(configurationScopeRoot, parameters.fixSuggestion.fileEdit.idePath);
-            threadHandling.RunOnUIThread(() => ApplySuggestedChanges(absoluteFilePath, parameters.fixSuggestion.fileEdit.changes));
-
->>>>>>> 2fbb3742
             logger.WriteLine(FixSuggestionResources.DoneProcessingRequest, parameters.configurationScopeId, parameters.fixSuggestion.suggestionId);
         }
         catch (Exception exception) when (!ErrorHandler.IsCriticalException(exception))
@@ -145,7 +110,6 @@
         return openInIdeConfigScopeValidator.TryGetConfigurationScopeRoot(configurationScopeId, out configurationScopeRoot, out failureReason);
     }
 
-<<<<<<< HEAD
     private void ApplyAndShowAppliedFixSuggestions(ShowFixSuggestionParams parameters, string configurationScopeRoot)
     {
         var absoluteFilePath = Path.Combine(configurationScopeRoot, parameters.fixSuggestion.fileEdit.idePath);
@@ -172,8 +136,11 @@
                     return;
                 }
 
-                textView.Caret.MoveTo(spanToUpdate.Value.Start);
-                textView.ViewScroller.EnsureSpanVisible(spanToUpdate.Value, EnsureSpanVisibleOptions.AlwaysCenter);
+                if (i == 0)
+                {
+                    textView.Caret.MoveTo(spanToUpdate.Value.Start);
+                    textView.ViewScroller.EnsureSpanVisible(spanToUpdate.Value, EnsureSpanVisibleOptions.AlwaysCenter);
+                }
                 textEdit.Replace(spanToUpdate.Value, changeDto.after);
             }
             textEdit.Apply();
@@ -217,34 +184,5 @@
             logger.WriteLine(Resources.ERR_OpenDocumentException, filePath, ex.Message);
             return null;
         }
-=======
-    private void ApplySuggestedChanges(string absoluteFilePath, List<ChangesDto> changes)
-    {
-        ideWindowService.BringToFront();
-        var textView = documentNavigator.Open(absoluteFilePath);
-        var textEdit = textView.TextBuffer.CreateEdit();
-        for (var i = changes.Count - 1; i >= 0; i--)
-        {
-            var changeDto = changes[i];
-            
-            try
-            {
-                var spanToUpdate = issueSpanCalculator.CalculateSpan(textView.TextSnapshot, changeDto.beforeLineRange.startLine, changeDto.beforeLineRange.endLine);
-                if (i == 0)
-                {
-                    textView.Caret.MoveTo(spanToUpdate.Start);
-                    textView.ViewScroller.EnsureSpanVisible(spanToUpdate, EnsureSpanVisibleOptions.AlwaysCenter);
-                }
-                textEdit.Replace(spanToUpdate, changeDto.after);
-            }
-            catch (Exception)
-            {
-                textEdit.Cancel();
-                throw;
-            }
-        }
-        
-        textEdit.Apply();
->>>>>>> 2fbb3742
     }
 }