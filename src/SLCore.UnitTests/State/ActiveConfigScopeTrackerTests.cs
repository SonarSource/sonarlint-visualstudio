﻿/*
 * SonarLint for Visual Studio
 * Copyright (C) 2016-2024 SonarSource SA
 * mailto:info AT sonarsource DOT com
 *
 * This program is free software; you can redistribute it and/or
 * modify it under the terms of the GNU Lesser General Public
 * License as published by the Free Software Foundation; either
 * version 3 of the License, or (at your option) any later version.
 *
 * This program is distributed in the hope that it will be useful,
 * but WITHOUT ANY WARRANTY; without even the implied warranty of
 * MERCHANTABILITY or FITNESS FOR A PARTICULAR PURPOSE.  See the GNU
 * Lesser General Public License for more details.
 *
 * You should have received a copy of the GNU Lesser General Public License
 * along with this program; if not, write to the Free Software Foundation,
 * Inc., 51 Franklin Street, Fifth Floor, Boston, MA  02110-1301, USA.
 */

using SonarLint.VisualStudio.Core;
using SonarLint.VisualStudio.Core.Binding;
using SonarLint.VisualStudio.Core.Synchronization;
using SonarLint.VisualStudio.SLCore.Core;
using SonarLint.VisualStudio.SLCore.Service.Project;
using SonarLint.VisualStudio.SLCore.Service.Project.Models;
using SonarLint.VisualStudio.SLCore.Service.Project.Params;
using SonarLint.VisualStudio.SLCore.State;

namespace SonarLint.VisualStudio.SLCore.UnitTests.State;

[TestClass]
public class ActiveConfigScopeTrackerTests
{
    private ActiveConfigScopeTracker testSubject;
    private IConfigurationScopeSLCoreService configScopeService;
    private IAsyncLock asyncLock;
    private IReleaseAsyncLock lockRelease;
    private ISLCoreServiceProvider serviceProvider;
    private IAsyncLockFactory asyncLockFactory;
    private IThreadHandling threadHandling;
<<<<<<< HEAD
    private EventHandler currentConfigScopeChangedEventHandler;
=======
    private EventHandler<ConfigurationScope> currentConfigScopeChangedEventHandler;
>>>>>>> 01b675d2

    [TestInitialize]
    public void TestInitialize()
    {
        configScopeService = Substitute.For<IConfigurationScopeSLCoreService>();
        asyncLock = Substitute.For<IAsyncLock>();
        lockRelease = Substitute.For<IReleaseAsyncLock>();
        serviceProvider = Substitute.For<ISLCoreServiceProvider>();
        asyncLockFactory = Substitute.For<IAsyncLockFactory>();
        threadHandling = Substitute.For<IThreadHandling>();
        ConfigureServiceProvider(isServiceAvailable:true);
        ConfigureAsyncLockFactory();
<<<<<<< HEAD
        currentConfigScopeChangedEventHandler = Substitute.For<EventHandler>();
=======
        currentConfigScopeChangedEventHandler = Substitute.For<EventHandler<ConfigurationScope>>();
>>>>>>> 01b675d2

        testSubject = new ActiveConfigScopeTracker(serviceProvider, asyncLockFactory, threadHandling);
        testSubject.CurrentConfigurationScopeChanged += currentConfigScopeChangedEventHandler;
    }

    [TestMethod]
    public void MefCtor_CheckIsExported()
    {
        MefTestHelpers.CheckTypeCanBeImported<ActiveConfigScopeTracker, IActiveConfigScopeTracker>(
            MefTestHelpers.CreateExport<ISLCoreServiceProvider>(),
            MefTestHelpers.CreateExport<IAsyncLockFactory>(),
            MefTestHelpers.CreateExport<IThreadHandling>());
    }

    [TestMethod]
    public void MefCtor_CheckIsSingleton()
    {
        MefTestHelpers.CheckIsSingletonMefComponent<ActiveConfigScopeTracker>();
    }

    [TestMethod]
    public void SetCurrentConfigScope_SetsUnboundScope()
    {
        const string configScopeId = "myid";

        testSubject.SetCurrentConfigScope(configScopeId);

        testSubject.currentConfigScope.Should().BeEquivalentTo(new ConfigurationScope(configScopeId));
        VerifyThreadHandling();
        VerifyServiceAddCall();
        VerifyLockTakenSynchronouslyAndReleased();
<<<<<<< HEAD
        VerifyCurrentConfigurationScopeChangedRaised();
=======
        VerifyCurrentConfigurationScopeChangedRaised(configScopeId);
>>>>>>> 01b675d2
    }

    [TestMethod]
    public void TryUpdateRootOnCurrentConfigScope_ConfigScopeSame_Updates()
    {
        const string configScopeId = "myid";
        const string connectionId = "connectionid";
        const string sonarProjectKey = "projectkey";
        const bool isReady = true;
<<<<<<< HEAD
        testSubject.currentConfigScope = new ConfigurationScope(configScopeId, connectionId, sonarProjectKey, IsReadyForAnalysis: isReady);
=======
        testSubject.currentConfigScope = new ConfigurationScope(configScopeId, connectionId, sonarProjectKey, isReadyForAnalysis: isReady);
>>>>>>> 01b675d2

        var result = testSubject.TryUpdateRootOnCurrentConfigScope(configScopeId, "some root");
        
        result.Should().BeTrue();
        testSubject.currentConfigScope.Should().BeEquivalentTo(new ConfigurationScope(configScopeId, connectionId, sonarProjectKey, "some root", isReady));
<<<<<<< HEAD
        VerifyCurrentConfigurationScopeChangedRaised();
=======
        VerifyCurrentConfigurationScopeChangedRaised(configScopeId);
>>>>>>> 01b675d2
    }

    [TestMethod]
    public void TryUpdateRootOnCurrentConfigScope_ConfigScopeDifferent_DoesNotUpdate()
    {
        const string configScopeId = "myid";
        const string connectionId = "connectionid";
        const string sonarProjectKey = "projectkey";
        const bool isReady = true;
<<<<<<< HEAD
        testSubject.currentConfigScope = new ConfigurationScope(configScopeId, connectionId, sonarProjectKey, IsReadyForAnalysis: isReady);
=======
        testSubject.currentConfigScope = new ConfigurationScope(configScopeId, connectionId, sonarProjectKey, isReadyForAnalysis: isReady);
>>>>>>> 01b675d2

        var result = testSubject.TryUpdateRootOnCurrentConfigScope("some other id", "some root");
        
        result.Should().BeFalse();
<<<<<<< HEAD
        testSubject.currentConfigScope.Should().BeEquivalentTo(new ConfigurationScope(configScopeId, connectionId, sonarProjectKey, IsReadyForAnalysis: isReady));
=======
        testSubject.currentConfigScope.Should().BeEquivalentTo(new ConfigurationScope(configScopeId, connectionId, sonarProjectKey, isReadyForAnalysis: isReady));
>>>>>>> 01b675d2
        VerifyCurrentConfigurationScopeChangedNotRaised();
    }
    
    [TestMethod]
    public void TryUpdateAnalysisReadinessOnCurrentConfigScope_ConfigScopeSame_Updates()
    {
        const string configScopeId = "myid";
        const string connectionId = "connectionid";
        const string sonarProjectKey = "projectkey";
        const string root = "root";
        testSubject.currentConfigScope = new ConfigurationScope(configScopeId, connectionId, sonarProjectKey, root);

        var result = testSubject.TryUpdateAnalysisReadinessOnCurrentConfigScope(configScopeId, true);
        
        result.Should().BeTrue();
        testSubject.currentConfigScope.Should().BeEquivalentTo(new ConfigurationScope(configScopeId, connectionId, sonarProjectKey, root, true));
<<<<<<< HEAD
        VerifyCurrentConfigurationScopeChangedRaised();
=======
        VerifyCurrentConfigurationScopeChangedRaised(configScopeId);
>>>>>>> 01b675d2
    }

    [TestMethod]
    public void TryUpdateAnalysisReadinessOnCurrentConfigScope_ConfigScopeDifferent_DoesNotUpdate()
    {
        const string configScopeId = "myid";
        const string connectionId = "connectionid";
        const string sonarProjectKey = "projectkey";
        const string root = "root";
        testSubject.currentConfigScope = new ConfigurationScope(configScopeId, connectionId, sonarProjectKey, root);

        var result = testSubject.TryUpdateAnalysisReadinessOnCurrentConfigScope("some other id", true);
        
        result.Should().BeFalse();
        testSubject.currentConfigScope.Should().BeEquivalentTo(new ConfigurationScope(configScopeId, connectionId, sonarProjectKey, root));
        VerifyCurrentConfigurationScopeChangedNotRaised();
    }

    [TestMethod]
    public void SetCurrentConfigScope_SetsBoundScope()
    {
        const string configScopeId = "myid";
        const string connectionId = "myconid";
        const string sonarProjectKey = "projectkey";

        testSubject.SetCurrentConfigScope(configScopeId, connectionId, sonarProjectKey);

        testSubject.currentConfigScope.Should().BeEquivalentTo(new ConfigurationScope(configScopeId, connectionId, sonarProjectKey));
        VerifyThreadHandling();
        VerifyServiceAddCall();
        VerifyLockTakenSynchronouslyAndReleased();
<<<<<<< HEAD
        VerifyCurrentConfigurationScopeChangedRaised();
=======
        VerifyCurrentConfigurationScopeChangedRaised(configScopeId);
>>>>>>> 01b675d2
    }

    [TestMethod]
    public void SetCurrentConfigScope_CurrentScopeExists_UpdatesBoundScope()
    {
        const string configScopeId = "myid";
        const string connectionId = "myconid";
        const string sonarProjectKey = "projectkey";
        const string rootPath = "somepath";
        var existingConfigScope = new ConfigurationScope(configScopeId, RootPath: rootPath);
        testSubject.currentConfigScope = existingConfigScope;

        testSubject.SetCurrentConfigScope(configScopeId, connectionId, sonarProjectKey);

        testSubject.currentConfigScope.Should().BeEquivalentTo(new ConfigurationScope(configScopeId, connectionId, sonarProjectKey, rootPath));
        testSubject.currentConfigScope.Should().NotBeSameAs(existingConfigScope);
        VerifyThreadHandling();
        VerifyServiceUpdateCall();
        VerifyLockTakenSynchronouslyAndReleased();
<<<<<<< HEAD
        VerifyCurrentConfigurationScopeChangedRaised();
=======
        VerifyCurrentConfigurationScopeChangedRaised(configScopeId);
>>>>>>> 01b675d2
    }

    [TestMethod]
    public void SetCurrentConfigScope_ServiceUnavailable_Throws()
    {
        ConfigureServiceProvider(isServiceAvailable: false);

        var act = () => testSubject.SetCurrentConfigScope("id");

        act.Should().ThrowExactly<InvalidOperationException>().WithMessage(SLCoreStrings.ServiceProviderNotInitialized);
        VerifyThreadHandling();
        VerifyCurrentConfigurationScopeChangedNotRaised();
    }

    [TestMethod]
    public void SetCurrentConfigScope_UpdateConfigScopeWithDifferentId_Throws()
    {
        const string configScopeId = "myid";
        const string anotherConfigScopeId = "anotherid";
        var existingConfigScope = new ConfigurationScope(configScopeId);
        testSubject.currentConfigScope = existingConfigScope;

        var act = () => testSubject.SetCurrentConfigScope(anotherConfigScopeId);

        act.Should().ThrowExactly<InvalidOperationException>().WithMessage(SLCoreStrings.ConfigScopeConflict);
        VerifyThreadHandling();
        VerifyCurrentConfigurationScopeChangedNotRaised();
    }

    [TestMethod]
    public void RemoveCurrentConfigScope_RemovesScope()
    {
        const string configScopeId = "myid";
        testSubject.currentConfigScope = new ConfigurationScope(configScopeId);

        testSubject.RemoveCurrentConfigScope();

        configScopeService.Received().DidRemoveConfigurationScope(Arg.Is<DidRemoveConfigurationScopeParams>(p => p.removedId == configScopeId));
        VerifyThreadHandling();
        VerifyLockTakenSynchronouslyAndReleased();
<<<<<<< HEAD
        VerifyCurrentConfigurationScopeChangedRaised();
=======
        VerifyCurrentConfigurationScopeChangedRaised(null);
>>>>>>> 01b675d2
    }

    [TestMethod]
    public void RemoveCurrentConfigScope_NoCurrentScope_DoesNothing()
    {
        testSubject.RemoveCurrentConfigScope();

        configScopeService.ReceivedCalls().Count().Should().Be(0);
        VerifyThreadHandling();
        VerifyLockTakenSynchronouslyAndReleased();
        VerifyCurrentConfigurationScopeChangedNotRaised();
    }

    [TestMethod]
    public void RemoveCurrentConfigScope_ServiceUnavailable_Throws()
    {
        testSubject.currentConfigScope = new ConfigurationScope("some Id", default, default, default);
        ConfigureServiceProvider(isServiceAvailable: false);

        var act = () => testSubject.RemoveCurrentConfigScope();

        act.Should().ThrowExactly<InvalidOperationException>().WithMessage(SLCoreStrings.ServiceProviderNotInitialized);
        VerifyThreadHandling();
        VerifyCurrentConfigurationScopeChangedNotRaised();
    }

    [TestMethod]
    public void GetCurrent_ReturnsUnboundScope()
    {
        const string configScopeId = "myid";
        testSubject.currentConfigScope = new ConfigurationScope(configScopeId);

        var currentScope = testSubject.Current;

        currentScope.Should().BeEquivalentTo(new ConfigurationScope(configScopeId));
        VerifyThreadHandling();
        VerifyLockTakenSynchronouslyAndReleased();
    }

    [TestMethod]
    public void GetCurrent_ReturnsBoundScope()
    {
        const string configScopeId = "myid";
        const string connectionId = "myconid";
        const string sonarProjectKey = "projectkey";
        testSubject.currentConfigScope = new ConfigurationScope(configScopeId, connectionId, sonarProjectKey);

        var currentScope = testSubject.Current;

        currentScope.Should().BeEquivalentTo(new ConfigurationScope(configScopeId, connectionId, sonarProjectKey));
        currentScope.RootPath.Should().Be(null); // not implemented
        VerifyThreadHandling();
        VerifyLockTakenSynchronouslyAndReleased();
    }

    [TestMethod]
    public void Reset_SetsCurrentScopeToNull()
    {
        const string configScopeId = "myid";
        const string connectionId = "myconid";
        const string sonarProjectKey = "projectkey";
        testSubject.currentConfigScope = new ConfigurationScope(configScopeId, configScopeId, connectionId, sonarProjectKey);

        testSubject.Reset();

        testSubject.currentConfigScope.Should().BeNull();
        serviceProvider.ReceivedCalls().Count().Should().Be(0);
        VerifyThreadHandling();
        VerifyLockTakenSynchronouslyAndReleased();
<<<<<<< HEAD
        VerifyCurrentConfigurationScopeChangedRaised();
=======
        VerifyCurrentConfigurationScopeChangedRaised(null);
>>>>>>> 01b675d2
    }

    [TestMethod]
    public void Dispose_DisposesLock()
    {
        testSubject.Dispose();

        asyncLock.Received(1).Dispose();
    }

    private void VerifyThreadHandling()
    {
        threadHandling.Received(1).ThrowIfOnUIThread();
        threadHandling.ReceivedCalls().Count().Should().Be(1); // verify no other calls
    }

    private void VerifyServiceAddCall()
    {
        var currentConfigScopeDto = new ConfigurationScopeDto(testSubject.currentConfigScope.Id,
            testSubject.currentConfigScope.Id,
            true,
            testSubject.currentConfigScope.ConnectionId is not null ? new BindingConfigurationDto(testSubject.currentConfigScope.ConnectionId, testSubject.currentConfigScope.SonarProjectId) : null);
        configScopeService.Received(1).DidAddConfigurationScopes(Arg.Is<DidAddConfigurationScopesParams>(p =>
                        p.addedScopes.SequenceEqual(new[] { currentConfigScopeDto }, new ConfigurationScopeDtoComparer())));
        configScopeService.ReceivedCalls().Count().Should().Be(1);
    }

    private void VerifyServiceUpdateCall()
    {
        configScopeService.Received(1).DidUpdateBinding(Arg.Is<DidUpdateBindingParams>(p =>
                p.configScopeId == testSubject.currentConfigScope.Id && new BindingConfigurationDtoComparer().Equals(p.updatedBinding, new BindingConfigurationDto(testSubject.currentConfigScope.ConnectionId, testSubject.currentConfigScope.SonarProjectId, true))));
        configScopeService.ReceivedCalls().Count().Should().Be(1);
    }

    private void VerifyLockTakenSynchronouslyAndReleased()
    {
        asyncLock.Received(1).Acquire();
        lockRelease.Received(1).Dispose();
<<<<<<< HEAD
    }

    private void ConfigureAsyncLockFactory()
    {
        asyncLock.AcquireAsync().Returns(lockRelease);
        asyncLock.Acquire().Returns(lockRelease);
        asyncLockFactory.Create().Returns(asyncLock);
    }

    private void ConfigureServiceProvider(bool isServiceAvailable)
    {
        serviceProvider.TryGetTransientService(out IConfigurationScopeSLCoreService _).Returns(x =>
        {
            x[0] = configScopeService;
            return isServiceAvailable;
        });
    }

    private void VerifyCurrentConfigurationScopeChangedRaised()
    {
        currentConfigScopeChangedEventHandler.Received(1).Invoke(testSubject, Arg.Any<EventArgs>());
=======
    }

    private void ConfigureAsyncLockFactory()
    {
        asyncLock.AcquireAsync().Returns(lockRelease);
        asyncLock.Acquire().Returns(lockRelease);
        asyncLockFactory.Create().Returns(asyncLock);
    }

    private void ConfigureServiceProvider(bool isServiceAvailable)
    {
        serviceProvider.TryGetTransientService(out IConfigurationScopeSLCoreService _).Returns(x =>
        {
            x[0] = configScopeService;
            return isServiceAvailable;
        });
    }

    private void VerifyCurrentConfigurationScopeChangedRaised(string configScopeId)
    {
        currentConfigScopeChangedEventHandler.Received(1).Invoke(testSubject, Arg.Is<ConfigurationScope>(c => IsSameConfigScope(c, configScopeId)));
    }

    private bool IsSameConfigScope(ConfigurationScope configurationScope, string configScopeId)
    {
        return configurationScope?.Id == configScopeId;
>>>>>>> 01b675d2
    }

    private void VerifyCurrentConfigurationScopeChangedNotRaised()
    {
<<<<<<< HEAD
        currentConfigScopeChangedEventHandler.DidNotReceive().Invoke(testSubject, Arg.Any<EventArgs>());
=======
        currentConfigScopeChangedEventHandler.DidNotReceive().Invoke(testSubject, Arg.Any<ConfigurationScope>());
>>>>>>> 01b675d2
    }

    private class ConfigurationScopeDtoComparer : IEqualityComparer<ConfigurationScopeDto>
    {
        public bool Equals(ConfigurationScopeDto x, ConfigurationScopeDto y)
        {
            if (x is null && y is null) { return true; }
            if (x is null || y is null) { return false; }

            return x.id == y.id && x.name == y.name && x.bindable == y.bindable && new BindingConfigurationDtoComparer().Equals(x.binding, y.binding);
        }

        public int GetHashCode(ConfigurationScopeDto obj)
        {
            return 0;
        }
    }

    private class BindingConfigurationDtoComparer : IEqualityComparer<BindingConfigurationDto>
    {
        public bool Equals(BindingConfigurationDto x, BindingConfigurationDto y)
        {
            if (x is null && y is null) { return true; }
            if (x is null || y is null) { return false; }

            return x.connectionId == y.connectionId && x.sonarProjectKey == y.sonarProjectKey && x.bindingSuggestionDisabled == y.bindingSuggestionDisabled;
        }

        public int GetHashCode(BindingConfigurationDto obj)
        {
            return 0;
        }
    }
}<|MERGE_RESOLUTION|>--- conflicted
+++ resolved
@@ -39,11 +39,7 @@
     private ISLCoreServiceProvider serviceProvider;
     private IAsyncLockFactory asyncLockFactory;
     private IThreadHandling threadHandling;
-<<<<<<< HEAD
-    private EventHandler currentConfigScopeChangedEventHandler;
-=======
     private EventHandler<ConfigurationScope> currentConfigScopeChangedEventHandler;
->>>>>>> 01b675d2
 
     [TestInitialize]
     public void TestInitialize()
@@ -56,11 +52,7 @@
         threadHandling = Substitute.For<IThreadHandling>();
         ConfigureServiceProvider(isServiceAvailable:true);
         ConfigureAsyncLockFactory();
-<<<<<<< HEAD
-        currentConfigScopeChangedEventHandler = Substitute.For<EventHandler>();
-=======
         currentConfigScopeChangedEventHandler = Substitute.For<EventHandler<ConfigurationScope>>();
->>>>>>> 01b675d2
 
         testSubject = new ActiveConfigScopeTracker(serviceProvider, asyncLockFactory, threadHandling);
         testSubject.CurrentConfigurationScopeChanged += currentConfigScopeChangedEventHandler;
@@ -92,11 +84,7 @@
         VerifyThreadHandling();
         VerifyServiceAddCall();
         VerifyLockTakenSynchronouslyAndReleased();
-<<<<<<< HEAD
-        VerifyCurrentConfigurationScopeChangedRaised();
-=======
         VerifyCurrentConfigurationScopeChangedRaised(configScopeId);
->>>>>>> 01b675d2
     }
 
     [TestMethod]
@@ -106,21 +94,13 @@
         const string connectionId = "connectionid";
         const string sonarProjectKey = "projectkey";
         const bool isReady = true;
-<<<<<<< HEAD
         testSubject.currentConfigScope = new ConfigurationScope(configScopeId, connectionId, sonarProjectKey, IsReadyForAnalysis: isReady);
-=======
-        testSubject.currentConfigScope = new ConfigurationScope(configScopeId, connectionId, sonarProjectKey, isReadyForAnalysis: isReady);
->>>>>>> 01b675d2
 
         var result = testSubject.TryUpdateRootOnCurrentConfigScope(configScopeId, "some root");
         
         result.Should().BeTrue();
         testSubject.currentConfigScope.Should().BeEquivalentTo(new ConfigurationScope(configScopeId, connectionId, sonarProjectKey, "some root", isReady));
-<<<<<<< HEAD
-        VerifyCurrentConfigurationScopeChangedRaised();
-=======
         VerifyCurrentConfigurationScopeChangedRaised(configScopeId);
->>>>>>> 01b675d2
     }
 
     [TestMethod]
@@ -130,20 +110,12 @@
         const string connectionId = "connectionid";
         const string sonarProjectKey = "projectkey";
         const bool isReady = true;
-<<<<<<< HEAD
         testSubject.currentConfigScope = new ConfigurationScope(configScopeId, connectionId, sonarProjectKey, IsReadyForAnalysis: isReady);
-=======
-        testSubject.currentConfigScope = new ConfigurationScope(configScopeId, connectionId, sonarProjectKey, isReadyForAnalysis: isReady);
->>>>>>> 01b675d2
 
         var result = testSubject.TryUpdateRootOnCurrentConfigScope("some other id", "some root");
         
         result.Should().BeFalse();
-<<<<<<< HEAD
-        testSubject.currentConfigScope.Should().BeEquivalentTo(new ConfigurationScope(configScopeId, connectionId, sonarProjectKey, IsReadyForAnalysis: isReady));
-=======
         testSubject.currentConfigScope.Should().BeEquivalentTo(new ConfigurationScope(configScopeId, connectionId, sonarProjectKey, isReadyForAnalysis: isReady));
->>>>>>> 01b675d2
         VerifyCurrentConfigurationScopeChangedNotRaised();
     }
     
@@ -160,11 +132,7 @@
         
         result.Should().BeTrue();
         testSubject.currentConfigScope.Should().BeEquivalentTo(new ConfigurationScope(configScopeId, connectionId, sonarProjectKey, root, true));
-<<<<<<< HEAD
-        VerifyCurrentConfigurationScopeChangedRaised();
-=======
         VerifyCurrentConfigurationScopeChangedRaised(configScopeId);
->>>>>>> 01b675d2
     }
 
     [TestMethod]
@@ -196,11 +164,7 @@
         VerifyThreadHandling();
         VerifyServiceAddCall();
         VerifyLockTakenSynchronouslyAndReleased();
-<<<<<<< HEAD
-        VerifyCurrentConfigurationScopeChangedRaised();
-=======
         VerifyCurrentConfigurationScopeChangedRaised(configScopeId);
->>>>>>> 01b675d2
     }
 
     [TestMethod]
@@ -220,11 +184,7 @@
         VerifyThreadHandling();
         VerifyServiceUpdateCall();
         VerifyLockTakenSynchronouslyAndReleased();
-<<<<<<< HEAD
-        VerifyCurrentConfigurationScopeChangedRaised();
-=======
         VerifyCurrentConfigurationScopeChangedRaised(configScopeId);
->>>>>>> 01b675d2
     }
 
     [TestMethod]
@@ -265,11 +225,7 @@
         configScopeService.Received().DidRemoveConfigurationScope(Arg.Is<DidRemoveConfigurationScopeParams>(p => p.removedId == configScopeId));
         VerifyThreadHandling();
         VerifyLockTakenSynchronouslyAndReleased();
-<<<<<<< HEAD
-        VerifyCurrentConfigurationScopeChangedRaised();
-=======
         VerifyCurrentConfigurationScopeChangedRaised(null);
->>>>>>> 01b675d2
     }
 
     [TestMethod]
@@ -339,11 +295,7 @@
         serviceProvider.ReceivedCalls().Count().Should().Be(0);
         VerifyThreadHandling();
         VerifyLockTakenSynchronouslyAndReleased();
-<<<<<<< HEAD
-        VerifyCurrentConfigurationScopeChangedRaised();
-=======
         VerifyCurrentConfigurationScopeChangedRaised(null);
->>>>>>> 01b675d2
     }
 
     [TestMethod]
@@ -382,7 +334,6 @@
     {
         asyncLock.Received(1).Acquire();
         lockRelease.Received(1).Dispose();
-<<<<<<< HEAD
     }
 
     private void ConfigureAsyncLockFactory()
@@ -401,28 +352,6 @@
         });
     }
 
-    private void VerifyCurrentConfigurationScopeChangedRaised()
-    {
-        currentConfigScopeChangedEventHandler.Received(1).Invoke(testSubject, Arg.Any<EventArgs>());
-=======
-    }
-
-    private void ConfigureAsyncLockFactory()
-    {
-        asyncLock.AcquireAsync().Returns(lockRelease);
-        asyncLock.Acquire().Returns(lockRelease);
-        asyncLockFactory.Create().Returns(asyncLock);
-    }
-
-    private void ConfigureServiceProvider(bool isServiceAvailable)
-    {
-        serviceProvider.TryGetTransientService(out IConfigurationScopeSLCoreService _).Returns(x =>
-        {
-            x[0] = configScopeService;
-            return isServiceAvailable;
-        });
-    }
-
     private void VerifyCurrentConfigurationScopeChangedRaised(string configScopeId)
     {
         currentConfigScopeChangedEventHandler.Received(1).Invoke(testSubject, Arg.Is<ConfigurationScope>(c => IsSameConfigScope(c, configScopeId)));
@@ -431,16 +360,11 @@
     private bool IsSameConfigScope(ConfigurationScope configurationScope, string configScopeId)
     {
         return configurationScope?.Id == configScopeId;
->>>>>>> 01b675d2
     }
 
     private void VerifyCurrentConfigurationScopeChangedNotRaised()
     {
-<<<<<<< HEAD
-        currentConfigScopeChangedEventHandler.DidNotReceive().Invoke(testSubject, Arg.Any<EventArgs>());
-=======
         currentConfigScopeChangedEventHandler.DidNotReceive().Invoke(testSubject, Arg.Any<ConfigurationScope>());
->>>>>>> 01b675d2
     }
 
     private class ConfigurationScopeDtoComparer : IEqualityComparer<ConfigurationScopeDto>
