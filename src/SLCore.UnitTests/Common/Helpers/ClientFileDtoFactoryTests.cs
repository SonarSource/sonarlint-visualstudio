--- conflicted
+++ resolved
@@ -67,11 +67,6 @@
     [DataRow(@"\\servername\user\projectA\directoryA\file.cs", @"\\servername\user\projectB\directoryA\", @"..\..\projectA\directoryA\file.cs")]
     public void Create_CalculatesCorrectRelativePath(string filePath, string rootPath, string expectedRelativePath)
     {
-<<<<<<< HEAD
-        var testSubject = new ClientFileDtoFactory(new TestLogger());
-
-=======
->>>>>>> 0aeaf71f
         var result = testSubject.CreateOrNull("CONFIG_SCOPE_ID", rootPath, new SourceFile(filePath));
 
         result.ideRelativePath.Should().BeEquivalentTo(expectedRelativePath);
@@ -80,11 +75,6 @@
     [TestMethod]
     public void Create_ConstructsValidDto()
     {
-<<<<<<< HEAD
-        var testSubject = new ClientFileDtoFactory(new TestLogger());
-
-=======
->>>>>>> 0aeaf71f
         var result = testSubject.CreateOrNull("CONFIG_SCOPE_ID", @"C:\", new SourceFile(@"C:\Code\Project\File1.js"));
 
         ValidateDto(result, @"C:\Code\Project\File1.js", @"Code\Project\File1.js");
@@ -95,11 +85,6 @@
     {
         const string content = "somecontent";
 
-<<<<<<< HEAD
-        var testSubject = new ClientFileDtoFactory(new TestLogger());
-
-=======
->>>>>>> 0aeaf71f
         var result = testSubject.CreateOrNull("CONFIG_SCOPE_ID", @"C:\", new SourceFile(@"C:\Code\Project\File1.js", content: content));
 
         ValidateDto(result, @"C:\Code\Project\File1.js", @"Code\Project\File1.js", expectedContent: content);
@@ -108,11 +93,6 @@
     [TestMethod]
     public void Create_WithLocalizedPath_ConstructsValidDto()
     {
-<<<<<<< HEAD
-        var testSubject = new ClientFileDtoFactory(new TestLogger());
-
-=======
->>>>>>> 0aeaf71f
         var result = testSubject.CreateOrNull("CONFIG_SCOPE_ID", @"C:\", new SourceFile(@"C:\привет\project\file1.js"));
 
         ValidateDto(result,  @"C:\привет\project\file1.js", @"привет\project\file1.js");
@@ -121,11 +101,6 @@
     [TestMethod]
     public void Create_WithUNCPath_ConstructsValidDto()
     {
-<<<<<<< HEAD
-        var testSubject = new ClientFileDtoFactory(new TestLogger());
-
-=======
->>>>>>> 0aeaf71f
         var result = testSubject.CreateOrNull("CONFIG_SCOPE_ID", @"\\servername\work\", new SourceFile(@"\\servername\work\project\file1.js"));
 
         ValidateDto(result, @"\\servername\work\project\file1.js", @"project\file1.js");
@@ -134,11 +109,6 @@
     [TestMethod]
     public void Create_WithWhitespacesPath_ConstructsValidDto()
     {
-<<<<<<< HEAD
-        var testSubject = new ClientFileDtoFactory(new TestLogger());
-
-=======
->>>>>>> 0aeaf71f
         var result = testSubject.CreateOrNull("CONFIG_SCOPE_ID", @"C:\", new SourceFile(@"C:\Code\My Project\My Favorite File2.js"));
 
         ValidateDto(result, @"C:\Code\My Project\My Favorite File2.js", @"Code\My Project\My Favorite File2.js");
@@ -147,28 +117,14 @@
     [TestMethod]
     public void Create_WithPathAboveRoot_ConstructsValidDto()
     {
-<<<<<<< HEAD
-        var testSubject = new ClientFileDtoFactory(new TestLogger());
-
-=======
->>>>>>> 0aeaf71f
         var result = testSubject.CreateOrNull("CONFIG_SCOPE_ID", @"C:\Code\OtherProject\", new SourceFile(@"C:\Code\Project\File1.js"));
 
         ValidateDto(result, @"C:\Code\Project\File1.js", @"..\Project\File1.js");
     }
 
-<<<<<<< HEAD
-
     [TestMethod]
     public void Create_WithNonRelativezablePath_ReturnsNullAndLogs()
     {
-        var testLogger = new TestLogger();
-        var testSubject = new ClientFileDtoFactory(testLogger);
-=======
-    [TestMethod]
-    public void Create_WithNonRelativezablePath_ReturnsNullAndLogs()
-    {
->>>>>>> 0aeaf71f
         const string filePath = @"C:\folder\project\file1.js";
         const string rootPath = @"D:\";
 
@@ -178,8 +134,6 @@
         testLogger.AssertPartialOutputStringExists(string.Format(SLCoreStrings.ClientFile_NotRelative_Skipped, filePath, rootPath));
     }
 
-<<<<<<< HEAD
-=======
     [TestMethod]
     public void Create_RootIsNull_ReturnsNullAndLogs()
     {
@@ -215,7 +169,6 @@
         testLogger.AssertPartialOutputStringExists(string.Format(SLCoreStrings.ClientFile_NotRelative_Skipped, filePath, rootPath));
     }
 
->>>>>>> 0aeaf71f
     private static void ValidateDto(ClientFileDto actual, string expectedFsPath, string expectedIdeRelativePath, string expectedContent = null)
     {
         actual.Should().BeEquivalentTo(new ClientFileDto(
